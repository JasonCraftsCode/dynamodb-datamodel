{
  "name": "dynamodb-datamodel",
  "version": "0.2.3",
  "description": "DynamoDB single table design based model",
  "keywords": [
    "DynamoDB",
    "Single-Table-Model",
    "aws",
    "nosql",
    "serverless"
  ],
  "author": "Jason Christensen",
  "license": "MIT",
  "homepage": "https://github.com/JasonCraftsCode/dynamodb-datamodel",
  "repository": {
    "type": "git",
    "url": "git+https://github.com/JasonCraftsCode/dynamodb-datamodel.git"
  },
  "bugs": {
    "url": "https://github.com/JasonCraftsCode/dynamodb-datamodel/issues"
  },
  "publishConfig": {
    "access": "public"
  },
  "files": [
    "dist"
  ],
  "engines": {
    "node": ">=8.0.0"
  },
  "sideEffects": false,
  "source": "src/index.ts",
  "types": "dist/index.d.ts",
  "main": "dist/index.js",
  "module": "dist/esm/index.js",
  "scripts": {
    "ncu": "ncu --dep prod,dev --reject typedoc",
    "ncu:update": "ncu --dep prod,dev -u --reject typedoc && npm install",
    "build": "tsc -P ./tsconfig.src.json",
    "build:esm": "tsc -P ./tsconfig.src.esm.json",
    "build:check": "tsc --noEmit -P ./tsconfig.src.json",
    "docs": "typedoc",
    "api": "api-extractor run",
    "api:update": "npm run build && api-extractor run --local --verbose",
    "docs:quality": "inchjs list --all",
    "format": "prettier --write \"src/**/*.ts\"",
    "lint": "eslint .",
    "test": "jest --no-cache --rootDir ./",
    "test:coverage": "jest --no-cache --rootDir ./ --coverage",
    "pr": "npm run lint && npm run test:coverage && npm run build && npm run api && npm run docs",
    "prepare": "npm run build",
    "prepublishOnly": "npm test && npm run lint",
    "preversion": "npm run lint",
    "version": "npm run format && git add -A src && npm run docs && git add -A docs",
    "postversion": "git push && git push --tags"
  },
  "devDependencies": {
    "@microsoft/api-extractor": "^7.8.12",
    "@types/jest": "^26.0.0",
    "@types/node": "^14.0.13",
<<<<<<< HEAD
    "@typescript-eslint/eslint-plugin": "^3.4.0",
    "@typescript-eslint/parser": "^3.4.0",
    "aws-sdk": "^2.703.0",
    "dependency-cruiser": "^9.8.0",
    "eslint": "^7.3.1",
    "eslint-config-prettier": "^6.11.0",
    "eslint-plugin-jest": "^23.17.1",
    "eslint-plugin-jsdoc": "^28.5.1",
=======
    "@typescript-eslint/eslint-plugin": "^3.2.0",
    "@typescript-eslint/parser": "^3.2.0",
    "aws-sdk": "^2.696.0",
    "dependency-cruiser": "^9.6.0",
    "eslint": "^7.2.0",
    "eslint-config-prettier": "^6.11.0",
    "eslint-plugin-jest": "^23.13.2",
    "eslint-plugin-jsdoc": "^27.0.7",
>>>>>>> 55e6784a
    "eslint-plugin-prefer-arrow": "^1.2.1",
    "eslint-plugin-tsdoc": "^0.2.5",
    "jest": "^26.1.0",
    "npm-check-updates": "^7.0.1",
    "prettier": "^2.0.5",
    "ts-jest": "^26.1.1",
    "ts-node": "^8.10.2",
    "typedoc": "0.17.0-3",
    "typescript": "^3.9.5"
  },
  "peerDependencies": {
    "aws-sdk": "^2.585.0"
  },
  "dependencies": {}
}<|MERGE_RESOLUTION|>--- conflicted
+++ resolved
@@ -55,28 +55,17 @@
     "postversion": "git push && git push --tags"
   },
   "devDependencies": {
-    "@microsoft/api-extractor": "^7.8.12",
-    "@types/jest": "^26.0.0",
-    "@types/node": "^14.0.13",
-<<<<<<< HEAD
-    "@typescript-eslint/eslint-plugin": "^3.4.0",
-    "@typescript-eslint/parser": "^3.4.0",
-    "aws-sdk": "^2.703.0",
-    "dependency-cruiser": "^9.8.0",
-    "eslint": "^7.3.1",
+    "@microsoft/api-extractor": "^7.9.1",
+    "@types/jest": "^26.0.4",
+    "@types/node": "^14.0.19",
+    "@typescript-eslint/eslint-plugin": "^3.6.0",
+    "@typescript-eslint/parser": "^3.6.0",
+    "aws-sdk": "^2.711.0",
+    "dependency-cruiser": "^9.9.0",
+    "eslint": "^7.4.0",
     "eslint-config-prettier": "^6.11.0",
-    "eslint-plugin-jest": "^23.17.1",
-    "eslint-plugin-jsdoc": "^28.5.1",
-=======
-    "@typescript-eslint/eslint-plugin": "^3.2.0",
-    "@typescript-eslint/parser": "^3.2.0",
-    "aws-sdk": "^2.696.0",
-    "dependency-cruiser": "^9.6.0",
-    "eslint": "^7.2.0",
-    "eslint-config-prettier": "^6.11.0",
-    "eslint-plugin-jest": "^23.13.2",
-    "eslint-plugin-jsdoc": "^27.0.7",
->>>>>>> 55e6784a
+    "eslint-plugin-jest": "^23.18.0",
+    "eslint-plugin-jsdoc": "^28.6.1",
     "eslint-plugin-prefer-arrow": "^1.2.1",
     "eslint-plugin-tsdoc": "^0.2.5",
     "jest": "^26.1.0",
@@ -85,7 +74,7 @@
     "ts-jest": "^26.1.1",
     "ts-node": "^8.10.2",
     "typedoc": "0.17.0-3",
-    "typescript": "^3.9.5"
+    "typescript": "^3.9.6"
   },
   "peerDependencies": {
     "aws-sdk": "^2.585.0"
