--- conflicted
+++ resolved
@@ -1,196 +1,339 @@
-<!doctype html>
+<!DOCTYPE html>
 <html class="default no-js">
-<head>
-	<meta charset="utf-8">
-	<meta http-equiv="X-UA-Compatible" content="IE=edge">
-	<title>dynamodb-datamodel - v0.2.3</title>
-	<meta name="description" content="">
-	<meta name="viewport" content="width=device-width, initial-scale=1">
-	<link rel="stylesheet" href="assets/css/main.css">
-</head>
-<body>
-<header>
-	<div class="tsd-page-toolbar">
-		<div class="container">
-			<div class="table-wrap">
-				<div class="table-cell" id="tsd-search" data-index="assets/js/search.js" data-base=".">
-					<div class="field">
-						<label for="tsd-search-field" class="tsd-widget search no-caption">Search</label>
-						<input id="tsd-search-field" type="text" />
-					</div>
-					<ul class="results">
-						<li class="state loading">Preparing search index...</li>
-						<li class="state failure">The search index is not available</li>
-					</ul>
-					<a href="index.html" class="title">dynamodb-datamodel - v0.2.3</a>
-				</div>
-				<div class="table-cell" id="tsd-widgets">
-					<div id="tsd-filter">
-						<a href="#" class="tsd-widget options no-caption" data-toggle="options">Options</a>
-						<div class="tsd-filter-group">
-							<div class="tsd-select" id="tsd-filter-visibility">
-								<span class="tsd-select-label">All</span>
-								<ul class="tsd-select-list">
-									<li data-value="public">Public</li>
-									<li data-value="protected">Public/Protected</li>
-									<li data-value="private" class="selected">All</li>
-								</ul>
-							</div>
-							<input type="checkbox" id="tsd-filter-inherited" checked />
-							<label class="tsd-widget" for="tsd-filter-inherited">Inherited</label>
-						</div>
-					</div>
-					<a href="#" class="tsd-widget menu no-caption" data-toggle="menu">Menu</a>
-				</div>
-			</div>
-		</div>
-	</div>
-	<div class="tsd-page-title">
-		<div class="container">
-			<ul class="tsd-breadcrumb">
-				<li>
-					<a href="globals.html">Globals</a>
-				</li>
-			</ul>
-			<h1>dynamodb-datamodel - v0.2.3</h1>
-		</div>
-	</div>
-</header>
-<div class="container container-main">
-	<div class="row">
-		<div class="col-8 col-content">
-			<div class="tsd-panel tsd-typography">
-				<a href="#dynamodb-datamodel-" id="dynamodb-datamodel-" style="color: inherit; text-decoration: none;">
-					<h1>DynamoDB DataModel <!-- omit in TOC --></h1>
-				</a>
-				<p><a href="https://github.com/JasonCraftsCode/dynamodb-datamodel/actions"><img src="https://github.com/JasonCraftsCode/dynamodb-datamodel/workflows/build/badge.svg" alt="Actions Status"></a>
-					<a href="https://www.npmjs.com/package/dynamodb-datamodel"><img src="https://badgen.net/npm/v/dynamodb-datamodel" alt="npm version"></a>
-					<a href="https://bundlephobia.com/result?p=dynamodb-datamodel"><img src="https://badgen.net/bundlephobia/minzip/dynamodb-datamodel" alt="minzip bundle size"></a>
-					<a href="https://david-dm.org/jasoncraftscode/dynamodb-datamodel"><img src="https://badgen.net/david/dep/jasoncraftscode/dynamodb-datamodel" alt="dependencies Status"></a>
-					<a href="https://github.com/JasonCraftsCode/dynamodb-datamodel/pulls?q=is%3Apr+label%3Adependencies+"><img src="https://badgen.net/dependabot/JasonCraftsCode/dynamodb-datamodel?icon=dependabot" alt="DependABot Status"></a>
-					<a href="https://codecov.io/gh/JasonCraftsCode/dynamodb-datamodel"><img src="https://codecov.io/gh/JasonCraftsCode/dynamodb-datamodel/branch/main/graph/badge.svg" alt="CodeCov"></a>
-					<a href="https://deepscan.io/dashboard#view=project&amp;tid=8443&amp;pid=11172&amp;bid=162758"><img src="https://deepscan.io/api/teams/8443/projects/11172/branches/162758/badge/grade.svg" alt="DeepScan grade"></a>
-					<a href="https://www.typescriptlang.org/"><img src="https://img.shields.io/npm/types/dynamodb-datamodel" alt="npm type definitions"></a>
-				<a href="https://github.com/JasonCraftsCode/dynamodb-datamodel/tree/main/LICENSE"><img src="https://badgen.net/npm/license/dynamodb-datamodel" alt="npm license"></a></p>
-<<<<<<< HEAD
-				<p><strong>NOTE:</strong> This project is in BETA (not yet 1.0.0) and is constantly being updated. Feedback and bugs are very much welcomed <a href="https://github.com/JasonCraftsCode/dynamodb-datamodel/issues">issues/feedback</a>.  I am current working to integrate this back into my personal project to fully validate all aspects of this library once that is finished and all issues I find are fixed I&#39;ll update the library version to a 1.0.0 stable version.</p>
-=======
-				<p><strong>NOTE:</strong> This project is in BETA (not yet 1.0.0) and is constantly being updated. Feedback and bugs are very much welcomed <a href="https://github.com/JasonCraftsCode/dynamodb-datamodel/issues">issues/feedback</a>.</p>
->>>>>>> 55e6784a
-				<p>The <strong>DynamoDB DataModel</strong> is a javascript and typescript library to simplify working with single table designs on <a href="https://aws.amazon.com/dynamodb/">Amazon DynamoDB</a>. This library builds off of the <a href="https://docs.aws.amazon.com/AWSJavaScriptSDK/latest/AWS/DynamoDB/DocumentClient.html">aw-sdk DocumentClient</a> and makes it easy to work with many different item types and access patterns in a single DynamoDB table with secondary indexes.</p>
-				<p>If you&#39;re wondering what single table design is and why you should use it then I recommend you check out the <a href="#resources">Resources</a> section below. Then come back and check out how DynamoDB-DataModel can help.</p>
-				<details>
-					<summary><b>Table of Context</b> - <i>(click to expand)</i></summary>
-					<ul>
-						<li><a href="#why">Why</a></li>
-						<li><a href="#problems-this-library-focuses-on">Problems this library focuses on</a></li>
-						<li><a href="#non-goals">Non goals</a></li>
-						<li><a href="#installation">Installation</a></li>
-						<li><a href="#basic-usage">Basic usage</a><ul>
-								<li><a href="#basic-usage-example">Basic usage example</a></li>
-							</ul>
-						</li>
-						<li><a href="#components">Components</a></li>
-						<li><a href="#table">Table</a><ul>
-								<li><a href="#table-example">Table Example</a></li>
-							</ul>
-						</li>
-						<li><a href="#index">Index</a><ul>
-								<li><a href="#index-example">Index Example</a></li>
-							</ul>
-						</li>
-						<li><a href="#model">Model</a><ul>
-								<li><a href="#model-example">Model Example</a></li>
-							</ul>
-						</li>
-						<li><a href="#fields">Fields</a><ul>
-								<li><a href="#core-fields">Core Fields</a></li>
-								<li><a href="#extended-fields">Extended Fields</a></li>
-								<li><a href="#create-your-own-custom-fields">Create your own custom fields</a></li>
-								<li><a href="#fields-examples">Fields Examples</a></li>
-							</ul>
-						</li>
-						<li><a href="#condition-and-filter-expressions">Condition and Filter Expressions</a><ul>
-								<li><a href="#condition-functions">Condition functions</a></li>
-								<li><a href="#create-your-own-custom-conditions">Create your own custom conditions</a></li>
-								<li><a href="#condition-examples">Condition Examples</a></li>
-							</ul>
-						</li>
-						<li><a href="#keycondition-expressions">KeyCondition Expressions</a><ul>
-								<li><a href="#sort-key-functions">Sort key functions</a></li>
-								<li><a href="#create-your-own-custom-key-conditions">Create your own custom key conditions</a></li>
-								<li><a href="#keycondition-examples">KeyCondition Examples</a></li>
-							</ul>
-						</li>
-						<li><a href="#update-expressions">Update Expressions</a><ul>
-								<li><a href="#update-functions">Update functions</a></li>
-								<li><a href="#create-your-own-custom-update-resolvers">Create your own custom update resolvers</a></li>
-								<li><a href="#update-examples">Update Examples</a></li>
-							</ul>
-						</li>
-						<li><a href="#best-practices">Best practices</a></li>
-						<li><a href="#resources">Resources</a></li>
-						<li><a href="#contributions-and-feedback">Contributions and Feedback</a></li>
-					</ul>
-				</details>
-				<a href="#why" id="why" style="color: inherit; text-decoration: none;">
-					<h2>Why</h2>
-				</a>
-				<p>The <a href="https://docs.aws.amazon.com/AWSJavaScriptSDK/latest/AWS/DynamoDB/DocumentClient.html">aws-sdk DocumentClient</a> is a great library that allows applications to use native JavaScript types when reading and writing data to a DynamoDB table. But as you work more with single table designs you&#39;ll find yourself frequently mapping your application data to secondary index key attributes to support your various access patterns. Additionally, the DocumentClient provides very little help building expressions for key condition, write condition, filter and update.</p>
-				<p>This is where DynamoDB-DataModel comes into play, by making it easy to map the data between your application models and how it stored in the DynamoDB table to leverage single table design and support all of your applications access patterns. It also makes it easy to build expressions for key condition, write condition, filter and update, even using your model properties names.</p>
-				<a href="#problems-this-library-focuses-on" id="problems-this-library-focuses-on" style="color: inherit; text-decoration: none;">
-					<h2>Problems this library focuses on</h2>
-				</a>
-				<ul>
-					<li><strong>Bidirectional data mapping</strong> - In single table design the primary key attributes for tables and indexes are named in a generic way to allow each item type to use the attributes for different properties, to allow multiple access patterns with limited secondary indexes.</li>
-					<li><strong>Table item update</strong> - Even simple updates to a table item are not easy, especially in the context of data mappings.</li>
-					<li><strong>Table condition and filter expression</strong> - DynamoDB supports conditional writes or filtered queries/scans, but building the ConditionExpression/FilterExpression can be tricky, especially in the context of data mappings.</li>
-					<li><strong>Focus on NoSQL capabilities</strong> - Make it easy to use DynamoDB&#39;s unique capabilities, and avoid SQL concepts that don&#39;t make sense in the NoSQL world (don&#39;t be an ORM).</li>
-					<li><strong>Simple to use and open for extension</strong> - Though this library tries to capture the current capabilities of DynamoDB with a simple API surface, it also exposes ways to extend is capabilities to support more complex use cases or if AWS adds additional update, filter or condition expression features.</li>
-					<li><strong>Good TypeScript support</strong> - Not all libraries have good, up to date and well documented typescript support.</li>
-					<li><strong>Small and light weight</strong> - The main use case is to run in AWS Lambda so it needs to be small, light weight and have little to no dependencies.</li>
-				</ul>
-				<a href="#non-goals" id="non-goals" style="color: inherit; text-decoration: none;">
-					<h2>Non goals</h2>
-				</a>
-				<ul>
-					<li><strong>Not a validator or coercer</strong> - There are already many very good open source data validators and coercer, like <a href="https://www.npmjs.com/package/@hapi/joi">joi</a>, <a href="https://www.npmjs.com/package/yup">yup</a>, <a href="https://www.npmjs.com/package/ajv">ajv</a> and others. This library does not attempt to do any validation or coercion, but it is <strong>highly</strong> recommended that you validate and coerce the data before writing it to DynamoDB using DynamoDB-DataModel.</li>
-					<li><strong>Not a table manager</strong> - This library is just for reading and writing data to DynamoDB, for most all single table usage the table will be managed through CloudFormation.</li>
-					<li><strong>Not a Object-Relational Mapping (ORM)</strong> - DynamoDB-Datamodel doesn&#39;t use any SQL concepts. Many SQL concepts don&#39;t directly apply to NoSQL data bases like dynamodb, so this tool focuses on the unique capabilities of dynamodb. If you need an ORM, there are several existing libraries: <a href="https://github.com/awslabs/dynamodb-data-mapper-js">@aws/dynamodb-data-mapper</a>, <a href="https://github.com/awspilot/dynamodb-oop">@AwsPilot/dynamodb</a> project or <a href="https://github.com/baseprime/dynamodb">@BasePrime&#39;s dynamodb</a></li>
-				</ul>
-				<p>Note: As I was factoring this library out of a personal project, I came across <a href="https://github.com/jeremydaly/dynamodb-toolbox">Jeremy Daly&#39;s dynamodb-toolbox</a> the v0.1 version and played around with it, but it didn&#39;t have typescript support and didn&#39;t quite fit my personal project needs. I also felt that DynamoDB-DataModel had a unique and extensible take on building key condition, condition, filter and update expressions. And the ability to have custom fields for model schemes has made it easy to extend the libraries core capabilities.</p>
-				<a href="#installation" id="installation" style="color: inherit; text-decoration: none;">
-					<h2>Installation</h2>
-				</a>
-				<p>Install the DynamoDB-DataModel with npm:</p>
-				<pre><code class="language-bash">npm i dynamodb-datamodel</code></pre>
-				<p>or yarn:</p>
-				<pre><code class="language-bash">yarn add dynamodb-datamodel</code></pre>
-				<p>Dependencies:</p>
-				<ul>
-					<li>aws-sdk &gt;= 2.585.0 (peerDependency)</li>
-					<li>node.js &gt;= 8.0.0</li>
-				</ul>
-				<a href="#basic-usage" id="basic-usage" style="color: inherit; text-decoration: none;">
-					<h2>Basic usage</h2>
-				</a>
-				<p>Import or require Table, Model and Fields from <code>dynamodb-datamodel</code>:</p>
-				<pre><code class="language-typescript"><span class="hljs-keyword">import</span> { Table, Model, Fields } <span class="hljs-keyword">from</span> <span class="hljs-string">'dynamodb-datamodel'</span>;</code></pre>
-				<p>General usage flow:</p>
-				<ol>
-					<li>Import or require <code>Table</code>, <code>Model</code> and <code>Fields</code> from <code>dynamodb-datamodel</code></li>
-					<li>Create <a href="https://docs.aws.amazon.com/AWSJavaScriptSDK/latest/AWS/DynamoDB/DocumentClient.html">DynamoDB DocumentClient</a></li>
-					<li>(<em>TypeScript</em>) Define Table&#39;s primary key interface</li>
-					<li>Create Table and define key attributes and schema</li>
-					<li>(<em>TypeScript</em>) Define each Model key and data interface</li>
-					<li>Create each Model and define data schema</li>
-					<li>Use the model to read and write data</li>
-				</ol>
-				<a href="#basic-usage-example" id="basic-usage-example" style="color: inherit; text-decoration: none;">
-					<h3>Basic usage example</h3>
-				</a>
-				<p>From: <a href="https://github.com/JasonCraftsCode/dynamodb-datamodel/tree/main/examples/Readme.BasicUsage.ts">examples/Readme.BasicUsage.ts</a></p>
-				<pre><code class="language-typescript"><span class="hljs-keyword">import</span> { DocumentClient } <span class="hljs-keyword">from</span> <span class="hljs-string">'aws-sdk/clients/dynamodb'</span>;
+  <head>
+    <meta charset="utf-8" />
+    <meta http-equiv="X-UA-Compatible" content="IE=edge" />
+    <title>dynamodb-datamodel - v0.2.3</title>
+    <meta name="description" content="" />
+    <meta name="viewport" content="width=device-width, initial-scale=1" />
+    <link rel="stylesheet" href="assets/css/main.css" />
+  </head>
+  <body>
+    <header>
+      <div class="tsd-page-toolbar">
+        <div class="container">
+          <div class="table-wrap">
+            <div class="table-cell" id="tsd-search" data-index="assets/js/search.js" data-base=".">
+              <div class="field">
+                <label for="tsd-search-field" class="tsd-widget search no-caption">Search</label>
+                <input id="tsd-search-field" type="text" />
+              </div>
+              <ul class="results">
+                <li class="state loading">Preparing search index...</li>
+                <li class="state failure">The search index is not available</li>
+              </ul>
+              <a href="index.html" class="title">dynamodb-datamodel - v0.2.3</a>
+            </div>
+            <div class="table-cell" id="tsd-widgets">
+              <div id="tsd-filter">
+                <a href="#" class="tsd-widget options no-caption" data-toggle="options">Options</a>
+                <div class="tsd-filter-group">
+                  <div class="tsd-select" id="tsd-filter-visibility">
+                    <span class="tsd-select-label">All</span>
+                    <ul class="tsd-select-list">
+                      <li data-value="public">Public</li>
+                      <li data-value="protected">Public/Protected</li>
+                      <li data-value="private" class="selected">All</li>
+                    </ul>
+                  </div>
+                  <input type="checkbox" id="tsd-filter-inherited" checked />
+                  <label class="tsd-widget" for="tsd-filter-inherited">Inherited</label>
+                </div>
+              </div>
+              <a href="#" class="tsd-widget menu no-caption" data-toggle="menu">Menu</a>
+            </div>
+          </div>
+        </div>
+      </div>
+      <div class="tsd-page-title">
+        <div class="container">
+          <ul class="tsd-breadcrumb">
+            <li>
+              <a href="globals.html">Globals</a>
+            </li>
+          </ul>
+          <h1>dynamodb-datamodel - v0.2.3</h1>
+        </div>
+      </div>
+    </header>
+    <div class="container container-main">
+      <div class="row">
+        <div class="col-8 col-content">
+          <div class="tsd-panel tsd-typography">
+            <a href="#dynamodb-datamodel-" id="dynamodb-datamodel-" style="color: inherit; text-decoration: none;">
+              <h1>
+                DynamoDB DataModel
+                <!-- omit in TOC -->
+              </h1>
+            </a>
+            <p>
+              <a href="https://github.com/JasonCraftsCode/dynamodb-datamodel/actions"
+                ><img
+                  src="https://github.com/JasonCraftsCode/dynamodb-datamodel/workflows/build/badge.svg"
+                  alt="Actions Status"
+              /></a>
+              <a href="https://www.npmjs.com/package/dynamodb-datamodel"
+                ><img src="https://badgen.net/npm/v/dynamodb-datamodel" alt="npm version"
+              /></a>
+              <a href="https://bundlephobia.com/result?p=dynamodb-datamodel"
+                ><img src="https://badgen.net/bundlephobia/minzip/dynamodb-datamodel" alt="minzip bundle size"
+              /></a>
+              <a href="https://david-dm.org/jasoncraftscode/dynamodb-datamodel"
+                ><img src="https://badgen.net/david/dep/jasoncraftscode/dynamodb-datamodel" alt="dependencies Status"
+              /></a>
+              <a href="https://github.com/JasonCraftsCode/dynamodb-datamodel/pulls?q=is%3Apr+label%3Adependencies+"
+                ><img
+                  src="https://badgen.net/dependabot/JasonCraftsCode/dynamodb-datamodel?icon=dependabot"
+                  alt="DependABot Status"
+              /></a>
+              <a href="https://codecov.io/gh/JasonCraftsCode/dynamodb-datamodel"
+                ><img
+                  src="https://codecov.io/gh/JasonCraftsCode/dynamodb-datamodel/branch/main/graph/badge.svg"
+                  alt="CodeCov"
+              /></a>
+              <a href="https://deepscan.io/dashboard#view=project&amp;tid=8443&amp;pid=11172&amp;bid=162758"
+                ><img
+                  src="https://deepscan.io/api/teams/8443/projects/11172/branches/162758/badge/grade.svg"
+                  alt="DeepScan grade"
+              /></a>
+              <a href="https://www.typescriptlang.org/"
+                ><img src="https://img.shields.io/npm/types/dynamodb-datamodel" alt="npm type definitions"
+              /></a>
+              <a href="https://github.com/JasonCraftsCode/dynamodb-datamodel/tree/main/LICENSE"
+                ><img src="https://badgen.net/npm/license/dynamodb-datamodel" alt="npm license"
+              /></a>
+            </p>
+            <p>
+              <strong>NOTE:</strong> This project is in BETA (not yet 1.0.0) and is constantly being updated. Feedback
+              and bugs are very much welcomed
+              <a href="https://github.com/JasonCraftsCode/dynamodb-datamodel/issues">issues/feedback</a>.
+            </p>
+            <p>
+              The <strong>DynamoDB DataModel</strong> is a javascript and typescript library to simplify working with
+              single table designs on <a href="https://aws.amazon.com/dynamodb/">Amazon DynamoDB</a>. This library
+              builds off of the
+              <a href="https://docs.aws.amazon.com/AWSJavaScriptSDK/latest/AWS/DynamoDB/DocumentClient.html"
+                >aw-sdk DocumentClient</a
+              >
+              and makes it easy to work with many different item types and access patterns in a single DynamoDB table
+              with secondary indexes.
+            </p>
+            <p>
+              If you&#39;re wondering what single table design is and why you should use it then I recommend you check
+              out the <a href="#resources">Resources</a> section below. Then come back and check out how
+              DynamoDB-DataModel can help.
+            </p>
+            <details>
+              <summary><b>Table of Context</b> - <i>(click to expand)</i></summary>
+              <ul>
+                <li><a href="#why">Why</a></li>
+                <li><a href="#problems-this-library-focuses-on">Problems this library focuses on</a></li>
+                <li><a href="#non-goals">Non goals</a></li>
+                <li><a href="#installation">Installation</a></li>
+                <li>
+                  <a href="#basic-usage">Basic usage</a>
+                  <ul>
+                    <li><a href="#basic-usage-example">Basic usage example</a></li>
+                  </ul>
+                </li>
+                <li><a href="#components">Components</a></li>
+                <li>
+                  <a href="#table">Table</a>
+                  <ul>
+                    <li><a href="#table-example">Table Example</a></li>
+                  </ul>
+                </li>
+                <li>
+                  <a href="#index">Index</a>
+                  <ul>
+                    <li><a href="#index-example">Index Example</a></li>
+                  </ul>
+                </li>
+                <li>
+                  <a href="#model">Model</a>
+                  <ul>
+                    <li><a href="#model-example">Model Example</a></li>
+                  </ul>
+                </li>
+                <li>
+                  <a href="#fields">Fields</a>
+                  <ul>
+                    <li><a href="#core-fields">Core Fields</a></li>
+                    <li><a href="#extended-fields">Extended Fields</a></li>
+                    <li><a href="#create-your-own-custom-fields">Create your own custom fields</a></li>
+                    <li><a href="#fields-examples">Fields Examples</a></li>
+                  </ul>
+                </li>
+                <li>
+                  <a href="#condition-and-filter-expressions">Condition and Filter Expressions</a>
+                  <ul>
+                    <li><a href="#condition-functions">Condition functions</a></li>
+                    <li><a href="#create-your-own-custom-conditions">Create your own custom conditions</a></li>
+                    <li><a href="#condition-examples">Condition Examples</a></li>
+                  </ul>
+                </li>
+                <li>
+                  <a href="#keycondition-expressions">KeyCondition Expressions</a>
+                  <ul>
+                    <li><a href="#sort-key-functions">Sort key functions</a></li>
+                    <li><a href="#create-your-own-custom-key-conditions">Create your own custom key conditions</a></li>
+                    <li><a href="#keycondition-examples">KeyCondition Examples</a></li>
+                  </ul>
+                </li>
+                <li>
+                  <a href="#update-expressions">Update Expressions</a>
+                  <ul>
+                    <li><a href="#update-functions">Update functions</a></li>
+                    <li>
+                      <a href="#create-your-own-custom-update-resolvers">Create your own custom update resolvers</a>
+                    </li>
+                    <li><a href="#update-examples">Update Examples</a></li>
+                  </ul>
+                </li>
+                <li><a href="#best-practices">Best practices</a></li>
+                <li><a href="#resources">Resources</a></li>
+                <li><a href="#contributions-and-feedback">Contributions and Feedback</a></li>
+              </ul>
+            </details>
+            <a href="#why" id="why" style="color: inherit; text-decoration: none;">
+              <h2>Why</h2>
+            </a>
+            <p>
+              The
+              <a href="https://docs.aws.amazon.com/AWSJavaScriptSDK/latest/AWS/DynamoDB/DocumentClient.html"
+                >aws-sdk DocumentClient</a
+              >
+              is a great library that allows applications to use native JavaScript types when reading and writing data
+              to a DynamoDB table. But as you work more with single table designs you&#39;ll find yourself frequently
+              mapping your application data to secondary index key attributes to support your various access patterns.
+              Additionally, the DocumentClient provides very little help building expressions for key condition, write
+              condition, filter and update.
+            </p>
+            <p>
+              This is where DynamoDB-DataModel comes into play, by making it easy to map the data between your
+              application models and how it stored in the DynamoDB table to leverage single table design and support all
+              of your applications access patterns. It also makes it easy to build expressions for key condition, write
+              condition, filter and update, even using your model properties names.
+            </p>
+            <a
+              href="#problems-this-library-focuses-on"
+              id="problems-this-library-focuses-on"
+              style="color: inherit; text-decoration: none;"
+            >
+              <h2>Problems this library focuses on</h2>
+            </a>
+            <ul>
+              <li>
+                <strong>Bidirectional data mapping</strong> - In single table design the primary key attributes for
+                tables and indexes are named in a generic way to allow each item type to use the attributes for
+                different properties, to allow multiple access patterns with limited secondary indexes.
+              </li>
+              <li>
+                <strong>Table item update</strong> - Even simple updates to a table item are not easy, especially in the
+                context of data mappings.
+              </li>
+              <li>
+                <strong>Table condition and filter expression</strong> - DynamoDB supports conditional writes or
+                filtered queries/scans, but building the ConditionExpression/FilterExpression can be tricky, especially
+                in the context of data mappings.
+              </li>
+              <li>
+                <strong>Focus on NoSQL capabilities</strong> - Make it easy to use DynamoDB&#39;s unique capabilities,
+                and avoid SQL concepts that don&#39;t make sense in the NoSQL world (don&#39;t be an ORM).
+              </li>
+              <li>
+                <strong>Simple to use and open for extension</strong> - Though this library tries to capture the current
+                capabilities of DynamoDB with a simple API surface, it also exposes ways to extend is capabilities to
+                support more complex use cases or if AWS adds additional update, filter or condition expression
+                features.
+              </li>
+              <li>
+                <strong>Good TypeScript support</strong> - Not all libraries have good, up to date and well documented
+                typescript support.
+              </li>
+              <li>
+                <strong>Small and light weight</strong> - The main use case is to run in AWS Lambda so it needs to be
+                small, light weight and have little to no dependencies.
+              </li>
+            </ul>
+            <a href="#non-goals" id="non-goals" style="color: inherit; text-decoration: none;">
+              <h2>Non goals</h2>
+            </a>
+            <ul>
+              <li>
+                <strong>Not a validator or coercer</strong> - There are already many very good open source data
+                validators and coercer, like <a href="https://www.npmjs.com/package/@hapi/joi">joi</a>,
+                <a href="https://www.npmjs.com/package/yup">yup</a>,
+                <a href="https://www.npmjs.com/package/ajv">ajv</a> and others. This library does not attempt to do any
+                validation or coercion, but it is <strong>highly</strong> recommended that you validate and coerce the
+                data before writing it to DynamoDB using DynamoDB-DataModel.
+              </li>
+              <li>
+                <strong>Not a table manager</strong> - This library is just for reading and writing data to DynamoDB,
+                for most all single table usage the table will be managed through CloudFormation.
+              </li>
+              <li>
+                <strong>Not a Object-Relational Mapping (ORM)</strong> - DynamoDB-Datamodel doesn&#39;t use any SQL
+                concepts. Many SQL concepts don&#39;t directly apply to NoSQL data bases like dynamodb, so this tool
+                focuses on the unique capabilities of dynamodb. If you need an ORM, there are several existing
+                libraries: <a href="https://github.com/awslabs/dynamodb-data-mapper-js">@aws/dynamodb-data-mapper</a>,
+                <a href="https://github.com/awspilot/dynamodb-oop">@AwsPilot/dynamodb</a> project or
+                <a href="https://github.com/baseprime/dynamodb">@BasePrime&#39;s dynamodb</a>
+              </li>
+            </ul>
+            <p>
+              Note: As I was factoring this library out of a personal project, I came across
+              <a href="https://github.com/jeremydaly/dynamodb-toolbox">Jeremy Daly&#39;s dynamodb-toolbox</a> the v0.1
+              version and played around with it, but it didn&#39;t have typescript support and didn&#39;t quite fit my
+              personal project needs. I also felt that DynamoDB-DataModel had a unique and extensible take on building
+              key condition, condition, filter and update expressions. And the ability to have custom fields for model
+              schemes has made it easy to extend the libraries core capabilities.
+            </p>
+            <a href="#installation" id="installation" style="color: inherit; text-decoration: none;">
+              <h2>Installation</h2>
+            </a>
+            <p>Install the DynamoDB-DataModel with npm:</p>
+            <pre><code class="language-bash">npm i dynamodb-datamodel</code></pre>
+            <p>or yarn:</p>
+            <pre><code class="language-bash">yarn add dynamodb-datamodel</code></pre>
+            <p>Dependencies:</p>
+            <ul>
+              <li>aws-sdk &gt;= 2.585.0 (peerDependency)</li>
+              <li>node.js &gt;= 8.0.0</li>
+            </ul>
+            <a href="#basic-usage" id="basic-usage" style="color: inherit; text-decoration: none;">
+              <h2>Basic usage</h2>
+            </a>
+            <p>Import or require Table, Model and Fields from <code>dynamodb-datamodel</code>:</p>
+            <pre><code class="language-typescript"><span class="hljs-keyword">import</span> { Table, Model, Fields } <span class="hljs-keyword">from</span> <span class="hljs-string">'dynamodb-datamodel'</span>;</code></pre>
+            <p>General usage flow:</p>
+            <ol>
+              <li>
+                Import or require <code>Table</code>, <code>Model</code> and <code>Fields</code> from
+                <code>dynamodb-datamodel</code>
+              </li>
+              <li>
+                Create
+                <a href="https://docs.aws.amazon.com/AWSJavaScriptSDK/latest/AWS/DynamoDB/DocumentClient.html"
+                  >DynamoDB DocumentClient</a
+                >
+              </li>
+              <li>(<em>TypeScript</em>) Define Table&#39;s primary key interface</li>
+              <li>Create Table and define key attributes and schema</li>
+              <li>(<em>TypeScript</em>) Define each Model key and data interface</li>
+              <li>Create each Model and define data schema</li>
+              <li>Use the model to read and write data</li>
+            </ol>
+            <a href="#basic-usage-example" id="basic-usage-example" style="color: inherit; text-decoration: none;">
+              <h3>Basic usage example</h3>
+            </a>
+            <p>
+              From:
+              <a href="https://github.com/JasonCraftsCode/dynamodb-datamodel/tree/main/examples/Readme.BasicUsage.ts"
+                >examples/Readme.BasicUsage.ts</a
+              >
+            </p>
+            <pre><code class="language-typescript"><span class="hljs-keyword">import</span> { DocumentClient } <span class="hljs-keyword">from</span> <span class="hljs-string">'aws-sdk/clients/dynamodb'</span>;
 <span class="hljs-comment">// 1. Import or require `Table`, `Model` and `Fields` from `dynamodb-datamodel`</span>
 <span class="hljs-keyword">import</span> { Table, Model, Fields } <span class="hljs-keyword">from</span> <span class="hljs-string">'dynamodb-datamodel'</span>;
 
@@ -248,38 +391,121 @@
   <span class="hljs-comment">// Delete item</span>
   <span class="hljs-keyword">await</span> model.delete({ id: <span class="hljs-string">'P-GUID.S-0'</span> });
 }</code></pre>
-				<a href="#components" id="components" style="color: inherit; text-decoration: none;">
-					<h2>Components</h2>
-				</a>
-				<p>DynamoDB-DataMode is composed of several components that can be used on their own and are used by the higher level components like Fields and Model.</p>
-				<p>DynamoDB-DataModel consists of four core components:</p>
-				<ul>
-					<li><a href="https://jasoncraftscode.github.io/dynamodb-datamodel/classes/table.html">Table</a> - The Table object is the first object you&#39;ll need to create and has a one-to-one corelation with a provisioned DynamoDB table. Table is essentially a wrapper around the <a href="https://docs.aws.amazon.com/AWSJavaScriptSDK/latest/AWS/DynamoDB/DocumentClient.html">DynamoDB DocumentClient</a> and is used by the Model objects to read and write data to the table. Following a single table design you&#39;ll only need a single table object.</li>
-					<li><a href="https://jasoncraftscode.github.io/dynamodb-datamodel/classes/model.html">Model</a> - The Model object is the secondary component you&#39;ll need to create and has a one-to-one corelation with each of the data item types you are storing in the DynamoDB table. You will create multiple Models, one for each data item type, and they each will reference the same table object. The Model object contains a schema that defines how the model data will be represented in the dynamodb table. Models are the main object you will be using to read and write data to the DynamoDB table.</li>
-					<li><a href="https://jasoncraftscode.github.io/dynamodb-datamodel/classes/fields.html">Field</a> - The Field objects are created when declaring the Model schema and each item data property on the model will be associated with a Field object. There are separate Field classes for each of the native DynamoDB data types (string, number, boolean, binary, null, list, map, string set, number set and binary set), in addition to more advanced fields (like composite, date, created date, type and others). You can also create custom fields for your own data types. Each fields main purpose is to map the data between model properties and table attributes (bidirectional), but they can also add update, filter and condition expressions to support more complex behavior. Since there are many types of fields they are all contained within the <code>Fields</code> namespace.</li>
-					<li><a href="https://jasoncraftscode.github.io/dynamodb-datamodel/classes/index.html">Index</a> - Index objects are created along side the Table for each global or local secondary index that is associated with the DynamoDB table.</li>
-				</ul>
-				<p>Expressions components:</p>
-				<ul>
-					<li><a href="https://jasoncraftscode.github.io/dynamodb-datamodel/classes/condition.html">Condition</a> - Contains functions for building complex condition and filter expressions.</li>
-					<li><a href="https://jasoncraftscode.github.io/dynamodb-datamodel/classes/conditionexpression.html">ConditionExpression</a> - Object passed to the resolvers returned by the <code>Condition</code> functions.</li>
-					<li><a href="https://jasoncraftscode.github.io/dynamodb-datamodel/classes/expressionattributes.html">ExpressionAttributes</a> - Object that maps and saves expression attribute names and values to a placeholder, used by ConditionExpression, KeConditionExpression and UpdateExpression.</li>
-					<li><a href="https://jasoncraftscode.github.io/dynamodb-datamodel/classes/keycondition.html">KeyCondition</a> - Contains functions for building sort key conditions used in <code>Table.query</code> and <code>Index.query</code> methods.</li>
-					<li><a href="https://jasoncraftscode.github.io/dynamodb-datamodel/classes/keyconditionexpression.html">KeyExpressionExpression</a> - Object passed to the resolvers return by the <code>KeyCondition</code> functions.</li>
-					<li><a href="https://jasoncraftscode.github.io/dynamodb-datamodel/classes/update.html">Update</a> - Contains functions for building complex update expressions used in <code>Table.update</code> and <code>Module.update</code> methods.</li>
-					<li><a href="https://jasoncraftscode.github.io/dynamodb-datamodel/classes/updateexpression.html">UpdateExpression</a> - Object passed to the resolves return by the <code>Update</code> functions.</li>
-				</ul>
-				<a href="#table" id="table" style="color: inherit; text-decoration: none;">
-					<h2>Table</h2>
-				</a>
-				<p>Table is the first object that you will need to create when working with dynamodb-datamodel. It is the object that contains the configuration data for a provisioned DynamoDB Table and uses the DynamoDB DocumentObject to read and write to the DynamoDB Table.</p>
-				<p>You can either create a simple JavaScript based Table using <code>new Table()</code> or if you want to get additional typescript based type checking and code editor autocomplete you can use <code>Table.createTable&lt;KEY, ATTRIBUTES&gt;</code> to create a Table.</p>
-				<p>Creating a table is simple, there are only three things needed: 1) the name of the DynamoDB table, 2) a map of key attribute types, 3) a map of primary key types.</p>
-				<a href="#table-example" id="table-example" style="color: inherit; text-decoration: none;">
-					<h3>Table Example</h3>
-				</a>
-				<p>From: <a href="https://github.com/JasonCraftsCode/dynamodb-datamodel/tree/main/examples/Table.Simple.ts">examples/Table.Simple.ts</a></p>
-				<pre><code class="language-typescript"><span class="hljs-keyword">import</span> { DocumentClient } <span class="hljs-keyword">from</span> <span class="hljs-string">'aws-sdk/clients/dynamodb'</span>;
+            <a href="#components" id="components" style="color: inherit; text-decoration: none;">
+              <h2>Components</h2>
+            </a>
+            <p>
+              DynamoDB-DataMode is composed of several components that can be used on their own and are used by the
+              higher level components like Fields and Model.
+            </p>
+            <p>DynamoDB-DataModel consists of four core components:</p>
+            <ul>
+              <li>
+                <a href="https://jasoncraftscode.github.io/dynamodb-datamodel/classes/table.html">Table</a> - The Table
+                object is the first object you&#39;ll need to create and has a one-to-one corelation with a provisioned
+                DynamoDB table. Table is essentially a wrapper around the
+                <a href="https://docs.aws.amazon.com/AWSJavaScriptSDK/latest/AWS/DynamoDB/DocumentClient.html"
+                  >DynamoDB DocumentClient</a
+                >
+                and is used by the Model objects to read and write data to the table. Following a single table design
+                you&#39;ll only need a single table object.
+              </li>
+              <li>
+                <a href="https://jasoncraftscode.github.io/dynamodb-datamodel/classes/model.html">Model</a> - The Model
+                object is the secondary component you&#39;ll need to create and has a one-to-one corelation with each of
+                the data item types you are storing in the DynamoDB table. You will create multiple Models, one for each
+                data item type, and they each will reference the same table object. The Model object contains a schema
+                that defines how the model data will be represented in the dynamodb table. Models are the main object
+                you will be using to read and write data to the DynamoDB table.
+              </li>
+              <li>
+                <a href="https://jasoncraftscode.github.io/dynamodb-datamodel/classes/fields.html">Field</a> - The Field
+                objects are created when declaring the Model schema and each item data property on the model will be
+                associated with a Field object. There are separate Field classes for each of the native DynamoDB data
+                types (string, number, boolean, binary, null, list, map, string set, number set and binary set), in
+                addition to more advanced fields (like composite, date, created date, type and others). You can also
+                create custom fields for your own data types. Each fields main purpose is to map the data between model
+                properties and table attributes (bidirectional), but they can also add update, filter and condition
+                expressions to support more complex behavior. Since there are many types of fields they are all
+                contained within the <code>Fields</code> namespace.
+              </li>
+              <li>
+                <a href="https://jasoncraftscode.github.io/dynamodb-datamodel/classes/index.html">Index</a> - Index
+                objects are created along side the Table for each global or local secondary index that is associated
+                with the DynamoDB table.
+              </li>
+            </ul>
+            <p>Expressions components:</p>
+            <ul>
+              <li>
+                <a href="https://jasoncraftscode.github.io/dynamodb-datamodel/classes/condition.html">Condition</a> -
+                Contains functions for building complex condition and filter expressions.
+              </li>
+              <li>
+                <a href="https://jasoncraftscode.github.io/dynamodb-datamodel/classes/conditionexpression.html"
+                  >ConditionExpression</a
+                >
+                - Object passed to the resolvers returned by the <code>Condition</code> functions.
+              </li>
+              <li>
+                <a href="https://jasoncraftscode.github.io/dynamodb-datamodel/classes/expressionattributes.html"
+                  >ExpressionAttributes</a
+                >
+                - Object that maps and saves expression attribute names and values to a placeholder, used by
+                ConditionExpression, KeConditionExpression and UpdateExpression.
+              </li>
+              <li>
+                <a href="https://jasoncraftscode.github.io/dynamodb-datamodel/classes/keycondition.html"
+                  >KeyCondition</a
+                >
+                - Contains functions for building sort key conditions used in <code>Table.query</code> and
+                <code>Index.query</code> methods.
+              </li>
+              <li>
+                <a href="https://jasoncraftscode.github.io/dynamodb-datamodel/classes/keyconditionexpression.html"
+                  >KeyExpressionExpression</a
+                >
+                - Object passed to the resolvers return by the <code>KeyCondition</code> functions.
+              </li>
+              <li>
+                <a href="https://jasoncraftscode.github.io/dynamodb-datamodel/classes/update.html">Update</a> - Contains
+                functions for building complex update expressions used in <code>Table.update</code> and
+                <code>Module.update</code> methods.
+              </li>
+              <li>
+                <a href="https://jasoncraftscode.github.io/dynamodb-datamodel/classes/updateexpression.html"
+                  >UpdateExpression</a
+                >
+                - Object passed to the resolves return by the <code>Update</code> functions.
+              </li>
+            </ul>
+            <a href="#table" id="table" style="color: inherit; text-decoration: none;">
+              <h2>Table</h2>
+            </a>
+            <p>
+              Table is the first object that you will need to create when working with dynamodb-datamodel. It is the
+              object that contains the configuration data for a provisioned DynamoDB Table and uses the DynamoDB
+              DocumentObject to read and write to the DynamoDB Table.
+            </p>
+            <p>
+              You can either create a simple JavaScript based Table using <code>new Table()</code> or if you want to get
+              additional typescript based type checking and code editor autocomplete you can use
+              <code>Table.createTable&lt;KEY, ATTRIBUTES&gt;</code> to create a Table.
+            </p>
+            <p>
+              Creating a table is simple, there are only three things needed: 1) the name of the DynamoDB table, 2) a
+              map of key attribute types, 3) a map of primary key types.
+            </p>
+            <a href="#table-example" id="table-example" style="color: inherit; text-decoration: none;">
+              <h3>Table Example</h3>
+            </a>
+            <p>
+              From:
+              <a href="https://github.com/JasonCraftsCode/dynamodb-datamodel/tree/main/examples/Table.Simple.ts"
+                >examples/Table.Simple.ts</a
+              >
+            </p>
+            <pre><code class="language-typescript"><span class="hljs-keyword">import</span> { DocumentClient } <span class="hljs-keyword">from</span> <span class="hljs-string">'aws-sdk/clients/dynamodb'</span>;
 <span class="hljs-keyword">import</span> { Table } <span class="hljs-keyword">from</span> <span class="hljs-string">'dynamodb-datamodel'</span>;
 
 <span class="hljs-keyword">export</span> <span class="hljs-keyword">const</span> client = <span class="hljs-keyword">new</span> DocumentClient({ convertEmptyValues: <span class="hljs-literal">true</span> });
@@ -306,17 +532,33 @@
 
 <span class="hljs-comment">// Generate params to pass to DocumentClient or call the action method</span>
 <span class="hljs-keyword">const</span> params = table.getParams({ P: <span class="hljs-string">'p1'</span>, S: <span class="hljs-string">'s1'</span> });</code></pre>
-				<a href="#index" id="index" style="color: inherit; text-decoration: none;">
-					<h2>Index</h2>
-				</a>
-				<p>DynamoDB supports two types of secondary indexes: local secondary index (LSI) and global secondary index (GSI). Just like Table, an Index object has a one-to-one corelation with a provisioned secondary index. Like Model, Index uses Table to query and scan the secondary indexes of the DynamoDB Table.</p>
-				<p>Also like Table you can create either a JavaScript based index using <code>new Index()</code> or if you want additional typescript based type checking and code editor autocomplete you can use <code>Index.createIndex&lt;KEY&gt;</code> to create an Index.</p>
-				<p>Creating a index is simple, there are only three things needed: 1) the name of the secondary index, 2) a map of the primary key types, 3) the projection type.</p>
-				<a href="#index-example" id="index-example" style="color: inherit; text-decoration: none;">
-					<h3>Index Example</h3>
-				</a>
-				<p>From: <a href="https://github.com/JasonCraftsCode/dynamodb-datamodel/tree/main/examples/Index.ts">examples/Index.ts</a></p>
-				<pre><code class="language-typescript"><span class="hljs-keyword">import</span> { Index, Table } <span class="hljs-keyword">from</span> <span class="hljs-string">'dynamodb-datamodel'</span>;
+            <a href="#index" id="index" style="color: inherit; text-decoration: none;">
+              <h2>Index</h2>
+            </a>
+            <p>
+              DynamoDB supports two types of secondary indexes: local secondary index (LSI) and global secondary index
+              (GSI). Just like Table, an Index object has a one-to-one corelation with a provisioned secondary index.
+              Like Model, Index uses Table to query and scan the secondary indexes of the DynamoDB Table.
+            </p>
+            <p>
+              Also like Table you can create either a JavaScript based index using <code>new Index()</code> or if you
+              want additional typescript based type checking and code editor autocomplete you can use
+              <code>Index.createIndex&lt;KEY&gt;</code> to create an Index.
+            </p>
+            <p>
+              Creating a index is simple, there are only three things needed: 1) the name of the secondary index, 2) a
+              map of the primary key types, 3) the projection type.
+            </p>
+            <a href="#index-example" id="index-example" style="color: inherit; text-decoration: none;">
+              <h3>Index Example</h3>
+            </a>
+            <p>
+              From:
+              <a href="https://github.com/JasonCraftsCode/dynamodb-datamodel/tree/main/examples/Index.ts"
+                >examples/Index.ts</a
+              >
+            </p>
+            <pre><code class="language-typescript"><span class="hljs-keyword">import</span> { Index, Table } <span class="hljs-keyword">from</span> <span class="hljs-string">'dynamodb-datamodel'</span>;
 <span class="hljs-keyword">import</span> { table } <span class="hljs-keyword">from</span> <span class="hljs-string">'./Table'</span>;
 
 <span class="hljs-comment">// Define a Global Secondary Index (GSI) key interface for GSI0.</span>
@@ -356,28 +598,55 @@
   table: table <span class="hljs-keyword">as</span> Table,
   <span class="hljs-keyword">type</span>: <span class="hljs-string">'LOCAL'</span>,
 });</code></pre>
-				<a href="#model" id="model" style="color: inherit; text-decoration: none;">
-					<h2>Model</h2>
-				</a>
-				<p>The Model object is the main object you&#39;ll be interacting with to read and write data to DynamoDB. There are 4 main methods that can be used to read and write data to the table, they are: get, delete, put and update. At the core these methods do three things:</p>
-				<ol>
-					<li>Transform the input model data into DynamoDB compatible table data using the schema fields.</li>
-					<li>Call the associated Table methods to read and write the data to DynamoDB.</li>
-					<li>Transform the output table data into model data..</li>
-				</ol>
-				<p>These read and write methods allow DynamoDB parameters to get added to the input parameters just before calling the DocumentClient method, allowing you to override any defaults that the Model or Table object set.</p>
-				<p>A model will need to be created for each item type that is stored in DynamoDB. If your application has a lot of item types you&#39;ll probably want to create and cache each model on demand to avoid allocation a lot of objects when your code starts ups, especially in AWS Lambda since cold start times can have impact.</p>
-				<p>A model only needs three things when created:</p>
-				<ol>
-					<li><em>(typescript only)</em> Key and Model type definition to support type checking when calling read/write methods.</li>
-					<li>Table object to use when read and write to DynamoDB.</li>
-					<li>The model schema based on the model type to support the bi-directional mapping between model and table data.</li>
-				</ol>
-				<a href="#model-example" id="model-example" style="color: inherit; text-decoration: none;">
-					<h3>Model Example</h3>
-				</a>
-				<p>From: <a href="https://github.com/JasonCraftsCode/dynamodb-datamodel/tree/main/examples/Model.ts">examples/Model.ts</a> (imports: <a href="https://github.com/JasonCraftsCode/dynamodb-datamodel/tree/main/examples/Table.ts">examples/Table.ts</a>)</p>
-				<pre><code class="language-typescript"><span class="hljs-keyword">import</span> { Fields, Model, Table, Update } <span class="hljs-keyword">from</span> <span class="hljs-string">'dynamodb-datamodel'</span>;
+            <a href="#model" id="model" style="color: inherit; text-decoration: none;">
+              <h2>Model</h2>
+            </a>
+            <p>
+              The Model object is the main object you&#39;ll be interacting with to read and write data to DynamoDB.
+              There are 4 main methods that can be used to read and write data to the table, they are: get, delete, put
+              and update. At the core these methods do three things:
+            </p>
+            <ol>
+              <li>Transform the input model data into DynamoDB compatible table data using the schema fields.</li>
+              <li>Call the associated Table methods to read and write the data to DynamoDB.</li>
+              <li>Transform the output table data into model data..</li>
+            </ol>
+            <p>
+              These read and write methods allow DynamoDB parameters to get added to the input parameters just before
+              calling the DocumentClient method, allowing you to override any defaults that the Model or Table object
+              set.
+            </p>
+            <p>
+              A model will need to be created for each item type that is stored in DynamoDB. If your application has a
+              lot of item types you&#39;ll probably want to create and cache each model on demand to avoid allocation a
+              lot of objects when your code starts ups, especially in AWS Lambda since cold start times can have impact.
+            </p>
+            <p>A model only needs three things when created:</p>
+            <ol>
+              <li>
+                <em>(typescript only)</em> Key and Model type definition to support type checking when calling
+                read/write methods.
+              </li>
+              <li>Table object to use when read and write to DynamoDB.</li>
+              <li>
+                The model schema based on the model type to support the bi-directional mapping between model and table
+                data.
+              </li>
+            </ol>
+            <a href="#model-example" id="model-example" style="color: inherit; text-decoration: none;">
+              <h3>Model Example</h3>
+            </a>
+            <p>
+              From:
+              <a href="https://github.com/JasonCraftsCode/dynamodb-datamodel/tree/main/examples/Model.ts"
+                >examples/Model.ts</a
+              >
+              (imports:
+              <a href="https://github.com/JasonCraftsCode/dynamodb-datamodel/tree/main/examples/Table.ts"
+                >examples/Table.ts</a
+              >)
+            </p>
+            <pre><code class="language-typescript"><span class="hljs-keyword">import</span> { Fields, Model, Table, Update } <span class="hljs-keyword">from</span> <span class="hljs-string">'dynamodb-datamodel'</span>;
 <span class="hljs-keyword">import</span> { table } <span class="hljs-keyword">from</span> <span class="hljs-string">'./Table'</span>;
 
 <span class="hljs-comment">// (TypeScript) Define model key and item interface.</span>
@@ -406,12 +675,18 @@
 
 <span class="hljs-comment">// Generate params to pass to DocumentClient or call the action method</span>
 <span class="hljs-keyword">const</span> params = model.getParams({ id: <span class="hljs-string">'P-1.S-1'</span> });</code></pre>
-				<a href="#fields" id="fields" style="color: inherit; text-decoration: none;">
-					<h2>Fields</h2>
-				</a>
-				<p>Fields encapsulate the logic that bi-directionally maps model property value(s) to the table attribute value(s) by implementing the Field interface contract.</p>
-				<p>A Field object needs to implement three function, and has an additional optional 4 function. The typescript Field interface is as follows:</p>
-				<pre><code class="language-typescript"><span class="hljs-keyword">export</span> <span class="hljs-keyword">interface</span> Field {
+            <a href="#fields" id="fields" style="color: inherit; text-decoration: none;">
+              <h2>Fields</h2>
+            </a>
+            <p>
+              Fields encapsulate the logic that bi-directionally maps model property value(s) to the table attribute
+              value(s) by implementing the Field interface contract.
+            </p>
+            <p>
+              A Field object needs to implement three function, and has an additional optional 4 function. The
+              typescript Field interface is as follows:
+            </p>
+            <pre><code class="language-typescript"><span class="hljs-keyword">export</span> <span class="hljs-keyword">interface</span> Field {
   init(name: <span class="hljs-built_in">string</span>, model: Model): <span class="hljs-built_in">void</span>;
 
   toModel(name: <span class="hljs-built_in">string</span>, tableData: Table.AttributeValuesMap, modelData: Model.ModelData, context: ModelContext): <span class="hljs-built_in">void</span>;
@@ -425,148 +700,268 @@
     context: TableContext,
   ): <span class="hljs-built_in">void</span>;
 }</code></pre>
-				<p>The <code>init</code> method is called during the constructor of Model for each Field and is passed the <code>name</code> of the model property the Field is associated with along with the Model that the Field belongs to.</p>
-				<p>The <code>toModel</code> method is called after reading and writing to the DynamoDB, with four arguments. The implementation of this method will generally map the data from <code>tableData</code> to the <code>modelData</code> object. The <code>name</code> argument is the name of the model property the field is associated with, should be the same name as passed in <code>init</code>. The <code>tableData</code> argument contains the data that was returned from the table and will be mapped to the <code>modelData</code>. The <code>modelData</code> argument is the model data that this method is writing to. The <code>context</code> argument has additional contextual data used by the more extended field objects.</p>
-				<p>The <code>toTable</code> and <code>toTableUpdate</code> methods are called before reading and writing to the DynamoDB data, with four arguments. The implementation of this method will generally map data from the <code>modelData</code> to the <code>tableData</code> object, in some this is the opposite of <code>toModel</code>. Like both <code>init</code> and <code>toModel</code> the <code>name</code> argument is the name of the model property the field is associated with. <code>modelData</code> is the input model data that will be mapped to the <code>tableData</code> argument. The <code>context</code> argument is the same as <code>toModel</code>.</p>
-				<p>There are several built in Fields that provide a base set of capabilities for mapping data and provide some core logic.</p>
-				<a href="#core-fields" id="core-fields" style="color: inherit; text-decoration: none;">
-					<h3>Core Fields</h3>
-				</a>
-				<p>Below are the fields that map to the native DynamoDB types and in most cases map to the native JavaScript types.</p>
-				<table>
-					<thead>
-						<tr>
-							<th align="left">Name</th>
-							<th align="left">Table Type</th>
-							<th align="left">Description</th>
-						</tr>
-					</thead>
-					<tbody><tr>
-							<td align="left"><a href="https://jasoncraftscode.github.io/dynamodb-datamodel/classes/fields.html#string">string</a></td>
-							<td align="left">S</td>
-							<td align="left">JavaScript string</td>
-						</tr>
-						<tr>
-							<td align="left"><a href="https://jasoncraftscode.github.io/dynamodb-datamodel/classes/fields.html#number">number</a></td>
-							<td align="left">N</td>
-							<td align="left">JavaScript number</td>
-						</tr>
-						<tr>
-							<td align="left"><a href="https://jasoncraftscode.github.io/dynamodb-datamodel/classes/fields.html#binary">binary</a></td>
-							<td align="left">B</td>
-							<td align="left">JavaScript binary</td>
-						</tr>
-						<tr>
-							<td align="left"><a href="https://jasoncraftscode.github.io/dynamodb-datamodel/classes/fields.html#boolean">boolean</a></td>
-							<td align="left">BOOL</td>
-							<td align="left">JavaScript boolean</td>
-						</tr>
-						<tr>
-							<td align="left"><a href="https://jasoncraftscode.github.io/dynamodb-datamodel/classes/fields.html#stringset">stringSet</a></td>
-							<td align="left">SS</td>
-							<td align="left">DocumentClient string set</td>
-						</tr>
-						<tr>
-							<td align="left"><a href="https://jasoncraftscode.github.io/dynamodb-datamodel/classes/fields.html#numberset">numberSet</a></td>
-							<td align="left">NS</td>
-							<td align="left">DocumentClient number set</td>
-						</tr>
-						<tr>
-							<td align="left"><a href="https://jasoncraftscode.github.io/dynamodb-datamodel/classes/fields.html#binaryset">binarySet</a></td>
-							<td align="left">BS</td>
-							<td align="left">DocumentClient binary set</td>
-						</tr>
-						<tr>
-							<td align="left"><a href="https://jasoncraftscode.github.io/dynamodb-datamodel/classes/fields.html#list">list</a></td>
-							<td align="left">L</td>
-							<td align="left">JavaScript list</td>
-						</tr>
-						<tr>
-							<td align="left"><a href="https://jasoncraftscode.github.io/dynamodb-datamodel/classes/fields.html#map">map</a></td>
-							<td align="left">M</td>
-							<td align="left">JavaScript map</td>
-						</tr>
-				</tbody></table>
-				<a href="#extended-fields" id="extended-fields" style="color: inherit; text-decoration: none;">
-					<h3>Extended Fields</h3>
-				</a>
-				<table>
-					<thead>
-						<tr>
-							<th align="left">name</th>
-							<th align="left">Table Type</th>
-							<th align="left">Description</th>
-						</tr>
-					</thead>
-					<tbody><tr>
-							<td align="left"><a href="https://jasoncraftscode.github.io/dynamodb-datamodel/classes/fields.html#model">model</a></td>
-							<td align="left">M</td>
-							<td align="left">A map based field that contains a schema in the same format as <a href="https://jasoncraftscode.github.io/dynamodb-datamodel/classes/model.html">Model</a> to allow for nested types.</td>
-						</tr>
-						<tr>
-							<td align="left"><a href="https://jasoncraftscode.github.io/dynamodb-datamodel/classes/fields.html#modellist">modelList</a></td>
-							<td align="left">L</td>
-							<td align="left">List of single model type that follows a schema, to all for a list of nested types.</td>
-						</tr>
-						<tr>
-							<td align="left"><a href="https://jasoncraftscode.github.io/dynamodb-datamodel/classes/fields.html#modelmap">modelMap</a></td>
-							<td align="left">M</td>
-							<td align="left">Similar to modelList except instead of a array of models this is a map of models with string based keys.</td>
-						</tr>
-						<tr>
-							<td align="left"><a href="https://jasoncraftscode.github.io/dynamodb-datamodel/classes/fields.html#date">date</a></td>
-							<td align="left">N</td>
-							<td align="left">Maps a JavaScript Date object for mapping a date to a table attribute number.</td>
-						</tr>
-						<tr>
-							<td align="left"><a href="https://jasoncraftscode.github.io/dynamodb-datamodel/classes/fields.html#hidden">hidden</a></td>
-							<td align="left">-</td>
-							<td align="left">Hide field from getting written to DynamoDB .</td>
-						</tr>
-						<tr>
-							<td align="left"><a href="https://jasoncraftscode.github.io/dynamodb-datamodel/classes/fields.html#split">split</a></td>
-							<td align="left">S</td>
-							<td align="left">Split the field property into multiple DynamoDB attributes. Commonly used as model id field.</td>
-						</tr>
-						<tr>
-							<td align="left"><a href="https://jasoncraftscode.github.io/dynamodb-datamodel/classes/fields.html#composite">composite</a></td>
-							<td align="left">S</td>
-							<td align="left">Compose multiple model properties into a single table attribute to allow for more complex queries.</td>
-						</tr>
-						<tr>
-							<td align="left"><a href="https://jasoncraftscode.github.io/dynamodb-datamodel/classes/fields.html#compositenamed">compositeNamed</a></td>
-							<td align="left">S</td>
-							<td align="left">Similar to composite, but uses names instead of indexes to identify the slots.</td>
-						</tr>
-						<tr>
-							<td align="left"><a href="https://jasoncraftscode.github.io/dynamodb-datamodel/classes/fields.html#type">type</a></td>
-							<td align="left">S</td>
-							<td align="left">Writes the Model name to a table attribute.</td>
-						</tr>
-						<tr>
-							<td align="left"><a href="https://jasoncraftscode.github.io/dynamodb-datamodel/classes/fields.html#createdate">createdDate</a></td>
-							<td align="left">N</td>
-							<td align="left">Sets an attribute to the date the item was put or creaed.</td>
-						</tr>
-						<tr>
-							<td align="left"><a href="https://jasoncraftscode.github.io/dynamodb-datamodel/classes/fields.html#updatedate">updatedDate</a></td>
-							<td align="left">N</td>
-							<td align="left">Updates an attribute each time the item is updated.</td>
-						</tr>
-						<tr>
-							<td align="left"><a href="https://jasoncraftscode.github.io/dynamodb-datamodel/classes/fields.html#revision">revision</a></td>
-							<td align="left">N</td>
-							<td align="left">Increments a table attribute by one for each update. Can also prevent writes if input revision doesn&#39;t match.</td>
-						</tr>
-				</tbody></table>
-				<a href="#create-your-own-custom-fields" id="create-your-own-custom-fields" style="color: inherit; text-decoration: none;">
-					<h3>Create your own custom fields</h3>
-				</a>
-				<a href="#fields-examples" id="fields-examples" style="color: inherit; text-decoration: none;">
-					<h3>Fields Examples</h3>
-				</a>
-				<p>From: <a href="https://github.com/JasonCraftsCode/dynamodb-datamodel/tree/main/examples/Fields.ts">examples/Fields.ts</a></p>
-				<pre><code class="language-typescript"><span class="hljs-keyword">import</span> { Fields, Model, Table, Update } <span class="hljs-keyword">from</span> <span class="hljs-string">'dynamodb-datamodel'</span>;
+            <p>
+              The <code>init</code> method is called during the constructor of Model for each Field and is passed the
+              <code>name</code> of the model property the Field is associated with along with the Model that the Field
+              belongs to.
+            </p>
+            <p>
+              The <code>toModel</code> method is called after reading and writing to the DynamoDB, with four arguments.
+              The implementation of this method will generally map the data from <code>tableData</code> to the
+              <code>modelData</code> object. The <code>name</code> argument is the name of the model property the field
+              is associated with, should be the same name as passed in <code>init</code>. The
+              <code>tableData</code> argument contains the data that was returned from the table and will be mapped to
+              the <code>modelData</code>. The <code>modelData</code> argument is the model data that this method is
+              writing to. The <code>context</code> argument has additional contextual data used by the more extended
+              field objects.
+            </p>
+            <p>
+              The <code>toTable</code> and <code>toTableUpdate</code> methods are called before reading and writing to
+              the DynamoDB data, with four arguments. The implementation of this method will generally map data from the
+              <code>modelData</code> to the <code>tableData</code> object, in some this is the opposite of
+              <code>toModel</code>. Like both <code>init</code> and <code>toModel</code> the <code>name</code> argument
+              is the name of the model property the field is associated with. <code>modelData</code> is the input model
+              data that will be mapped to the <code>tableData</code> argument. The <code>context</code> argument is the
+              same as <code>toModel</code>.
+            </p>
+            <p>
+              There are several built in Fields that provide a base set of capabilities for mapping data and provide
+              some core logic.
+            </p>
+            <a href="#core-fields" id="core-fields" style="color: inherit; text-decoration: none;">
+              <h3>Core Fields</h3>
+            </a>
+            <p>
+              Below are the fields that map to the native DynamoDB types and in most cases map to the native JavaScript
+              types.
+            </p>
+            <table>
+              <thead>
+                <tr>
+                  <th align="left">Name</th>
+                  <th align="left">Table Type</th>
+                  <th align="left">Description</th>
+                </tr>
+              </thead>
+              <tbody>
+                <tr>
+                  <td align="left">
+                    <a href="https://jasoncraftscode.github.io/dynamodb-datamodel/classes/fields.html#string">string</a>
+                  </td>
+                  <td align="left">S</td>
+                  <td align="left">JavaScript string</td>
+                </tr>
+                <tr>
+                  <td align="left">
+                    <a href="https://jasoncraftscode.github.io/dynamodb-datamodel/classes/fields.html#number">number</a>
+                  </td>
+                  <td align="left">N</td>
+                  <td align="left">JavaScript number</td>
+                </tr>
+                <tr>
+                  <td align="left">
+                    <a href="https://jasoncraftscode.github.io/dynamodb-datamodel/classes/fields.html#binary">binary</a>
+                  </td>
+                  <td align="left">B</td>
+                  <td align="left">JavaScript binary</td>
+                </tr>
+                <tr>
+                  <td align="left">
+                    <a href="https://jasoncraftscode.github.io/dynamodb-datamodel/classes/fields.html#boolean"
+                      >boolean</a
+                    >
+                  </td>
+                  <td align="left">BOOL</td>
+                  <td align="left">JavaScript boolean</td>
+                </tr>
+                <tr>
+                  <td align="left">
+                    <a href="https://jasoncraftscode.github.io/dynamodb-datamodel/classes/fields.html#stringset"
+                      >stringSet</a
+                    >
+                  </td>
+                  <td align="left">SS</td>
+                  <td align="left">DocumentClient string set</td>
+                </tr>
+                <tr>
+                  <td align="left">
+                    <a href="https://jasoncraftscode.github.io/dynamodb-datamodel/classes/fields.html#numberset"
+                      >numberSet</a
+                    >
+                  </td>
+                  <td align="left">NS</td>
+                  <td align="left">DocumentClient number set</td>
+                </tr>
+                <tr>
+                  <td align="left">
+                    <a href="https://jasoncraftscode.github.io/dynamodb-datamodel/classes/fields.html#binaryset"
+                      >binarySet</a
+                    >
+                  </td>
+                  <td align="left">BS</td>
+                  <td align="left">DocumentClient binary set</td>
+                </tr>
+                <tr>
+                  <td align="left">
+                    <a href="https://jasoncraftscode.github.io/dynamodb-datamodel/classes/fields.html#list">list</a>
+                  </td>
+                  <td align="left">L</td>
+                  <td align="left">JavaScript list</td>
+                </tr>
+                <tr>
+                  <td align="left">
+                    <a href="https://jasoncraftscode.github.io/dynamodb-datamodel/classes/fields.html#map">map</a>
+                  </td>
+                  <td align="left">M</td>
+                  <td align="left">JavaScript map</td>
+                </tr>
+              </tbody>
+            </table>
+            <a href="#extended-fields" id="extended-fields" style="color: inherit; text-decoration: none;">
+              <h3>Extended Fields</h3>
+            </a>
+            <table>
+              <thead>
+                <tr>
+                  <th align="left">name</th>
+                  <th align="left">Table Type</th>
+                  <th align="left">Description</th>
+                </tr>
+              </thead>
+              <tbody>
+                <tr>
+                  <td align="left">
+                    <a href="https://jasoncraftscode.github.io/dynamodb-datamodel/classes/fields.html#model">model</a>
+                  </td>
+                  <td align="left">M</td>
+                  <td align="left">
+                    A map based field that contains a schema in the same format as
+                    <a href="https://jasoncraftscode.github.io/dynamodb-datamodel/classes/model.html">Model</a> to allow
+                    for nested types.
+                  </td>
+                </tr>
+                <tr>
+                  <td align="left">
+                    <a href="https://jasoncraftscode.github.io/dynamodb-datamodel/classes/fields.html#modellist"
+                      >modelList</a
+                    >
+                  </td>
+                  <td align="left">L</td>
+                  <td align="left">
+                    List of single model type that follows a schema, to all for a list of nested types.
+                  </td>
+                </tr>
+                <tr>
+                  <td align="left">
+                    <a href="https://jasoncraftscode.github.io/dynamodb-datamodel/classes/fields.html#modelmap"
+                      >modelMap</a
+                    >
+                  </td>
+                  <td align="left">M</td>
+                  <td align="left">
+                    Similar to modelList except instead of a array of models this is a map of models with string based
+                    keys.
+                  </td>
+                </tr>
+                <tr>
+                  <td align="left">
+                    <a href="https://jasoncraftscode.github.io/dynamodb-datamodel/classes/fields.html#date">date</a>
+                  </td>
+                  <td align="left">N</td>
+                  <td align="left">Maps a JavaScript Date object for mapping a date to a table attribute number.</td>
+                </tr>
+                <tr>
+                  <td align="left">
+                    <a href="https://jasoncraftscode.github.io/dynamodb-datamodel/classes/fields.html#hidden">hidden</a>
+                  </td>
+                  <td align="left">-</td>
+                  <td align="left">Hide field from getting written to DynamoDB .</td>
+                </tr>
+                <tr>
+                  <td align="left">
+                    <a href="https://jasoncraftscode.github.io/dynamodb-datamodel/classes/fields.html#split">split</a>
+                  </td>
+                  <td align="left">S</td>
+                  <td align="left">
+                    Split the field property into multiple DynamoDB attributes. Commonly used as model id field.
+                  </td>
+                </tr>
+                <tr>
+                  <td align="left">
+                    <a href="https://jasoncraftscode.github.io/dynamodb-datamodel/classes/fields.html#composite"
+                      >composite</a
+                    >
+                  </td>
+                  <td align="left">S</td>
+                  <td align="left">
+                    Compose multiple model properties into a single table attribute to allow for more complex queries.
+                  </td>
+                </tr>
+                <tr>
+                  <td align="left">
+                    <a href="https://jasoncraftscode.github.io/dynamodb-datamodel/classes/fields.html#compositenamed"
+                      >compositeNamed</a
+                    >
+                  </td>
+                  <td align="left">S</td>
+                  <td align="left">Similar to composite, but uses names instead of indexes to identify the slots.</td>
+                </tr>
+                <tr>
+                  <td align="left">
+                    <a href="https://jasoncraftscode.github.io/dynamodb-datamodel/classes/fields.html#type">type</a>
+                  </td>
+                  <td align="left">S</td>
+                  <td align="left">Writes the Model name to a table attribute.</td>
+                </tr>
+                <tr>
+                  <td align="left">
+                    <a href="https://jasoncraftscode.github.io/dynamodb-datamodel/classes/fields.html#createdate"
+                      >createdDate</a
+                    >
+                  </td>
+                  <td align="left">N</td>
+                  <td align="left">Sets an attribute to the date the item was put or creaed.</td>
+                </tr>
+                <tr>
+                  <td align="left">
+                    <a href="https://jasoncraftscode.github.io/dynamodb-datamodel/classes/fields.html#updatedate"
+                      >updatedDate</a
+                    >
+                  </td>
+                  <td align="left">N</td>
+                  <td align="left">Updates an attribute each time the item is updated.</td>
+                </tr>
+                <tr>
+                  <td align="left">
+                    <a href="https://jasoncraftscode.github.io/dynamodb-datamodel/classes/fields.html#revision"
+                      >revision</a
+                    >
+                  </td>
+                  <td align="left">N</td>
+                  <td align="left">
+                    Increments a table attribute by one for each update. Can also prevent writes if input revision
+                    doesn&#39;t match.
+                  </td>
+                </tr>
+              </tbody>
+            </table>
+            <a
+              href="#create-your-own-custom-fields"
+              id="create-your-own-custom-fields"
+              style="color: inherit; text-decoration: none;"
+            >
+              <h3>Create your own custom fields</h3>
+            </a>
+            <a href="#fields-examples" id="fields-examples" style="color: inherit; text-decoration: none;">
+              <h3>Fields Examples</h3>
+            </a>
+            <p>
+              From:
+              <a href="https://github.com/JasonCraftsCode/dynamodb-datamodel/tree/main/examples/Fields.ts"
+                >examples/Fields.ts</a
+              >
+            </p>
+            <pre><code class="language-typescript"><span class="hljs-keyword">import</span> { Fields, Model, Table, Update } <span class="hljs-keyword">from</span> <span class="hljs-string">'dynamodb-datamodel'</span>;
 <span class="hljs-keyword">import</span> { table } <span class="hljs-keyword">from</span> <span class="hljs-string">'./Table'</span>;
 
 <span class="hljs-comment">// (TypeScript) Define model key and item interface.</span>
@@ -604,136 +999,262 @@
   TableName: <span class="hljs-string">'ExampleTable'</span>,
   UpdateExpression: <span class="hljs-string">'SET #n0 = #n0 + :v0'</span>,
 });</code></pre>
-				<a href="#condition-and-filter-expressions" id="condition-and-filter-expressions" style="color: inherit; text-decoration: none;">
-					<h2>Condition and Filter Expressions</h2>
-				</a>
-				<p>The Condition component in <code>DynamoDB-DataModel</code> is a collection of functions that make building condition and filter expressions very easy and leverages typescript to ensure the correct types are used for each supported operation.</p>
-				<p>All of the condition functions return a resolver function that has the signature of <code>(exp: Condition.Expression, type: &#39;BOOL&#39;) =&gt; string</code>. This simple mechanism of returning a function enables two things:</p>
-				<ol>
-					<li>Allows multiple conditions to be composed together in a simple and recursive way, which can support deeply nested and and or conditions.</li>
-					<li>Enables the expression to be resolved recursively as a single unit.</li>
-				</ol>
-				<p>The use of a resolver function also allows for custom Condition functions to be written that provide higher level concepts.</p>
-				<p>Conditions are a lower level component and can be used on its own. It is also used by Table, Model and Fields.</p>
-				<p>To get more details on condition expression see the <a href="https://docs.aws.amazon.com/amazondynamodb/latest/developerguide/Expressions.OperatorsAndFunctions.html">AWS Condition Expression Reference</a>.</p>
-				<a href="#condition-functions" id="condition-functions" style="color: inherit; text-decoration: none;">
-					<h3>Condition functions</h3>
-				</a>
-				<table>
-					<thead>
-						<tr>
-							<th align="left">Name</th>
-							<th align="left">Supported Types</th>
-							<th align="left">Description</th>
-						</tr>
-					</thead>
-					<tbody><tr>
-							<td align="left"><a href="https://jasoncraftscode.github.io/dynamodb-datamodel/classes/condition.html#path-1">path</a></td>
-							<td align="left">all</td>
-							<td align="left">Returns the the placeholder for an attribute path.</td>
-						</tr>
-						<tr>
-							<td align="left"><a href="https://jasoncraftscode.github.io/dynamodb-datamodel/classes/condition.html#size">size</a></td>
-							<td align="left">B, BS, NS, S, SS, M, L</td>
-							<td align="left">Gets the size of an attribute and can be used in the below compare functions to ensure a certain size</td>
-						</tr>
-						<tr>
-							<td align="left"><a href="https://jasoncraftscode.github.io/dynamodb-datamodel/classes/condition.html#compare">compare</a></td>
-							<td align="left">all</td>
-							<td align="left">Compares the value of an attribute for a path against a value with a given operator: &#39;=&#39;, &#39;&lt;&gt;&#39;, &#39;&gt;&#39;, &#39;&gt;=&#39;, &#39;&lt;=&#39;, and &#39;&lt;&#39;.</td>
-						</tr>
-						<tr>
-							<td align="left"><a href="https://jasoncraftscode.github.io/dynamodb-datamodel/classes/condition.html#eq">eq</a></td>
-							<td align="left">all</td>
-							<td align="left">True if the value of an attribute for a path is equal to the passed in value.</td>
-						</tr>
-						<tr>
-							<td align="left"><a href="https://jasoncraftscode.github.io/dynamodb-datamodel/classes/condition.html#ne">ne</a></td>
-							<td align="left">all</td>
-							<td align="left">True if the value of an attribute for a path is not equal to the passed in value.</td>
-						</tr>
-						<tr>
-							<td align="left"><a href="https://jasoncraftscode.github.io/dynamodb-datamodel/classes/condition.html#ge">ge</a></td>
-							<td align="left">all</td>
-							<td align="left">True if the value of an attribute for a path is greater then or equal to the passed in value.</td>
-						</tr>
-						<tr>
-							<td align="left"><a href="https://jasoncraftscode.github.io/dynamodb-datamodel/classes/condition.html#gt">gt</a></td>
-							<td align="left">all</td>
-							<td align="left">True if the value of an attribute for a path is greater then the passed in value.</td>
-						</tr>
-						<tr>
-							<td align="left"><a href="https://jasoncraftscode.github.io/dynamodb-datamodel/classes/condition.html#le">le</a></td>
-							<td align="left">all</td>
-							<td align="left">True if the value of an attribute for a path is less then or equal to the passed in value.</td>
-						</tr>
-						<tr>
-							<td align="left"><a href="https://jasoncraftscode.github.io/dynamodb-datamodel/classes/condition.html#lt">lt</a></td>
-							<td align="left">all</td>
-							<td align="left">True if the value of an attribute for a path is less then the passed in value.</td>
-						</tr>
-						<tr>
-							<td align="left"><a href="https://jasoncraftscode.github.io/dynamodb-datamodel/classes/condition.html#between">between</a></td>
-							<td align="left">all</td>
-							<td align="left">True if the value of an attribute for a path is between two passed in value.</td>
-						</tr>
-						<tr>
-							<td align="left"><a href="https://jasoncraftscode.github.io/dynamodb-datamodel/classes/condition.html#beginswith">beginsWith</a></td>
-							<td align="left">S</td>
-							<td align="left">True if the value of an attribute for a path begins with the passed in string value.</td>
-						</tr>
-						<tr>
-							<td align="left"><a href="https://jasoncraftscode.github.io/dynamodb-datamodel/classes/condition.html#contains">contains</a></td>
-							<td align="left">S, BS, NS, SS</td>
-							<td align="left">True if the value of an attribute for a path contains the passed in value.</td>
-						</tr>
-						<tr>
-							<td align="left"><a href="https://jasoncraftscode.github.io/dynamodb-datamodel/classes/condition.html#in">in</a></td>
-							<td align="left">all</td>
-							<td align="left">True if the value of an attribute for a path equals on of the values in the passed in array.</td>
-						</tr>
-						<tr>
-							<td align="left"><a href="https://jasoncraftscode.github.io/dynamodb-datamodel/classes/condition.html#exists">exists</a></td>
-							<td align="left">all</td>
-							<td align="left">True if the value of an attribute for a path exists in the table item.</td>
-						</tr>
-						<tr>
-							<td align="left"><a href="https://jasoncraftscode.github.io/dynamodb-datamodel/classes/condition.html#notExists">notExists</a></td>
-							<td align="left">all</td>
-							<td align="left">True if the value of an attribute for a path does not exists in the table item.</td>
-						</tr>
-						<tr>
-							<td align="left"><a href="https://jasoncraftscode.github.io/dynamodb-datamodel/classes/condition.html#type">type</a></td>
-							<td align="left">all</td>
-							<td align="left">True if the value of an attribute is the passed in type.</td>
-						</tr>
-						<tr>
-							<td align="left"><a href="https://jasoncraftscode.github.io/dynamodb-datamodel/classes/condition.html#and">and</a></td>
-							<td align="left">conditions</td>
-							<td align="left">True if the result of all conditions are also true.</td>
-						</tr>
-						<tr>
-							<td align="left"><a href="https://jasoncraftscode.github.io/dynamodb-datamodel/classes/condition.html#or">or</a></td>
-							<td align="left">conditions</td>
-							<td align="left">True if the results of any condition is true.</td>
-						</tr>
-						<tr>
-							<td align="left"><a href="https://jasoncraftscode.github.io/dynamodb-datamodel/classes/condition.html#not">not</a></td>
-							<td align="left">conditions</td>
-							<td align="left">True if the result of the condition is false.</td>
-						</tr>
-				</tbody></table>
-				<a href="#create-your-own-custom-conditions" id="create-your-own-custom-conditions" style="color: inherit; text-decoration: none;">
-					<h3>Create your own custom conditions</h3>
-				</a>
-				<p>It is easy to create your own custom conditions. As was stated above all Condition functions just return a resolver function with the signature of <code>(exp: Condition.Expression, type: &#39;BOOL&#39;) =&gt; string</code>. So to create a custom condition you just need to have a function that returns a resolve function. In the implementation of the resolver function you can use the <code>Condition.Expression</code> object to add and get the placeholders for the attribute names and values in your custom expression then return the condition or filter expression string that does what you want.</p>
-				<p>See <a href="https://docs.aws.amazon.com/amazondynamodb/latest/developerguide/Expressions.OperatorsAndFunctions.html">AWS Condition Expression Reference</a> for details one the syntax and operations supported.</p>
-				<a href="#condition-examples" id="condition-examples" style="color: inherit; text-decoration: none;">
-					<h3>Condition Examples</h3>
-				</a>
-				<p>Condition where age &gt; 21 OR ((region = &#39;US&#39; AND size(interests) &gt; 10) AND interests contain nodejs, dynamodb, or serverless):</p>
-				<p>From: <a href="https://github.com/JasonCraftsCode/dynamodb-datamodel/tree/main/examples/Readme.Condition.ts">examples/Readme.Condition.ts</a></p>
-				<pre><code class="language-typescript"><span class="hljs-keyword">import</span> { Condition, Table } <span class="hljs-keyword">from</span> <span class="hljs-string">'dynamodb-datamodel'</span>;
+            <a
+              href="#condition-and-filter-expressions"
+              id="condition-and-filter-expressions"
+              style="color: inherit; text-decoration: none;"
+            >
+              <h2>Condition and Filter Expressions</h2>
+            </a>
+            <p>
+              The Condition component in <code>DynamoDB-DataModel</code> is a collection of functions that make building
+              condition and filter expressions very easy and leverages typescript to ensure the correct types are used
+              for each supported operation.
+            </p>
+            <p>
+              All of the condition functions return a resolver function that has the signature of
+              <code>(exp: Condition.Expression, type: &#39;BOOL&#39;) =&gt; string</code>. This simple mechanism of
+              returning a function enables two things:
+            </p>
+            <ol>
+              <li>
+                Allows multiple conditions to be composed together in a simple and recursive way, which can support
+                deeply nested and and or conditions.
+              </li>
+              <li>Enables the expression to be resolved recursively as a single unit.</li>
+            </ol>
+            <p>
+              The use of a resolver function also allows for custom Condition functions to be written that provide
+              higher level concepts.
+            </p>
+            <p>
+              Conditions are a lower level component and can be used on its own. It is also used by Table, Model and
+              Fields.
+            </p>
+            <p>
+              To get more details on condition expression see the
+              <a
+                href="https://docs.aws.amazon.com/amazondynamodb/latest/developerguide/Expressions.OperatorsAndFunctions.html"
+                >AWS Condition Expression Reference</a
+              >.
+            </p>
+            <a href="#condition-functions" id="condition-functions" style="color: inherit; text-decoration: none;">
+              <h3>Condition functions</h3>
+            </a>
+            <table>
+              <thead>
+                <tr>
+                  <th align="left">Name</th>
+                  <th align="left">Supported Types</th>
+                  <th align="left">Description</th>
+                </tr>
+              </thead>
+              <tbody>
+                <tr>
+                  <td align="left">
+                    <a href="https://jasoncraftscode.github.io/dynamodb-datamodel/classes/condition.html#path-1"
+                      >path</a
+                    >
+                  </td>
+                  <td align="left">all</td>
+                  <td align="left">Returns the the placeholder for an attribute path.</td>
+                </tr>
+                <tr>
+                  <td align="left">
+                    <a href="https://jasoncraftscode.github.io/dynamodb-datamodel/classes/condition.html#size">size</a>
+                  </td>
+                  <td align="left">B, BS, NS, S, SS, M, L</td>
+                  <td align="left">
+                    Gets the size of an attribute and can be used in the below compare functions to ensure a certain
+                    size
+                  </td>
+                </tr>
+                <tr>
+                  <td align="left">
+                    <a href="https://jasoncraftscode.github.io/dynamodb-datamodel/classes/condition.html#compare"
+                      >compare</a
+                    >
+                  </td>
+                  <td align="left">all</td>
+                  <td align="left">
+                    Compares the value of an attribute for a path against a value with a given operator: &#39;=&#39;,
+                    &#39;&lt;&gt;&#39;, &#39;&gt;&#39;, &#39;&gt;=&#39;, &#39;&lt;=&#39;, and &#39;&lt;&#39;.
+                  </td>
+                </tr>
+                <tr>
+                  <td align="left">
+                    <a href="https://jasoncraftscode.github.io/dynamodb-datamodel/classes/condition.html#eq">eq</a>
+                  </td>
+                  <td align="left">all</td>
+                  <td align="left">True if the value of an attribute for a path is equal to the passed in value.</td>
+                </tr>
+                <tr>
+                  <td align="left">
+                    <a href="https://jasoncraftscode.github.io/dynamodb-datamodel/classes/condition.html#ne">ne</a>
+                  </td>
+                  <td align="left">all</td>
+                  <td align="left">
+                    True if the value of an attribute for a path is not equal to the passed in value.
+                  </td>
+                </tr>
+                <tr>
+                  <td align="left">
+                    <a href="https://jasoncraftscode.github.io/dynamodb-datamodel/classes/condition.html#ge">ge</a>
+                  </td>
+                  <td align="left">all</td>
+                  <td align="left">
+                    True if the value of an attribute for a path is greater then or equal to the passed in value.
+                  </td>
+                </tr>
+                <tr>
+                  <td align="left">
+                    <a href="https://jasoncraftscode.github.io/dynamodb-datamodel/classes/condition.html#gt">gt</a>
+                  </td>
+                  <td align="left">all</td>
+                  <td align="left">
+                    True if the value of an attribute for a path is greater then the passed in value.
+                  </td>
+                </tr>
+                <tr>
+                  <td align="left">
+                    <a href="https://jasoncraftscode.github.io/dynamodb-datamodel/classes/condition.html#le">le</a>
+                  </td>
+                  <td align="left">all</td>
+                  <td align="left">
+                    True if the value of an attribute for a path is less then or equal to the passed in value.
+                  </td>
+                </tr>
+                <tr>
+                  <td align="left">
+                    <a href="https://jasoncraftscode.github.io/dynamodb-datamodel/classes/condition.html#lt">lt</a>
+                  </td>
+                  <td align="left">all</td>
+                  <td align="left">True if the value of an attribute for a path is less then the passed in value.</td>
+                </tr>
+                <tr>
+                  <td align="left">
+                    <a href="https://jasoncraftscode.github.io/dynamodb-datamodel/classes/condition.html#between"
+                      >between</a
+                    >
+                  </td>
+                  <td align="left">all</td>
+                  <td align="left">True if the value of an attribute for a path is between two passed in value.</td>
+                </tr>
+                <tr>
+                  <td align="left">
+                    <a href="https://jasoncraftscode.github.io/dynamodb-datamodel/classes/condition.html#beginswith"
+                      >beginsWith</a
+                    >
+                  </td>
+                  <td align="left">S</td>
+                  <td align="left">
+                    True if the value of an attribute for a path begins with the passed in string value.
+                  </td>
+                </tr>
+                <tr>
+                  <td align="left">
+                    <a href="https://jasoncraftscode.github.io/dynamodb-datamodel/classes/condition.html#contains"
+                      >contains</a
+                    >
+                  </td>
+                  <td align="left">S, BS, NS, SS</td>
+                  <td align="left">True if the value of an attribute for a path contains the passed in value.</td>
+                </tr>
+                <tr>
+                  <td align="left">
+                    <a href="https://jasoncraftscode.github.io/dynamodb-datamodel/classes/condition.html#in">in</a>
+                  </td>
+                  <td align="left">all</td>
+                  <td align="left">
+                    True if the value of an attribute for a path equals on of the values in the passed in array.
+                  </td>
+                </tr>
+                <tr>
+                  <td align="left">
+                    <a href="https://jasoncraftscode.github.io/dynamodb-datamodel/classes/condition.html#exists"
+                      >exists</a
+                    >
+                  </td>
+                  <td align="left">all</td>
+                  <td align="left">True if the value of an attribute for a path exists in the table item.</td>
+                </tr>
+                <tr>
+                  <td align="left">
+                    <a href="https://jasoncraftscode.github.io/dynamodb-datamodel/classes/condition.html#notExists"
+                      >notExists</a
+                    >
+                  </td>
+                  <td align="left">all</td>
+                  <td align="left">True if the value of an attribute for a path does not exists in the table item.</td>
+                </tr>
+                <tr>
+                  <td align="left">
+                    <a href="https://jasoncraftscode.github.io/dynamodb-datamodel/classes/condition.html#type">type</a>
+                  </td>
+                  <td align="left">all</td>
+                  <td align="left">True if the value of an attribute is the passed in type.</td>
+                </tr>
+                <tr>
+                  <td align="left">
+                    <a href="https://jasoncraftscode.github.io/dynamodb-datamodel/classes/condition.html#and">and</a>
+                  </td>
+                  <td align="left">conditions</td>
+                  <td align="left">True if the result of all conditions are also true.</td>
+                </tr>
+                <tr>
+                  <td align="left">
+                    <a href="https://jasoncraftscode.github.io/dynamodb-datamodel/classes/condition.html#or">or</a>
+                  </td>
+                  <td align="left">conditions</td>
+                  <td align="left">True if the results of any condition is true.</td>
+                </tr>
+                <tr>
+                  <td align="left">
+                    <a href="https://jasoncraftscode.github.io/dynamodb-datamodel/classes/condition.html#not">not</a>
+                  </td>
+                  <td align="left">conditions</td>
+                  <td align="left">True if the result of the condition is false.</td>
+                </tr>
+              </tbody>
+            </table>
+            <a
+              href="#create-your-own-custom-conditions"
+              id="create-your-own-custom-conditions"
+              style="color: inherit; text-decoration: none;"
+            >
+              <h3>Create your own custom conditions</h3>
+            </a>
+            <p>
+              It is easy to create your own custom conditions. As was stated above all Condition functions just return a
+              resolver function with the signature of
+              <code>(exp: Condition.Expression, type: &#39;BOOL&#39;) =&gt; string</code>. So to create a custom
+              condition you just need to have a function that returns a resolve function. In the implementation of the
+              resolver function you can use the <code>Condition.Expression</code> object to add and get the placeholders
+              for the attribute names and values in your custom expression then return the condition or filter
+              expression string that does what you want.
+            </p>
+            <p>
+              See
+              <a
+                href="https://docs.aws.amazon.com/amazondynamodb/latest/developerguide/Expressions.OperatorsAndFunctions.html"
+                >AWS Condition Expression Reference</a
+              >
+              for details one the syntax and operations supported.
+            </p>
+            <a href="#condition-examples" id="condition-examples" style="color: inherit; text-decoration: none;">
+              <h3>Condition Examples</h3>
+            </a>
+            <p>
+              Condition where age &gt; 21 OR ((region = &#39;US&#39; AND size(interests) &gt; 10) AND interests contain
+              nodejs, dynamodb, or serverless):
+            </p>
+            <p>
+              From:
+              <a href="https://github.com/JasonCraftsCode/dynamodb-datamodel/tree/main/examples/Readme.Condition.ts"
+                >examples/Readme.Condition.ts</a
+              >
+            </p>
+            <pre><code class="language-typescript"><span class="hljs-keyword">import</span> { Condition, Table } <span class="hljs-keyword">from</span> <span class="hljs-string">'dynamodb-datamodel'</span>;
 
 <span class="hljs-comment">// Destructuring Condition to make it easier to write filter expression.</span>
 <span class="hljs-keyword">const</span> { and, or, eq, gt, contains, size } = Condition;
@@ -751,9 +1272,15 @@
 expect(params.FilterExpression).toEqual(
   <span class="hljs-string">'(#n0 &gt; :v0 OR (#n1 = :v1 AND size(#n2) &gt; :v2 AND (contains(#n2, :v3) OR contains(#n2, :v4) OR contains(#n2, :v5))))'</span>,
 );</code></pre>
-				<p>Using Field methods to ensure attribute paths are correct.</p>
-				<p>From: <a href="https://github.com/JasonCraftsCode/dynamodb-datamodel/tree/main/examples/Readme.Condition.Fields.ts">examples/Readme.Condition.Fields.ts</a></p>
-				<pre><code class="language-typescript"><span class="hljs-keyword">import</span> { Condition, Fields, Model, Table } <span class="hljs-keyword">from</span> <span class="hljs-string">'dynamodb-datamodel'</span>;
+            <p>Using Field methods to ensure attribute paths are correct.</p>
+            <p>
+              From:
+              <a
+                href="https://github.com/JasonCraftsCode/dynamodb-datamodel/tree/main/examples/Readme.Condition.Fields.ts"
+                >examples/Readme.Condition.Fields.ts</a
+              >
+            </p>
+            <pre><code class="language-typescript"><span class="hljs-keyword">import</span> { Condition, Fields, Model, Table } <span class="hljs-keyword">from</span> <span class="hljs-string">'dynamodb-datamodel'</span>;
 <span class="hljs-keyword">import</span> { table } <span class="hljs-keyword">from</span> <span class="hljs-string">'./Table'</span>;
 
 <span class="hljs-keyword">const</span> schema = {
@@ -783,73 +1310,140 @@
 expect(params.FilterExpression).toEqual(
   <span class="hljs-string">'(#n0 &gt; :v0 OR (#n1 = :v1 AND size(#n2) &gt; :v2 AND (contains(#n2, :v3) OR contains(#n2, :v4) OR contains(#n2, :v5))))'</span>,
 );</code></pre>
-				<a href="#keycondition-expressions" id="keycondition-expressions" style="color: inherit; text-decoration: none;">
-					<h2>KeyCondition Expressions</h2>
-				</a>
-				<p>KeyCondition like Condition is a lower level component that is used by Table and Index to build key condition expression for query based DynamoDB reads. In any query there is at most two conditions, with the partition key only supporting a simple equal condition via &#39;=&#39; and the sort key support a single &#39;range&#39; based condition.</p>
-				<p>To get more details see <a href="https://docs.aws.amazon.com/amazondynamodb/latest/developerguide/Query.html#Query.KeyConditionExpressions">AWS Key Condition Expression Resource</a>.</p>
-				<a href="#sort-key-functions" id="sort-key-functions" style="color: inherit; text-decoration: none;">
-					<h3>Sort key functions</h3>
-				</a>
-				<p>The Partition key only supports a single condition which is equal (&#39;=&#39;). Sort keys support several &#39;range&#39; based conditions to query for a continuous range of items. You may notice that not-equal (&#39;&lt;&gt;&#39;) isn&#39;t support and the reason is simply that a not-equal query would not return a continuous range of items.</p>
-				<table>
-					<thead>
-						<tr>
-							<th align="left">Name</th>
-							<th align="left">Supported Types</th>
-							<th align="left">Description</th>
-						</tr>
-					</thead>
-					<tbody><tr>
-							<td align="left"><a href="https://jasoncraftscode.github.io/dynamodb-datamodel/classes/keycondition.html#beginswith">beginsWith</a></td>
-							<td align="left">S</td>
-							<td align="left">Return all items with a sort key that begin with the value. Note: case sensitive. Example: <code>KeyCondition.</code></td>
-						</tr>
-						<tr>
-							<td align="left"><a href="https://jasoncraftscode.github.io/dynamodb-datamodel/classes/keycondition.html#between">between</a></td>
-							<td align="left">B, N, S (all)</td>
-							<td align="left">Returns all items with a sort key that is between and inclusive of a lower and upper values passed in.</td>
-						</tr>
-						<tr>
-							<td align="left"><a href="https://jasoncraftscode.github.io/dynamodb-datamodel/classes/keycondition.html#compare">compare</a></td>
-							<td align="left">B, N, S (all)</td>
-							<td align="left">Returns all items with a sort key that resolves to true for the operation and value passed in.</td>
-						</tr>
-						<tr>
-							<td align="left"><a href="https://jasoncraftscode.github.io/dynamodb-datamodel/classes/keycondition.html#eq">eq</a></td>
-							<td align="left">B, N, S (all)</td>
-							<td align="left">Returns all items with a sort key that is equal to the value passed in.</td>
-						</tr>
-						<tr>
-							<td align="left"><a href="https://jasoncraftscode.github.io/dynamodb-datamodel/classes/keycondition.html#ge">ge</a></td>
-							<td align="left">B, N, S (all)</td>
-							<td align="left">Returns all items with a sort key is greater then and equal to the value passed in.</td>
-						</tr>
-						<tr>
-							<td align="left"><a href="https://jasoncraftscode.github.io/dynamodb-datamodel/classes/keycondition.html#gt">gt</a></td>
-							<td align="left">B, N, S (all)</td>
-							<td align="left">Returns all items with a sort key is greater then the value passed in.</td>
-						</tr>
-						<tr>
-							<td align="left"><a href="https://jasoncraftscode.github.io/dynamodb-datamodel/classes/keycondition.html#le">le</a></td>
-							<td align="left">B, N, S (all)</td>
-							<td align="left">Returns all items with a sort key is less then and equal to the value passed in.</td>
-						</tr>
-						<tr>
-							<td align="left"><a href="https://jasoncraftscode.github.io/dynamodb-datamodel/classes/keycondition.html#lt">lt</a></td>
-							<td align="left">B, N, S (all)</td>
-							<td align="left">Returns all items with a sort key is less then the value passed in.</td>
-						</tr>
-				</tbody></table>
-				<a href="#create-your-own-custom-key-conditions" id="create-your-own-custom-key-conditions" style="color: inherit; text-decoration: none;">
-					<h3>Create your own custom key conditions</h3>
-				</a>
-				<p>All of the above KeyCondition functions return a resolver function, allowing for custom key conditions. Though given the limited syntax supported by DynamoDB there really isn&#39;t a need for custom key conditions.</p>
-				<a href="#keycondition-examples" id="keycondition-examples" style="color: inherit; text-decoration: none;">
-					<h3>KeyCondition Examples</h3>
-				</a>
-				<p>From: <a href="https://github.com/JasonCraftsCode/dynamodb-datamodel/tree/main/examples/KeyCondition.ts">examples/KeyCondition.ts</a></p>
-				<pre><code class="language-typescript"><span class="hljs-keyword">import</span> { KeyCondition } <span class="hljs-keyword">from</span> <span class="hljs-string">'dynamodb-datamodel'</span>;
+            <a
+              href="#keycondition-expressions"
+              id="keycondition-expressions"
+              style="color: inherit; text-decoration: none;"
+            >
+              <h2>KeyCondition Expressions</h2>
+            </a>
+            <p>
+              KeyCondition like Condition is a lower level component that is used by Table and Index to build key
+              condition expression for query based DynamoDB reads. In any query there is at most two conditions, with
+              the partition key only supporting a simple equal condition via &#39;=&#39; and the sort key support a
+              single &#39;range&#39; based condition.
+            </p>
+            <p>
+              To get more details see
+              <a
+                href="https://docs.aws.amazon.com/amazondynamodb/latest/developerguide/Query.html#Query.KeyConditionExpressions"
+                >AWS Key Condition Expression Resource</a
+              >.
+            </p>
+            <a href="#sort-key-functions" id="sort-key-functions" style="color: inherit; text-decoration: none;">
+              <h3>Sort key functions</h3>
+            </a>
+            <p>
+              The Partition key only supports a single condition which is equal (&#39;=&#39;). Sort keys support several
+              &#39;range&#39; based conditions to query for a continuous range of items. You may notice that not-equal
+              (&#39;&lt;&gt;&#39;) isn&#39;t support and the reason is simply that a not-equal query would not return a
+              continuous range of items.
+            </p>
+            <table>
+              <thead>
+                <tr>
+                  <th align="left">Name</th>
+                  <th align="left">Supported Types</th>
+                  <th align="left">Description</th>
+                </tr>
+              </thead>
+              <tbody>
+                <tr>
+                  <td align="left">
+                    <a href="https://jasoncraftscode.github.io/dynamodb-datamodel/classes/keycondition.html#beginswith"
+                      >beginsWith</a
+                    >
+                  </td>
+                  <td align="left">S</td>
+                  <td align="left">
+                    Return all items with a sort key that begin with the value. Note: case sensitive. Example:
+                    <code>KeyCondition.</code>
+                  </td>
+                </tr>
+                <tr>
+                  <td align="left">
+                    <a href="https://jasoncraftscode.github.io/dynamodb-datamodel/classes/keycondition.html#between"
+                      >between</a
+                    >
+                  </td>
+                  <td align="left">B, N, S (all)</td>
+                  <td align="left">
+                    Returns all items with a sort key that is between and inclusive of a lower and upper values passed
+                    in.
+                  </td>
+                </tr>
+                <tr>
+                  <td align="left">
+                    <a href="https://jasoncraftscode.github.io/dynamodb-datamodel/classes/keycondition.html#compare"
+                      >compare</a
+                    >
+                  </td>
+                  <td align="left">B, N, S (all)</td>
+                  <td align="left">
+                    Returns all items with a sort key that resolves to true for the operation and value passed in.
+                  </td>
+                </tr>
+                <tr>
+                  <td align="left">
+                    <a href="https://jasoncraftscode.github.io/dynamodb-datamodel/classes/keycondition.html#eq">eq</a>
+                  </td>
+                  <td align="left">B, N, S (all)</td>
+                  <td align="left">Returns all items with a sort key that is equal to the value passed in.</td>
+                </tr>
+                <tr>
+                  <td align="left">
+                    <a href="https://jasoncraftscode.github.io/dynamodb-datamodel/classes/keycondition.html#ge">ge</a>
+                  </td>
+                  <td align="left">B, N, S (all)</td>
+                  <td align="left">
+                    Returns all items with a sort key is greater then and equal to the value passed in.
+                  </td>
+                </tr>
+                <tr>
+                  <td align="left">
+                    <a href="https://jasoncraftscode.github.io/dynamodb-datamodel/classes/keycondition.html#gt">gt</a>
+                  </td>
+                  <td align="left">B, N, S (all)</td>
+                  <td align="left">Returns all items with a sort key is greater then the value passed in.</td>
+                </tr>
+                <tr>
+                  <td align="left">
+                    <a href="https://jasoncraftscode.github.io/dynamodb-datamodel/classes/keycondition.html#le">le</a>
+                  </td>
+                  <td align="left">B, N, S (all)</td>
+                  <td align="left">Returns all items with a sort key is less then and equal to the value passed in.</td>
+                </tr>
+                <tr>
+                  <td align="left">
+                    <a href="https://jasoncraftscode.github.io/dynamodb-datamodel/classes/keycondition.html#lt">lt</a>
+                  </td>
+                  <td align="left">B, N, S (all)</td>
+                  <td align="left">Returns all items with a sort key is less then the value passed in.</td>
+                </tr>
+              </tbody>
+            </table>
+            <a
+              href="#create-your-own-custom-key-conditions"
+              id="create-your-own-custom-key-conditions"
+              style="color: inherit; text-decoration: none;"
+            >
+              <h3>Create your own custom key conditions</h3>
+            </a>
+            <p>
+              All of the above KeyCondition functions return a resolver function, allowing for custom key conditions.
+              Though given the limited syntax supported by DynamoDB there really isn&#39;t a need for custom key
+              conditions.
+            </p>
+            <a href="#keycondition-examples" id="keycondition-examples" style="color: inherit; text-decoration: none;">
+              <h3>KeyCondition Examples</h3>
+            </a>
+            <p>
+              From:
+              <a href="https://github.com/JasonCraftsCode/dynamodb-datamodel/tree/main/examples/KeyCondition.ts"
+                >examples/KeyCondition.ts</a
+              >
+            </p>
+            <pre><code class="language-typescript"><span class="hljs-keyword">import</span> { KeyCondition } <span class="hljs-keyword">from</span> <span class="hljs-string">'dynamodb-datamodel'</span>;
 <span class="hljs-keyword">import</span> { table } <span class="hljs-keyword">from</span> <span class="hljs-string">'./Table'</span>;
 
 <span class="hljs-comment">// Use KeyCondition to query the table with primary key of 'P-GUID' and sort key between (and including) 'a' and 'z'</span>
@@ -865,49 +1459,176 @@
   KeyConditionExpression: <span class="hljs-string">'#n0 = :v0 AND #n1 BETWEEN :v1 AND :v2'</span>,
   TableName: <span class="hljs-string">'ExampleTable'</span>,
 });</code></pre>
-				<a href="#update-expressions" id="update-expressions" style="color: inherit; text-decoration: none;">
-					<h2>Update Expressions</h2>
-				</a>
-				<a href="#update-functions" id="update-functions" style="color: inherit; text-decoration: none;">
-					<h3>Update functions</h3>
-				</a>
-				<p>For more details on what you can do with update expressions see <a href="https://docs.aws.amazon.com/amazondynamodb/latest/developerguide/Expressions.UpdateExpressions.html">DynamodDB&#39;s Update Expression guide</a>.</p>
-				<p>Supported <a href="https://jasoncraftscode.github.io/dynamodb-datamodel/classes/update.html">Update</a> functions:
-					| Name | Supported Types | Description |
-					| :---------------------------------------------------------------------------------------------------------- | :-------------- | :---------------------------------------------------------------------------------------------------------------------------------------------------------------------------------------------------------------------------------------------------------------------------------------------- |
-					| <a href="https://jasoncraftscode.github.io/dynamodb-datamodel/classes/update.html#path">path</a> | all | Ensures that a value is treated as a path. Example: <code>{ name: Update.path(&#39;fullname&#39;) }</code> |
-					| <a href="https://jasoncraftscode.github.io/dynamodb-datamodel/classes/update.html#pathwithdefault">pathWithDefault</a> | all | Ensures that a value is either a path or a default value if the path doesn&#39;t exists. Example: <code>{ name: Update.pathWithDefault(&#39;fullname&#39;, &#39;John Smith&#39;)}</code>. |
-					| <a href="https://jasoncraftscode.github.io/dynamodb-datamodel/classes/update.html#default">default</a> | all | Ensures an attribute has a default value. Example: <code>{ name: Update.default(&#39;John Smith&#39;) }</code>, if name doesn&#39;t exists then set it to &#39;John Smith&#39;. |
-					| <a href="https://jasoncraftscode.github.io/dynamodb-datamodel/classes/update.html#del">del</a> | all | Deletes an attribute from item, can also assign <code>null</code> to a value. Example : <code>{ name: Update.del() }</code> or <code>{ name: null }</code>. |
-					| <a href="https://jasoncraftscode.github.io/dynamodb-datamodel/classes/update.html#set">set</a> | all | Sets an attribute to a value, can also assign value directly. Example: <code>{ name: Update.set(&#39;John Smith&#39;) }</code> or <code>{ name: &#39;John Smith }</code> |
-					| <a href="https://jasoncraftscode.github.io/dynamodb-datamodel/classes/update.html#arthmetic">arithmetic</a> | N | Preforms basic arithmetic on an attribute, used by in, dec, add and sub below. Example: <code>{ total: Update.arithmetic(&#39;total&#39;, &#39;+&#39;, 1) }</code>, adds 1 to total attribute. |
-					| <a href="https://jasoncraftscode.github.io/dynamodb-datamodel/classes/update.html#inc">inc</a> | N | Increments an attribute by a value. Example: <code>{ total: Update.inc(2) }</code>, increments total by 2. |
-					| <a href="https://jasoncraftscode.github.io/dynamodb-datamodel/classes/update.html#dec">dec</a> | N | Decrements an attribute by a value. Example: <code>{ total: Update.dec(3) }</code>, decrements total by 3. |
-					| <a href="https://jasoncraftscode.github.io/dynamodb-datamodel/classes/update.html#add">add</a> | N | Sets the receiving attribute to the addition of a value to the value of an attribute. Example: <code>{ total: Update.add(&#39;count&#39;, 1) }</code>, set total to the result of adding 1 to the value of &#39;count&#39;. |
-					| <a href="https://jasoncraftscode.github.io/dynamodb-datamodel/classes/update.html#sub">sub</a> | N | Sets the receiving attribute to the subtraction of a value from the value of an attribute. Example: <code>{ total: Update.sub(&#39;count&#39;, 2) }</code> , set total to the result of subtrating 1 from the value of &#39;count&#39;. |
-					| <a href="https://jasoncraftscode.github.io/dynamodb-datamodel/classes/update.html#join">join</a> | L | Sets the receiving attribute to the result of joining two lists. Example: <code>{ relatives: Update.join(&#39;children&#39;, &#39;parents&#39;) }</code>, set the relative attribute to the result of join children and parents together. |
-					| <a href="https://jasoncraftscode.github.io/dynamodb-datamodel/classes/update.html#append">append</a> | L | Appends a list to the beginning of a list attribute. <code>{ relatives: Update.append(&#39;children&#39;) }</code>, appends the value of the children attribute to relatives. |
-					| <a href="https://jasoncraftscode.github.io/dynamodb-datamodel/classes/update.html#prepend">prepend</a> | L | Prepends a list to the end of an list attribute. <code>{ relatives: Update.prepend(&#39;parents&#39;) }</code>, appends the value of the children attribute to relatives. |
-					| <a href="https://jasoncraftscode.github.io/dynamodb-datamodel/classes/update.html#delindexes">delIndexes</a> | L | Deletes values from a list attribute using an array of indexes. <code>{ relatives: Update.delIndexes([1, 3]) }</code> , deletes the 1 and 3 value from the relatives list attribute. |
-					| <a href="https://jasoncraftscode.github.io/dynamodb-datamodel/classes/update.html#setindexes">setIndexes</a> | L | Sets the values from a list attribute using a map of indexes to values. <code>{ relatives: Update.setIndexes({1:&#39;bob&#39;, 3:&#39;lucy&#39;}) }</code> , sets value at index 1 to &#39;bob&#39; and value in index 3 to &#39;lucy&#39; in relatives list attribute. |
-					| <a href="https://jasoncraftscode.github.io/dynamodb-datamodel/classes/update.html#addtoset">addToSet</a> | SS, NS, BS | Add values to a DynamoDB set attribute. Example: <code>{ color: Update.addToSet(table.createStringSet([&#39;yellow&#39;, &#39;red&#39;])) }</code>, adds yellow and red to the color set attribute. |
-					| <a href="https://jasoncraftscode.github.io/dynamodb-datamodel/classes/update.html#removefromset">removeFromSet</a> | SS, NS, BS | Remove values from a DynamoDB set attribute. Example: <code>{ color: Update.removeFromSet(table.createStringSet([&#39;blue&#39;, &#39;green&#39;])) }</code>, removes blue and green from the color set attribute. |
-					| <a href="https://jasoncraftscode.github.io/dynamodb-datamodel/classes/update.html#map">map</a> | M | Sets the receiving map attribute to the result of resolving a map of Update functions. Can also support &#39;.&#39; delimited path values for setting deep values. Example: <code>{ address: Update.map( street: &#39;One Infinity Loop&#39; ) }</code>, sets the street attribute within address to &#39;One Infinity Loop&#39;&#39;. |
-					| <a href="https://jasoncraftscode.github.io/dynamodb-datamodel/classes/update.html#model">model</a> | M | Typed based wrapper around map to ensure the input matches an interface. Example: see <a href="https://jasoncraftscode.github.io/dynamodb-datamodel/classes/update.html#model">Update.model</a> |
-				| <a href="https://jasoncraftscode.github.io/dynamodb-datamodel/classes/update.html#modelmap">modelMap</a> | M | String based key to model map, that enforces the key strings are only used as paths. Example: see <a href="https://jasoncraftscode.github.io/dynamodb-datamodel/classes/update.html#modelmap">Update.modelMap</a> |</p>
-				<a href="#create-your-own-custom-update-resolvers" id="create-your-own-custom-update-resolvers" style="color: inherit; text-decoration: none;">
-					<h3>Create your own custom update resolvers</h3>
-				</a>
-				<p>All of the above Update functions return a <a href="https://jasoncraftscode.github.io/dynamodb-datamodel/classes/update.html#resolver">Update.Resolver</a> arrow function with the signature of: <code>(name: string, exp: Update.Expression, type?: T) =&gt; void</code>. When <a href="https://jasoncraftscode.github.io/dynamodb-datamodel/classes/model.html#update">Model.update</a> or <a href="https://jasoncraftscode.github.io/dynamodb-datamodel/classes/table.html#update">Table.update</a> execute each object property value will get resolved and values that have a type of &#39;function&#39; will get called with the property name, an <a href="https://jasoncraftscode.github.io/dynamodb-datamodel/interfaces/update.expression.html">Update.Expression</a> object and an optional type param.</p>
-				<p>It is in the implementation of the <a href="https://jasoncraftscode.github.io/dynamodb-datamodel/classes/update.html#resolver">Update.Resolver</a> functions that the update expression is constructed. This is done by calling methods on the <a href="https://jasoncraftscode.github.io/dynamodb-datamodel/interfaces/update.expression.html">Update.Expression</a> object to add and get placeholders for attribute paths and values, and add expressions to one of the four support clauses: SET, REMOVE, ADD or DELETE.</p>
-				<p>After all <a href="https://jasoncraftscode.github.io/dynamodb-datamodel/classes/update.html#resolver">Update.Resolver</a> are called and all other expressions are resolved, the expressions for the update are generated and set on the input params passed to the DynamoDB DocumentClient update method.</p>
-				<p>To create custom Update functions you just need to return an arrow function that when called adds the necessary names, values and update expressions to support the functionality you need.</p>
-				<p><strong>Note</strong>: In future versions of this library I am looking to add additional context (like Model or Field) to the <a href="https://jasoncraftscode.github.io/dynamodb-datamodel/interfaces/update.expression.html">Update.Expression</a>, to enable more advanced scenarios. Let me know if you need this so I can prioritize it appropriately.</p>
-				<a href="#update-examples" id="update-examples" style="color: inherit; text-decoration: none;">
-					<h3>Update Examples</h3>
-				</a>
-				<p>From: <a href="https://github.com/JasonCraftsCode/dynamodb-datamodel/tree/main/examples/Update.Model.ts">examples/Update.Model.ts</a></p>
-				<pre><code class="language-typescript"><span class="hljs-keyword">import</span> { Fields, Model, Table, Update } <span class="hljs-keyword">from</span> <span class="hljs-string">'dynamodb-datamodel'</span>;
+            <a href="#update-expressions" id="update-expressions" style="color: inherit; text-decoration: none;">
+              <h2>Update Expressions</h2>
+            </a>
+            <a href="#update-functions" id="update-functions" style="color: inherit; text-decoration: none;">
+              <h3>Update functions</h3>
+            </a>
+            <p>
+              For more details on what you can do with update expressions see
+              <a
+                href="https://docs.aws.amazon.com/amazondynamodb/latest/developerguide/Expressions.UpdateExpressions.html"
+                >DynamodDB&#39;s Update Expression guide</a
+              >.
+            </p>
+            <p>
+              Supported
+              <a href="https://jasoncraftscode.github.io/dynamodb-datamodel/classes/update.html">Update</a> functions: |
+              Name | Supported Types | Description | |
+              :----------------------------------------------------------------------------------------------------------
+              | :-------------- |
+              :----------------------------------------------------------------------------------------------------------------------------------------------------------------------------------------------------------------------------------------------------------------------------------------------
+              | | <a href="https://jasoncraftscode.github.io/dynamodb-datamodel/classes/update.html#path">path</a> | all
+              | Ensures that a value is treated as a path. Example:
+              <code>{ name: Update.path(&#39;fullname&#39;) }</code> | |
+              <a href="https://jasoncraftscode.github.io/dynamodb-datamodel/classes/update.html#pathwithdefault"
+                >pathWithDefault</a
+              >
+              | all | Ensures that a value is either a path or a default value if the path doesn&#39;t exists. Example:
+              <code>{ name: Update.pathWithDefault(&#39;fullname&#39;, &#39;John Smith&#39;)}</code>. | |
+              <a href="https://jasoncraftscode.github.io/dynamodb-datamodel/classes/update.html#default">default</a> |
+              all | Ensures an attribute has a default value. Example:
+              <code>{ name: Update.default(&#39;John Smith&#39;) }</code>, if name doesn&#39;t exists then set it to
+              &#39;John Smith&#39;. | |
+              <a href="https://jasoncraftscode.github.io/dynamodb-datamodel/classes/update.html#del">del</a> | all |
+              Deletes an attribute from item, can also assign <code>null</code> to a value. Example :
+              <code>{ name: Update.del() }</code> or <code>{ name: null }</code>. | |
+              <a href="https://jasoncraftscode.github.io/dynamodb-datamodel/classes/update.html#set">set</a> | all |
+              Sets an attribute to a value, can also assign value directly. Example:
+              <code>{ name: Update.set(&#39;John Smith&#39;) }</code> or <code>{ name: &#39;John Smith }</code> | |
+              <a href="https://jasoncraftscode.github.io/dynamodb-datamodel/classes/update.html#arthmetic"
+                >arithmetic</a
+              >
+              | N | Preforms basic arithmetic on an attribute, used by in, dec, add and sub below. Example:
+              <code>{ total: Update.arithmetic(&#39;total&#39;, &#39;+&#39;, 1) }</code>, adds 1 to total attribute. | |
+              <a href="https://jasoncraftscode.github.io/dynamodb-datamodel/classes/update.html#inc">inc</a> | N |
+              Increments an attribute by a value. Example: <code>{ total: Update.inc(2) }</code>, increments total by 2.
+              | | <a href="https://jasoncraftscode.github.io/dynamodb-datamodel/classes/update.html#dec">dec</a> | N |
+              Decrements an attribute by a value. Example: <code>{ total: Update.dec(3) }</code>, decrements total by 3.
+              | | <a href="https://jasoncraftscode.github.io/dynamodb-datamodel/classes/update.html#add">add</a> | N |
+              Sets the receiving attribute to the addition of a value to the value of an attribute. Example:
+              <code>{ total: Update.add(&#39;count&#39;, 1) }</code>, set total to the result of adding 1 to the value
+              of &#39;count&#39;. | |
+              <a href="https://jasoncraftscode.github.io/dynamodb-datamodel/classes/update.html#sub">sub</a> | N | Sets
+              the receiving attribute to the subtraction of a value from the value of an attribute. Example:
+              <code>{ total: Update.sub(&#39;count&#39;, 2) }</code> , set total to the result of subtrating 1 from the
+              value of &#39;count&#39;. | |
+              <a href="https://jasoncraftscode.github.io/dynamodb-datamodel/classes/update.html#join">join</a> | L |
+              Sets the receiving attribute to the result of joining two lists. Example:
+              <code>{ relatives: Update.join(&#39;children&#39;, &#39;parents&#39;) }</code>, set the relative attribute
+              to the result of join children and parents together. | |
+              <a href="https://jasoncraftscode.github.io/dynamodb-datamodel/classes/update.html#append">append</a> | L |
+              Appends a list to the beginning of a list attribute.
+              <code>{ relatives: Update.append(&#39;children&#39;) }</code>, appends the value of the children attribute
+              to relatives. | |
+              <a href="https://jasoncraftscode.github.io/dynamodb-datamodel/classes/update.html#prepend">prepend</a> | L
+              | Prepends a list to the end of an list attribute.
+              <code>{ relatives: Update.prepend(&#39;parents&#39;) }</code>, appends the value of the children attribute
+              to relatives. | |
+              <a href="https://jasoncraftscode.github.io/dynamodb-datamodel/classes/update.html#delindexes"
+                >delIndexes</a
+              >
+              | L | Deletes values from a list attribute using an array of indexes.
+              <code>{ relatives: Update.delIndexes([1, 3]) }</code> , deletes the 1 and 3 value from the relatives list
+              attribute. | |
+              <a href="https://jasoncraftscode.github.io/dynamodb-datamodel/classes/update.html#setindexes"
+                >setIndexes</a
+              >
+              | L | Sets the values from a list attribute using a map of indexes to values.
+              <code>{ relatives: Update.setIndexes({1:&#39;bob&#39;, 3:&#39;lucy&#39;}) }</code> , sets value at index 1
+              to &#39;bob&#39; and value in index 3 to &#39;lucy&#39; in relatives list attribute. | |
+              <a href="https://jasoncraftscode.github.io/dynamodb-datamodel/classes/update.html#addtoset">addToSet</a> |
+              SS, NS, BS | Add values to a DynamoDB set attribute. Example:
+              <code>{ color: Update.addToSet(table.createStringSet([&#39;yellow&#39;, &#39;red&#39;])) }</code>, adds
+              yellow and red to the color set attribute. | |
+              <a href="https://jasoncraftscode.github.io/dynamodb-datamodel/classes/update.html#removefromset"
+                >removeFromSet</a
+              >
+              | SS, NS, BS | Remove values from a DynamoDB set attribute. Example:
+              <code>{ color: Update.removeFromSet(table.createStringSet([&#39;blue&#39;, &#39;green&#39;])) }</code>,
+              removes blue and green from the color set attribute. | |
+              <a href="https://jasoncraftscode.github.io/dynamodb-datamodel/classes/update.html#map">map</a> | M | Sets
+              the receiving map attribute to the result of resolving a map of Update functions. Can also support
+              &#39;.&#39; delimited path values for setting deep values. Example:
+              <code>{ address: Update.map( street: &#39;One Infinity Loop&#39; ) }</code>, sets the street attribute
+              within address to &#39;One Infinity Loop&#39;&#39;. | |
+              <a href="https://jasoncraftscode.github.io/dynamodb-datamodel/classes/update.html#model">model</a> | M |
+              Typed based wrapper around map to ensure the input matches an interface. Example: see
+              <a href="https://jasoncraftscode.github.io/dynamodb-datamodel/classes/update.html#model">Update.model</a>
+              | |
+              <a href="https://jasoncraftscode.github.io/dynamodb-datamodel/classes/update.html#modelmap">modelMap</a> |
+              M | String based key to model map, that enforces the key strings are only used as paths. Example: see
+              <a href="https://jasoncraftscode.github.io/dynamodb-datamodel/classes/update.html#modelmap"
+                >Update.modelMap</a
+              >
+              |
+            </p>
+            <a
+              href="#create-your-own-custom-update-resolvers"
+              id="create-your-own-custom-update-resolvers"
+              style="color: inherit; text-decoration: none;"
+            >
+              <h3>Create your own custom update resolvers</h3>
+            </a>
+            <p>
+              All of the above Update functions return a
+              <a href="https://jasoncraftscode.github.io/dynamodb-datamodel/classes/update.html#resolver"
+                >Update.Resolver</a
+              >
+              arrow function with the signature of:
+              <code>(name: string, exp: Update.Expression, type?: T) =&gt; void</code>. When
+              <a href="https://jasoncraftscode.github.io/dynamodb-datamodel/classes/model.html#update">Model.update</a>
+              or
+              <a href="https://jasoncraftscode.github.io/dynamodb-datamodel/classes/table.html#update">Table.update</a>
+              execute each object property value will get resolved and values that have a type of &#39;function&#39;
+              will get called with the property name, an
+              <a href="https://jasoncraftscode.github.io/dynamodb-datamodel/interfaces/update.expression.html"
+                >Update.Expression</a
+              >
+              object and an optional type param.
+            </p>
+            <p>
+              It is in the implementation of the
+              <a href="https://jasoncraftscode.github.io/dynamodb-datamodel/classes/update.html#resolver"
+                >Update.Resolver</a
+              >
+              functions that the update expression is constructed. This is done by calling methods on the
+              <a href="https://jasoncraftscode.github.io/dynamodb-datamodel/interfaces/update.expression.html"
+                >Update.Expression</a
+              >
+              object to add and get placeholders for attribute paths and values, and add expressions to one of the four
+              support clauses: SET, REMOVE, ADD or DELETE.
+            </p>
+            <p>
+              After all
+              <a href="https://jasoncraftscode.github.io/dynamodb-datamodel/classes/update.html#resolver"
+                >Update.Resolver</a
+              >
+              are called and all other expressions are resolved, the expressions for the update are generated and set on
+              the input params passed to the DynamoDB DocumentClient update method.
+            </p>
+            <p>
+              To create custom Update functions you just need to return an arrow function that when called adds the
+              necessary names, values and update expressions to support the functionality you need.
+            </p>
+            <p>
+              <strong>Note</strong>: In future versions of this library I am looking to add additional context (like
+              Model or Field) to the
+              <a href="https://jasoncraftscode.github.io/dynamodb-datamodel/interfaces/update.expression.html"
+                >Update.Expression</a
+              >, to enable more advanced scenarios. Let me know if you need this so I can prioritize it appropriately.
+            </p>
+            <a href="#update-examples" id="update-examples" style="color: inherit; text-decoration: none;">
+              <h3>Update Examples</h3>
+            </a>
+            <p>
+              From:
+              <a href="https://github.com/JasonCraftsCode/dynamodb-datamodel/tree/main/examples/Update.Model.ts"
+                >examples/Update.Model.ts</a
+              >
+            </p>
+            <pre><code class="language-typescript"><span class="hljs-keyword">import</span> { Fields, Model, Table, Update } <span class="hljs-keyword">from</span> <span class="hljs-string">'dynamodb-datamodel'</span>;
 <span class="hljs-keyword">import</span> { table } <span class="hljs-keyword">from</span> <span class="hljs-string">'./Table'</span>;
 
 <span class="hljs-keyword">interface</span> ModelKey {
@@ -945,156 +1666,236 @@
   TableName: <span class="hljs-string">'ExampleTable'</span>,
   UpdateExpression: <span class="hljs-string">'SET #n0 = :v0, #n2 = #n2 + :v1 REMOVE #n1'</span>,
 });</code></pre>
-				<a href="#best-practices" id="best-practices" style="color: inherit; text-decoration: none;">
-					<h2>Best practices</h2>
-				</a>
-				<ul>
-					<li>Use generic primary key names for Tables and Indexes. Examples:<ul>
-							<li>Table: &#39;P&#39; = partition key and &#39;S&#39; = sort key.</li>
-							<li>Index: &#39;G0P&#39; = partition key and &#39;G0S&#39; = sort key for Global Secondary Index #0.</li>
-						</ul>
-					</li>
-					<li>Use generic secondary index names since they will be used for many different access patterns. Example: GSI0 or LSI0.</li>
-					<li>Normalize values used in index primary keys, like lower case strings or use generated values.</li>
-				</ul>
-				<a href="#resources" id="resources" style="color: inherit; text-decoration: none;">
-					<h2>Resources</h2>
-				</a>
-				<p>There are a lot of DynamoDB resources out there, with more being added every day. But I would start with the following:</p>
-				<ul>
-					<li><a href="https://www.youtube.com/watch?v=HaEPXoXVf2k&amp;t=310s">Advanced Design Patterns for DynamoDB</a> talk by <a href="https://twitter.com/houlihan_rick">Rick Houlihan</a> - This talk is just mind blowing, Rick really drives home how useful DynamoDB can be.</li>
-					<li><a href="https://www.alexdebrie.com/posts/dynamodb-single-table/">DynamoDB Single Table Design</a> blog post by <a href="https://twitter.com/alexbdebrie">Alex DeBrie</a> - Good summary of the what, when and why of single table design. Alex&#39;s blog also has many other good DynamoDB posts.</li>
-					<li><a href="https://www.dynamodbbook.com/">The DynamoDB Book</a> by <a href="https://twitter.com/alexbdebrie">Alex DeBrie</a> - Probably the most approachable and best written guild for DynamoDB and single table design. It&#39;s not free like the other resources but well worth the investment.</li>
-					<li><a href="https://github.com/alexdebrie/awesome-dynamodb">Awesome-DynamoDB</a> - List of resources for learning about modeling, operating, and using Amazon DynamoDB.</li>
-				</ul>
-				<a href="#contributions-and-feedback" id="contributions-and-feedback" style="color: inherit; text-decoration: none;">
-					<h2>Contributions and Feedback</h2>
-				</a>
-				<p>Any and all contributions are greatly appreciated! For suggestions, feedback and bugs, please create a <a href="https://github.com/JasonCraftsCode/dynamodb-datamodel/issues/new/choose">new issue</a>. For contributions you can start a <a href="https://github.com/JasonCraftsCode/dynamodb-datamodel/compare">pull request</a>. Feel free contact me on Twitter: <a href="https://twitter.com/JasonCraftsCode">@JasonCraftsCode</a></p>
-			</div>
-		</div>
-		<div class="col-4 col-menu menu-sticky-wrap menu-highlight">
-			<nav class="tsd-navigation primary">
-				<ul>
-					<li class="globals  ">
-						<a href="globals.html"><em>Globals</em></a>
-					</li>
-				</ul>
-			</nav>
-			<nav class="tsd-navigation secondary menu-sticky">
-				<ul class="before-current">
-					<li class=" tsd-kind-class">
-						<a href="classes/condition.html" class="tsd-kind-icon">Condition</a>
-					</li>
-					<li class=" tsd-kind-class">
-						<a href="classes/conditionexpression.html" class="tsd-kind-icon">Condition<wbr>Expression</a>
-					</li>
-					<li class=" tsd-kind-class">
-						<a href="classes/expressionattributes.html" class="tsd-kind-icon">Expression<wbr>Attributes</a>
-					</li>
-					<li class=" tsd-kind-class">
-						<a href="classes/fields.html" class="tsd-kind-icon">Fields</a>
-					</li>
-					<li class=" tsd-kind-class">
-						<a href="classes/index.html" class="tsd-kind-icon">Index</a>
-					</li>
-					<li class=" tsd-kind-class">
-						<a href="classes/keycondition.html" class="tsd-kind-icon">Key<wbr>Condition</a>
-					</li>
-					<li class=" tsd-kind-class">
-						<a href="classes/keyconditionexpression.html" class="tsd-kind-icon">Key<wbr>Condition<wbr>Expression</a>
-					</li>
-					<li class=" tsd-kind-class">
-						<a href="classes/model.html" class="tsd-kind-icon">Model</a>
-					</li>
-					<li class=" tsd-kind-class">
-						<a href="classes/table.html" class="tsd-kind-icon">Table</a>
-					</li>
-					<li class=" tsd-kind-class">
-						<a href="classes/update.html" class="tsd-kind-icon">Update</a>
-					</li>
-					<li class=" tsd-kind-class">
-						<a href="classes/updateexpression.html" class="tsd-kind-icon">Update<wbr>Expression</a>
-					</li>
-					<li class=" tsd-kind-function">
-						<a href="globals.html#validateindex" class="tsd-kind-icon">validate<wbr>Index</a>
-					</li>
-					<li class=" tsd-kind-function">
-						<a href="globals.html#validateindexes" class="tsd-kind-icon">validate<wbr>Indexes</a>
-					</li>
-					<li class=" tsd-kind-function tsd-has-type-parameter">
-						<a href="globals.html#validatetable" class="tsd-kind-icon">validate<wbr>Table</a>
-					</li>
-				</ul>
-			</nav>
-		</div>
-	</div>
-</div>
-<footer class="with-border-bottom">
-	<div class="container">
-		<h2>Legend</h2>
-		<div class="tsd-legend-group">
-			<ul class="tsd-legend">
-				<li class="tsd-kind-module"><span class="tsd-kind-icon">Module</span></li>
-				<li class="tsd-kind-object-literal"><span class="tsd-kind-icon">Object literal</span></li>
-				<li class="tsd-kind-variable"><span class="tsd-kind-icon">Variable</span></li>
-				<li class="tsd-kind-function"><span class="tsd-kind-icon">Function</span></li>
-				<li class="tsd-kind-function tsd-has-type-parameter"><span class="tsd-kind-icon">Function with type parameter</span></li>
-				<li class="tsd-kind-index-signature"><span class="tsd-kind-icon">Index signature</span></li>
-				<li class="tsd-kind-type-alias"><span class="tsd-kind-icon">Type alias</span></li>
-				<li class="tsd-kind-type-alias tsd-has-type-parameter"><span class="tsd-kind-icon">Type alias with type parameter</span></li>
-			</ul>
-			<ul class="tsd-legend">
-				<li class="tsd-kind-enum"><span class="tsd-kind-icon">Enumeration</span></li>
-				<li class="tsd-kind-enum-member"><span class="tsd-kind-icon">Enumeration member</span></li>
-				<li class="tsd-kind-property tsd-parent-kind-enum"><span class="tsd-kind-icon">Property</span></li>
-				<li class="tsd-kind-method tsd-parent-kind-enum"><span class="tsd-kind-icon">Method</span></li>
-			</ul>
-			<ul class="tsd-legend">
-				<li class="tsd-kind-interface"><span class="tsd-kind-icon">Interface</span></li>
-				<li class="tsd-kind-interface tsd-has-type-parameter"><span class="tsd-kind-icon">Interface with type parameter</span></li>
-				<li class="tsd-kind-constructor tsd-parent-kind-interface"><span class="tsd-kind-icon">Constructor</span></li>
-				<li class="tsd-kind-property tsd-parent-kind-interface"><span class="tsd-kind-icon">Property</span></li>
-				<li class="tsd-kind-method tsd-parent-kind-interface"><span class="tsd-kind-icon">Method</span></li>
-				<li class="tsd-kind-index-signature tsd-parent-kind-interface"><span class="tsd-kind-icon">Index signature</span></li>
-			</ul>
-			<ul class="tsd-legend">
-				<li class="tsd-kind-class"><span class="tsd-kind-icon">Class</span></li>
-				<li class="tsd-kind-class tsd-has-type-parameter"><span class="tsd-kind-icon">Class with type parameter</span></li>
-				<li class="tsd-kind-constructor tsd-parent-kind-class"><span class="tsd-kind-icon">Constructor</span></li>
-				<li class="tsd-kind-property tsd-parent-kind-class"><span class="tsd-kind-icon">Property</span></li>
-				<li class="tsd-kind-method tsd-parent-kind-class"><span class="tsd-kind-icon">Method</span></li>
-				<li class="tsd-kind-accessor tsd-parent-kind-class"><span class="tsd-kind-icon">Accessor</span></li>
-				<li class="tsd-kind-index-signature tsd-parent-kind-class"><span class="tsd-kind-icon">Index signature</span></li>
-			</ul>
-			<ul class="tsd-legend">
-				<li class="tsd-kind-constructor tsd-parent-kind-class tsd-is-inherited"><span class="tsd-kind-icon">Inherited constructor</span></li>
-				<li class="tsd-kind-property tsd-parent-kind-class tsd-is-inherited"><span class="tsd-kind-icon">Inherited property</span></li>
-				<li class="tsd-kind-method tsd-parent-kind-class tsd-is-inherited"><span class="tsd-kind-icon">Inherited method</span></li>
-				<li class="tsd-kind-accessor tsd-parent-kind-class tsd-is-inherited"><span class="tsd-kind-icon">Inherited accessor</span></li>
-			</ul>
-			<ul class="tsd-legend">
-				<li class="tsd-kind-property tsd-parent-kind-class tsd-is-protected"><span class="tsd-kind-icon">Protected property</span></li>
-				<li class="tsd-kind-method tsd-parent-kind-class tsd-is-protected"><span class="tsd-kind-icon">Protected method</span></li>
-				<li class="tsd-kind-accessor tsd-parent-kind-class tsd-is-protected"><span class="tsd-kind-icon">Protected accessor</span></li>
-			</ul>
-			<ul class="tsd-legend">
-				<li class="tsd-kind-property tsd-parent-kind-class tsd-is-private"><span class="tsd-kind-icon">Private property</span></li>
-				<li class="tsd-kind-method tsd-parent-kind-class tsd-is-private"><span class="tsd-kind-icon">Private method</span></li>
-				<li class="tsd-kind-accessor tsd-parent-kind-class tsd-is-private"><span class="tsd-kind-icon">Private accessor</span></li>
-			</ul>
-			<ul class="tsd-legend">
-				<li class="tsd-kind-property tsd-parent-kind-class tsd-is-static"><span class="tsd-kind-icon">Static property</span></li>
-				<li class="tsd-kind-call-signature tsd-parent-kind-class tsd-is-static"><span class="tsd-kind-icon">Static method</span></li>
-			</ul>
-		</div>
-	</div>
-</footer>
-<div class="container tsd-generator">
-	<p>Generated using <a href="https://typedoc.org/" target="_blank">TypeDoc</a></p>
-</div>
-<div class="overlay"></div>
-<script src="assets/js/main.js"></script>
-<script>if (location.protocol == 'file:') document.write('<script src="assets/js/search.js"><' + '/script>');</script>
-</body>
+            <a href="#best-practices" id="best-practices" style="color: inherit; text-decoration: none;">
+              <h2>Best practices</h2>
+            </a>
+            <ul>
+              <li>
+                Use generic primary key names for Tables and Indexes. Examples:
+                <ul>
+                  <li>Table: &#39;P&#39; = partition key and &#39;S&#39; = sort key.</li>
+                  <li>
+                    Index: &#39;G0P&#39; = partition key and &#39;G0S&#39; = sort key for Global Secondary Index #0.
+                  </li>
+                </ul>
+              </li>
+              <li>
+                Use generic secondary index names since they will be used for many different access patterns. Example:
+                GSI0 or LSI0.
+              </li>
+              <li>Normalize values used in index primary keys, like lower case strings or use generated values.</li>
+            </ul>
+            <a href="#resources" id="resources" style="color: inherit; text-decoration: none;">
+              <h2>Resources</h2>
+            </a>
+            <p>
+              There are a lot of DynamoDB resources out there, with more being added every day. But I would start with
+              the following:
+            </p>
+            <ul>
+              <li>
+                <a href="https://www.youtube.com/watch?v=HaEPXoXVf2k&amp;t=310s"
+                  >Advanced Design Patterns for DynamoDB</a
+                >
+                talk by <a href="https://twitter.com/houlihan_rick">Rick Houlihan</a> - This talk is just mind blowing,
+                Rick really drives home how useful DynamoDB can be.
+              </li>
+              <li>
+                <a href="https://www.alexdebrie.com/posts/dynamodb-single-table/">DynamoDB Single Table Design</a> blog
+                post by <a href="https://twitter.com/alexbdebrie">Alex DeBrie</a> - Good summary of the what, when and
+                why of single table design. Alex&#39;s blog also has many other good DynamoDB posts.
+              </li>
+              <li>
+                <a href="https://www.dynamodbbook.com/">The DynamoDB Book</a> by
+                <a href="https://twitter.com/alexbdebrie">Alex DeBrie</a> - Probably the most approachable and best
+                written guild for DynamoDB and single table design. It&#39;s not free like the other resources but well
+                worth the investment.
+              </li>
+              <li>
+                <a href="https://github.com/alexdebrie/awesome-dynamodb">Awesome-DynamoDB</a> - List of resources for
+                learning about modeling, operating, and using Amazon DynamoDB.
+              </li>
+            </ul>
+            <a
+              href="#contributions-and-feedback"
+              id="contributions-and-feedback"
+              style="color: inherit; text-decoration: none;"
+            >
+              <h2>Contributions and Feedback</h2>
+            </a>
+            <p>
+              Any and all contributions are greatly appreciated! For suggestions, feedback and bugs, please create a
+              <a href="https://github.com/JasonCraftsCode/dynamodb-datamodel/issues/new/choose">new issue</a>. For
+              contributions you can start a
+              <a href="https://github.com/JasonCraftsCode/dynamodb-datamodel/compare">pull request</a>. Feel free
+              contact me on Twitter: <a href="https://twitter.com/JasonCraftsCode">@JasonCraftsCode</a>
+            </p>
+          </div>
+        </div>
+        <div class="col-4 col-menu menu-sticky-wrap menu-highlight">
+          <nav class="tsd-navigation primary">
+            <ul>
+              <li class="globals">
+                <a href="globals.html"><em>Globals</em></a>
+              </li>
+            </ul>
+          </nav>
+          <nav class="tsd-navigation secondary menu-sticky">
+            <ul class="before-current">
+              <li class="tsd-kind-class">
+                <a href="classes/condition.html" class="tsd-kind-icon">Condition</a>
+              </li>
+              <li class="tsd-kind-class">
+                <a href="classes/conditionexpression.html" class="tsd-kind-icon">Condition<wbr />Expression</a>
+              </li>
+              <li class="tsd-kind-class">
+                <a href="classes/expressionattributes.html" class="tsd-kind-icon">Expression<wbr />Attributes</a>
+              </li>
+              <li class="tsd-kind-class">
+                <a href="classes/fields.html" class="tsd-kind-icon">Fields</a>
+              </li>
+              <li class="tsd-kind-class">
+                <a href="classes/index.html" class="tsd-kind-icon">Index</a>
+              </li>
+              <li class="tsd-kind-class">
+                <a href="classes/keycondition.html" class="tsd-kind-icon">Key<wbr />Condition</a>
+              </li>
+              <li class="tsd-kind-class">
+                <a href="classes/keyconditionexpression.html" class="tsd-kind-icon"
+                  >Key<wbr />Condition<wbr />Expression</a
+                >
+              </li>
+              <li class="tsd-kind-class">
+                <a href="classes/model.html" class="tsd-kind-icon">Model</a>
+              </li>
+              <li class="tsd-kind-class">
+                <a href="classes/table.html" class="tsd-kind-icon">Table</a>
+              </li>
+              <li class="tsd-kind-class">
+                <a href="classes/update.html" class="tsd-kind-icon">Update</a>
+              </li>
+              <li class="tsd-kind-class">
+                <a href="classes/updateexpression.html" class="tsd-kind-icon">Update<wbr />Expression</a>
+              </li>
+              <li class="tsd-kind-function">
+                <a href="globals.html#validateindex" class="tsd-kind-icon">validate<wbr />Index</a>
+              </li>
+              <li class="tsd-kind-function">
+                <a href="globals.html#validateindexes" class="tsd-kind-icon">validate<wbr />Indexes</a>
+              </li>
+              <li class="tsd-kind-function tsd-has-type-parameter">
+                <a href="globals.html#validatetable" class="tsd-kind-icon">validate<wbr />Table</a>
+              </li>
+            </ul>
+          </nav>
+        </div>
+      </div>
+    </div>
+    <footer class="with-border-bottom">
+      <div class="container">
+        <h2>Legend</h2>
+        <div class="tsd-legend-group">
+          <ul class="tsd-legend">
+            <li class="tsd-kind-module"><span class="tsd-kind-icon">Module</span></li>
+            <li class="tsd-kind-object-literal"><span class="tsd-kind-icon">Object literal</span></li>
+            <li class="tsd-kind-variable"><span class="tsd-kind-icon">Variable</span></li>
+            <li class="tsd-kind-function"><span class="tsd-kind-icon">Function</span></li>
+            <li class="tsd-kind-function tsd-has-type-parameter">
+              <span class="tsd-kind-icon">Function with type parameter</span>
+            </li>
+            <li class="tsd-kind-index-signature"><span class="tsd-kind-icon">Index signature</span></li>
+            <li class="tsd-kind-type-alias"><span class="tsd-kind-icon">Type alias</span></li>
+            <li class="tsd-kind-type-alias tsd-has-type-parameter">
+              <span class="tsd-kind-icon">Type alias with type parameter</span>
+            </li>
+          </ul>
+          <ul class="tsd-legend">
+            <li class="tsd-kind-enum"><span class="tsd-kind-icon">Enumeration</span></li>
+            <li class="tsd-kind-enum-member"><span class="tsd-kind-icon">Enumeration member</span></li>
+            <li class="tsd-kind-property tsd-parent-kind-enum"><span class="tsd-kind-icon">Property</span></li>
+            <li class="tsd-kind-method tsd-parent-kind-enum"><span class="tsd-kind-icon">Method</span></li>
+          </ul>
+          <ul class="tsd-legend">
+            <li class="tsd-kind-interface"><span class="tsd-kind-icon">Interface</span></li>
+            <li class="tsd-kind-interface tsd-has-type-parameter">
+              <span class="tsd-kind-icon">Interface with type parameter</span>
+            </li>
+            <li class="tsd-kind-constructor tsd-parent-kind-interface">
+              <span class="tsd-kind-icon">Constructor</span>
+            </li>
+            <li class="tsd-kind-property tsd-parent-kind-interface"><span class="tsd-kind-icon">Property</span></li>
+            <li class="tsd-kind-method tsd-parent-kind-interface"><span class="tsd-kind-icon">Method</span></li>
+            <li class="tsd-kind-index-signature tsd-parent-kind-interface">
+              <span class="tsd-kind-icon">Index signature</span>
+            </li>
+          </ul>
+          <ul class="tsd-legend">
+            <li class="tsd-kind-class"><span class="tsd-kind-icon">Class</span></li>
+            <li class="tsd-kind-class tsd-has-type-parameter">
+              <span class="tsd-kind-icon">Class with type parameter</span>
+            </li>
+            <li class="tsd-kind-constructor tsd-parent-kind-class"><span class="tsd-kind-icon">Constructor</span></li>
+            <li class="tsd-kind-property tsd-parent-kind-class"><span class="tsd-kind-icon">Property</span></li>
+            <li class="tsd-kind-method tsd-parent-kind-class"><span class="tsd-kind-icon">Method</span></li>
+            <li class="tsd-kind-accessor tsd-parent-kind-class"><span class="tsd-kind-icon">Accessor</span></li>
+            <li class="tsd-kind-index-signature tsd-parent-kind-class">
+              <span class="tsd-kind-icon">Index signature</span>
+            </li>
+          </ul>
+          <ul class="tsd-legend">
+            <li class="tsd-kind-constructor tsd-parent-kind-class tsd-is-inherited">
+              <span class="tsd-kind-icon">Inherited constructor</span>
+            </li>
+            <li class="tsd-kind-property tsd-parent-kind-class tsd-is-inherited">
+              <span class="tsd-kind-icon">Inherited property</span>
+            </li>
+            <li class="tsd-kind-method tsd-parent-kind-class tsd-is-inherited">
+              <span class="tsd-kind-icon">Inherited method</span>
+            </li>
+            <li class="tsd-kind-accessor tsd-parent-kind-class tsd-is-inherited">
+              <span class="tsd-kind-icon">Inherited accessor</span>
+            </li>
+          </ul>
+          <ul class="tsd-legend">
+            <li class="tsd-kind-property tsd-parent-kind-class tsd-is-protected">
+              <span class="tsd-kind-icon">Protected property</span>
+            </li>
+            <li class="tsd-kind-method tsd-parent-kind-class tsd-is-protected">
+              <span class="tsd-kind-icon">Protected method</span>
+            </li>
+            <li class="tsd-kind-accessor tsd-parent-kind-class tsd-is-protected">
+              <span class="tsd-kind-icon">Protected accessor</span>
+            </li>
+          </ul>
+          <ul class="tsd-legend">
+            <li class="tsd-kind-property tsd-parent-kind-class tsd-is-private">
+              <span class="tsd-kind-icon">Private property</span>
+            </li>
+            <li class="tsd-kind-method tsd-parent-kind-class tsd-is-private">
+              <span class="tsd-kind-icon">Private method</span>
+            </li>
+            <li class="tsd-kind-accessor tsd-parent-kind-class tsd-is-private">
+              <span class="tsd-kind-icon">Private accessor</span>
+            </li>
+          </ul>
+          <ul class="tsd-legend">
+            <li class="tsd-kind-property tsd-parent-kind-class tsd-is-static">
+              <span class="tsd-kind-icon">Static property</span>
+            </li>
+            <li class="tsd-kind-call-signature tsd-parent-kind-class tsd-is-static">
+              <span class="tsd-kind-icon">Static method</span>
+            </li>
+          </ul>
+        </div>
+      </div>
+    </footer>
+    <div class="container tsd-generator">
+      <p>Generated using <a href="https://typedoc.org/" target="_blank">TypeDoc</a></p>
+    </div>
+    <div class="overlay"></div>
+    <script src="assets/js/main.js"></script>
+    <script>
+      if (location.protocol == 'file:') document.write('<script src="assets/js/search.js"><' + '/script>');
+    </script>
+  </body>
 </html>