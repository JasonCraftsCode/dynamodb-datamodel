--- conflicted
+++ resolved
@@ -1,917 +1,1256 @@
-<!doctype html>
+<!DOCTYPE html>
 <html class="default no-js">
-<head>
-	<meta charset="utf-8">
-	<meta http-equiv="X-UA-Compatible" content="IE=edge">
-	<title>PrimaryKey | dynamodb-datamodel - v0.2.3</title>
-	<meta name="description" content="">
-	<meta name="viewport" content="width=device-width, initial-scale=1">
-	<link rel="stylesheet" href="../assets/css/main.css">
-</head>
-<body>
-<header>
-	<div class="tsd-page-toolbar">
-		<div class="container">
-			<div class="table-wrap">
-				<div class="table-cell" id="tsd-search" data-index="../assets/js/search.js" data-base="..">
-					<div class="field">
-						<label for="tsd-search-field" class="tsd-widget search no-caption">Search</label>
-						<input id="tsd-search-field" type="text" />
-					</div>
-					<ul class="results">
-						<li class="state loading">Preparing search index...</li>
-						<li class="state failure">The search index is not available</li>
-					</ul>
-					<a href="../index.html" class="title">dynamodb-datamodel - v0.2.3</a>
-				</div>
-				<div class="table-cell" id="tsd-widgets">
-					<div id="tsd-filter">
-						<a href="#" class="tsd-widget options no-caption" data-toggle="options">Options</a>
-						<div class="tsd-filter-group">
-							<div class="tsd-select" id="tsd-filter-visibility">
-								<span class="tsd-select-label">All</span>
-								<ul class="tsd-select-list">
-									<li data-value="public">Public</li>
-									<li data-value="protected">Public/Protected</li>
-									<li data-value="private" class="selected">All</li>
-								</ul>
-							</div>
-							<input type="checkbox" id="tsd-filter-inherited" checked />
-							<label class="tsd-widget" for="tsd-filter-inherited">Inherited</label>
-						</div>
-					</div>
-					<a href="#" class="tsd-widget menu no-caption" data-toggle="menu">Menu</a>
-				</div>
-			</div>
-		</div>
-	</div>
-	<div class="tsd-page-title">
-		<div class="container">
-			<ul class="tsd-breadcrumb">
-				<li>
-					<a href="../globals.html">Globals</a>
-				</li>
-				<li>
-					<a href="table.html">Table</a>
-				</li>
-				<li>
-					<a href="table.primarykey.html">PrimaryKey</a>
-				</li>
-			</ul>
-			<h1>Class PrimaryKey</h1>
-		</div>
-	</div>
-</header>
-<div class="container container-main">
-	<div class="row">
-		<div class="col-8 col-content">
-			<section class="tsd-panel tsd-comment">
-				<div class="tsd-comment tsd-typography">
-					<div class="lead">
-						<p>Contains the primary key type and key type values.  Used when definition <a href="table.html#keyattributes">Table.keyAttributes</a>,
-							<a href="table.html#keyschema">Table.keySchema</a> and <a href="index.html#keyschema">Index.keySchema</a>
-						Is also a namespace for scoping PrimaryKey based interfaces and types.</p>
-					</div>
-				</div>
-			</section>
-			<section class="tsd-panel tsd-hierarchy">
-				<h3>Hierarchy</h3>
-				<ul class="tsd-hierarchy">
-					<li>
-						<span class="target">PrimaryKey</span>
-					</li>
-				</ul>
-			</section>
-			<section class="tsd-panel-group tsd-index-group">
-				<h2>Index</h2>
-				<section class="tsd-panel tsd-index-panel">
-					<div class="tsd-index-content">
-						<section class="tsd-index-section ">
-							<h3>Interfaces</h3>
-							<ul class="tsd-index-list">
-								<li class="tsd-kind-interface tsd-parent-kind-class"><a href="../interfaces/table.primarykey.keyquery.html" class="tsd-kind-icon">Key<wbr>Query</a></li>
-							</ul>
-						</section>
-						<section class="tsd-index-section ">
-							<h3>Type aliases</h3>
-							<ul class="tsd-index-list">
-								<li class="tsd-kind-type-alias tsd-parent-kind-class tsd-is-static"><a href="table.primarykey.html#attributetypes" class="tsd-kind-icon">Attribute<wbr>Types</a></li>
-								<li class="tsd-kind-type-alias tsd-parent-kind-class tsd-is-static"><a href="table.primarykey.html#attributetypesmap" class="tsd-kind-icon">Attribute<wbr>Types<wbr>Map</a></li>
-								<li class="tsd-kind-type-alias tsd-parent-kind-class tsd-has-type-parameter tsd-is-static"><a href="table.primarykey.html#attributetypesmapt" class="tsd-kind-icon">Attribute<wbr>Types<wbr>MapT</a></li>
-								<li class="tsd-kind-type-alias tsd-parent-kind-class tsd-is-static"><a href="table.primarykey.html#attributevalues" class="tsd-kind-icon">Attribute<wbr>Values</a></li>
-								<li class="tsd-kind-type-alias tsd-parent-kind-class tsd-is-static"><a href="table.primarykey.html#attributevaluesmap" class="tsd-kind-icon">Attribute<wbr>Values<wbr>Map</a></li>
-								<li class="tsd-kind-type-alias tsd-parent-kind-class tsd-has-type-parameter tsd-is-static"><a href="table.primarykey.html#attributevaluesmapt" class="tsd-kind-icon">Attribute<wbr>Values<wbr>MapT</a></li>
-								<li class="tsd-kind-type-alias tsd-parent-kind-class tsd-is-static"><a href="table.primarykey.html#keyquerymap" class="tsd-kind-icon">Key<wbr>Query<wbr>Map</a></li>
-								<li class="tsd-kind-type-alias tsd-parent-kind-class tsd-has-type-parameter tsd-is-static"><a href="table.primarykey.html#keyquerymapt" class="tsd-kind-icon">Key<wbr>Query<wbr>MapT</a></li>
-								<li class="tsd-kind-type-alias tsd-parent-kind-class tsd-is-static"><a href="table.primarykey.html#keytypes" class="tsd-kind-icon">Key<wbr>Types</a></li>
-								<li class="tsd-kind-type-alias tsd-parent-kind-class tsd-is-static"><a href="table.primarykey.html#keytypesmap" class="tsd-kind-icon">Key<wbr>Types<wbr>Map</a></li>
-								<li class="tsd-kind-type-alias tsd-parent-kind-class tsd-has-type-parameter tsd-is-static"><a href="table.primarykey.html#keytypesmapt" class="tsd-kind-icon">Key<wbr>Types<wbr>MapT</a></li>
-								<li class="tsd-kind-type-alias tsd-parent-kind-class tsd-is-static"><a href="table.primarykey.html#partitionbinary" class="tsd-kind-icon">Partition<wbr>Binary</a></li>
-								<li class="tsd-kind-type-alias tsd-parent-kind-class tsd-is-static"><a href="table.primarykey.html#partitionnumber" class="tsd-kind-icon">Partition<wbr>Number</a></li>
-								<li class="tsd-kind-type-alias tsd-parent-kind-class tsd-is-static"><a href="table.primarykey.html#partitionstring" class="tsd-kind-icon">Partition<wbr>String</a></li>
-								<li class="tsd-kind-type-alias tsd-parent-kind-class tsd-is-static"><a href="table.primarykey.html#sortbinary" class="tsd-kind-icon">Sort<wbr>Binary</a></li>
-								<li class="tsd-kind-type-alias tsd-parent-kind-class tsd-is-static"><a href="table.primarykey.html#sortnumber" class="tsd-kind-icon">Sort<wbr>Number</a></li>
-								<li class="tsd-kind-type-alias tsd-parent-kind-class tsd-is-static"><a href="table.primarykey.html#sortstring" class="tsd-kind-icon">Sort<wbr>String</a></li>
-							</ul>
-						</section>
-						<section class="tsd-index-section ">
-							<h3>Object literals</h3>
-							<ul class="tsd-index-list">
-								<li class="tsd-kind-object-literal tsd-parent-kind-class tsd-is-static"><a href="table.primarykey.html#binarytype" class="tsd-kind-icon">Binary<wbr>Type</a></li>
-								<li class="tsd-kind-object-literal tsd-parent-kind-class tsd-is-static"><a href="table.primarykey.html#numbertype" class="tsd-kind-icon">Number<wbr>Type</a></li>
-								<li class="tsd-kind-object-literal tsd-parent-kind-class tsd-is-static"><a href="table.primarykey.html#partitionkeytype" class="tsd-kind-icon">Partition<wbr>Key<wbr>Type</a></li>
-								<li class="tsd-kind-object-literal tsd-parent-kind-class tsd-is-static"><a href="table.primarykey.html#sortkeytype" class="tsd-kind-icon">Sort<wbr>Key<wbr>Type</a></li>
-								<li class="tsd-kind-object-literal tsd-parent-kind-class tsd-is-static"><a href="table.primarykey.html#stringtype" class="tsd-kind-icon">String<wbr>Type</a></li>
-							</ul>
-						</section>
-					</div>
-				</section>
-			</section>
-			<section class="tsd-panel-group tsd-member-group ">
-				<h2>Type aliases</h2>
-				<section class="tsd-panel tsd-member tsd-kind-type-alias tsd-parent-kind-class tsd-is-static">
-					<a name="attributetypes" class="tsd-anchor"></a>
-					<h3><span class="tsd-flag ts-flagStatic">Static</span> Attribute<wbr>Types</h3>
-					<div class="tsd-signature tsd-kind-icon">Attribute<wbr>Types<span class="tsd-signature-symbol">:</span> <span class="tsd-signature-type">"B"</span><span class="tsd-signature-symbol"> | </span><span class="tsd-signature-type">"N"</span><span class="tsd-signature-symbol"> | </span><span class="tsd-signature-type">"S"</span></div>
-					<aside class="tsd-sources">
-						<ul>
-<<<<<<< HEAD
-							<li>Defined in <a href="https://github.com/JasonCraftsCode/dynamodb-datamodel/blob/main/src/Table.ts#L764">Table.ts:764</a></li>
-=======
-							<li>Defined in <a href="https://github.com/JasonCraftsCode/dynamodb-datamodel/blob/main/src/Table.ts#L512">Table.ts:512</a></li>
->>>>>>> 55e6784a
-						</ul>
-					</aside>
-					<div class="tsd-comment tsd-typography">
-						<div class="lead">
-							<p>Supported primary key attribute types (see DocumentClient.ScalarAttributeType)</p>
-						</div>
-					</div>
-				</section>
-				<section class="tsd-panel tsd-member tsd-kind-type-alias tsd-parent-kind-class tsd-is-static">
-					<a name="attributetypesmap" class="tsd-anchor"></a>
-					<h3><span class="tsd-flag ts-flagStatic">Static</span> Attribute<wbr>Types<wbr>Map</h3>
-					<div class="tsd-signature tsd-kind-icon">Attribute<wbr>Types<wbr>Map<span class="tsd-signature-symbol">:</span> <span class="tsd-signature-symbol">{}</span></div>
-					<aside class="tsd-sources">
-						<ul>
-<<<<<<< HEAD
-							<li>Defined in <a href="https://github.com/JasonCraftsCode/dynamodb-datamodel/blob/main/src/Table.ts#L804">Table.ts:804</a></li>
-=======
-							<li>Defined in <a href="https://github.com/JasonCraftsCode/dynamodb-datamodel/blob/main/src/Table.ts#L552">Table.ts:552</a></li>
->>>>>>> 55e6784a
-						</ul>
-					</aside>
-					<div class="tsd-comment tsd-typography">
-						<div class="lead">
-							<p>Definition for the <a href="table.html#keyattributes">Table.keyAttributes</a></p>
-						</div>
-					</div>
-					<div class="tsd-type-declaration">
-						<h4>Type declaration</h4>
-						<ul class="tsd-parameters">
-							<li class="tsd-parameter-index-signature">
-								<h5><span class="tsd-signature-symbol">[</span>key: <span class="tsd-signature-type">string</span><span class="tsd-signature-symbol">]: </span><span class="tsd-signature-symbol">{ </span>type<span class="tsd-signature-symbol">: </span><a href="table.primarykey.html#attributetypes" class="tsd-signature-type">AttributeTypes</a><span class="tsd-signature-symbol"> }</span></h5>
-								<ul class="tsd-parameters">
-									<li class="tsd-parameter">
-										<h5>type<span class="tsd-signature-symbol">: </span><a href="table.primarykey.html#attributetypes" class="tsd-signature-type">AttributeTypes</a></h5>
-									</li>
-								</ul>
-							</li>
-						</ul>
-					</div>
-				</section>
-				<section class="tsd-panel tsd-member tsd-kind-type-alias tsd-parent-kind-class tsd-has-type-parameter tsd-is-static">
-					<a name="attributetypesmapt" class="tsd-anchor"></a>
-					<h3><span class="tsd-flag ts-flagStatic">Static</span> Attribute<wbr>Types<wbr>MapT</h3>
-					<div class="tsd-signature tsd-kind-icon">Attribute<wbr>Types<wbr>MapT&lt;T&gt;<span class="tsd-signature-symbol">:</span> <span class="tsd-signature-symbol">{}</span></div>
-					<aside class="tsd-sources">
-						<ul>
-<<<<<<< HEAD
-							<li>Defined in <a href="https://github.com/JasonCraftsCode/dynamodb-datamodel/blob/main/src/Table.ts#L826">Table.ts:826</a></li>
-=======
-							<li>Defined in <a href="https://github.com/JasonCraftsCode/dynamodb-datamodel/blob/main/src/Table.ts#L574">Table.ts:574</a></li>
->>>>>>> 55e6784a
-						</ul>
-					</aside>
-					<div class="tsd-comment tsd-typography">
-						<div class="lead">
-							<p>Typed based version of <a href="table.primarykey.html#attributetypesmap">Table.PrimaryKey.AttributeTypesMap</a> used in <a href="../interfaces/table.tablet.html">Table.TableT</a></p>
-						</div>
-					</div>
-					<h4 class="tsd-type-parameters-title">Type parameters</h4>
-					<ul class="tsd-type-parameters">
-						<li>
-							<h4>T</h4>
-						</li>
-					</ul>
-					<div class="tsd-type-declaration">
-						<h4>Type declaration</h4>
-						<ul class="tsd-parameters">
-						</ul>
-					</div>
-				</section>
-				<section class="tsd-panel tsd-member tsd-kind-type-alias tsd-parent-kind-class tsd-is-static">
-					<a name="attributevalues" class="tsd-anchor"></a>
-					<h3><span class="tsd-flag ts-flagStatic">Static</span> Attribute<wbr>Values</h3>
-					<div class="tsd-signature tsd-kind-icon">Attribute<wbr>Values<span class="tsd-signature-symbol">:</span> <span class="tsd-signature-type">string</span><span class="tsd-signature-symbol"> | </span><span class="tsd-signature-type">number</span><span class="tsd-signature-symbol"> | </span><a href="table.html#binaryvalue" class="tsd-signature-type">BinaryValue</a></div>
-					<aside class="tsd-sources">
-						<ul>
-<<<<<<< HEAD
-							<li>Defined in <a href="https://github.com/JasonCraftsCode/dynamodb-datamodel/blob/main/src/Table.ts#L759">Table.ts:759</a></li>
-=======
-							<li>Defined in <a href="https://github.com/JasonCraftsCode/dynamodb-datamodel/blob/main/src/Table.ts#L507">Table.ts:507</a></li>
->>>>>>> 55e6784a
-						</ul>
-					</aside>
-					<div class="tsd-comment tsd-typography">
-						<div class="lead">
-							<p>Support primary key attribute values types.</p>
-						</div>
-					</div>
-				</section>
-				<section class="tsd-panel tsd-member tsd-kind-type-alias tsd-parent-kind-class tsd-is-static">
-					<a name="attributevaluesmap" class="tsd-anchor"></a>
-					<h3><span class="tsd-flag ts-flagStatic">Static</span> Attribute<wbr>Values<wbr>Map</h3>
-					<div class="tsd-signature tsd-kind-icon">Attribute<wbr>Values<wbr>Map<span class="tsd-signature-symbol">:</span> <span class="tsd-signature-symbol">{}</span></div>
-					<aside class="tsd-sources">
-						<ul>
-<<<<<<< HEAD
-							<li>Defined in <a href="https://github.com/JasonCraftsCode/dynamodb-datamodel/blob/main/src/Table.ts#L821">Table.ts:821</a></li>
-=======
-							<li>Defined in <a href="https://github.com/JasonCraftsCode/dynamodb-datamodel/blob/main/src/Table.ts#L569">Table.ts:569</a></li>
->>>>>>> 55e6784a
-						</ul>
-					</aside>
-					<div class="tsd-comment tsd-typography">
-						<div class="lead">
-							<p>Definition for the key argument used in <a href="table.html#get">Table.get</a>, <a href="table.html#delete">Table.delete</a>, <a href="table.html#put">Table.put</a>,
-							<a href="table.html#update">Table.update</a> and associated Params methods.</p>
-						</div>
-					</div>
-					<div class="tsd-type-declaration">
-						<h4>Type declaration</h4>
-						<ul class="tsd-parameters">
-							<li class="tsd-parameter-index-signature">
-								<h5><span class="tsd-signature-symbol">[</span>key: <span class="tsd-signature-type">string</span><span class="tsd-signature-symbol">]: </span><a href="table.primarykey.html#attributevalues" class="tsd-signature-type">AttributeValues</a></h5>
-							</li>
-						</ul>
-					</div>
-				</section>
-				<section class="tsd-panel tsd-member tsd-kind-type-alias tsd-parent-kind-class tsd-has-type-parameter tsd-is-static">
-					<a name="attributevaluesmapt" class="tsd-anchor"></a>
-					<h3><span class="tsd-flag ts-flagStatic">Static</span> Attribute<wbr>Values<wbr>MapT</h3>
-					<div class="tsd-signature tsd-kind-icon">Attribute<wbr>Values<wbr>MapT&lt;T&gt;<span class="tsd-signature-symbol">:</span> <span class="tsd-signature-symbol">{}</span></div>
-					<aside class="tsd-sources">
-						<ul>
-<<<<<<< HEAD
-							<li>Defined in <a href="https://github.com/JasonCraftsCode/dynamodb-datamodel/blob/main/src/Table.ts#L847">Table.ts:847</a></li>
-=======
-							<li>Defined in <a href="https://github.com/JasonCraftsCode/dynamodb-datamodel/blob/main/src/Table.ts#L595">Table.ts:595</a></li>
->>>>>>> 55e6784a
-						</ul>
-					</aside>
-					<div class="tsd-comment tsd-typography">
-						<div class="lead">
-							<p>Typed based version of <a href="table.primarykey.html#attributevaluesmap">Table.PrimaryKey.AttributeValuesMap</a> used in <a href="../interfaces/table.tablet.html">Table.TableT</a></p>
-						</div>
-					</div>
-					<h4 class="tsd-type-parameters-title">Type parameters</h4>
-					<ul class="tsd-type-parameters">
-						<li>
-							<h4>T</h4>
-						</li>
-					</ul>
-					<div class="tsd-type-declaration">
-						<h4>Type declaration</h4>
-						<ul class="tsd-parameters">
-						</ul>
-					</div>
-				</section>
-				<section class="tsd-panel tsd-member tsd-kind-type-alias tsd-parent-kind-class tsd-is-static">
-					<a name="keyquerymap" class="tsd-anchor"></a>
-					<h3><span class="tsd-flag ts-flagStatic">Static</span> Key<wbr>Query<wbr>Map</h3>
-					<div class="tsd-signature tsd-kind-icon">Key<wbr>Query<wbr>Map<span class="tsd-signature-symbol">:</span> <span class="tsd-signature-symbol">{}</span></div>
-					<aside class="tsd-sources">
-						<ul>
-<<<<<<< HEAD
-							<li>Defined in <a href="https://github.com/JasonCraftsCode/dynamodb-datamodel/blob/main/src/Table.ts#L815">Table.ts:815</a></li>
-=======
-							<li>Defined in <a href="https://github.com/JasonCraftsCode/dynamodb-datamodel/blob/main/src/Table.ts#L563">Table.ts:563</a></li>
->>>>>>> 55e6784a
-						</ul>
-					</aside>
-					<div class="tsd-comment tsd-typography">
-						<div class="lead">
-							<p>Definition for the key argument used in <a href="table.html#queryparams">Table.queryParams</a>, <a href="table.html#query">Table.query</a>,
-							<a href="index.html#query">Index.query</a> and <a href="index.html#queryparams">Index.queryParams</a></p>
-						</div>
-					</div>
-					<div class="tsd-type-declaration">
-						<h4>Type declaration</h4>
-						<ul class="tsd-parameters">
-							<li class="tsd-parameter-index-signature">
-								<h5><span class="tsd-signature-symbol">[</span>key: <span class="tsd-signature-type">string</span><span class="tsd-signature-symbol">]: </span><a href="table.primarykey.html#attributevalues" class="tsd-signature-type">AttributeValues</a><span class="tsd-signature-symbol"> | </span><a href="keycondition.html#attributeresolver" class="tsd-signature-type">AttributeResolver</a></h5>
-							</li>
-						</ul>
-					</div>
-				</section>
-				<section class="tsd-panel tsd-member tsd-kind-type-alias tsd-parent-kind-class tsd-has-type-parameter tsd-is-static">
-					<a name="keyquerymapt" class="tsd-anchor"></a>
-					<h3><span class="tsd-flag ts-flagStatic">Static</span> Key<wbr>Query<wbr>MapT</h3>
-					<div class="tsd-signature tsd-kind-icon">Key<wbr>Query<wbr>MapT&lt;T&gt;<span class="tsd-signature-symbol">:</span> <span class="tsd-signature-symbol">{}</span></div>
-					<aside class="tsd-sources">
-						<ul>
-<<<<<<< HEAD
-							<li>Defined in <a href="https://github.com/JasonCraftsCode/dynamodb-datamodel/blob/main/src/Table.ts#L840">Table.ts:840</a></li>
-=======
-							<li>Defined in <a href="https://github.com/JasonCraftsCode/dynamodb-datamodel/blob/main/src/Table.ts#L588">Table.ts:588</a></li>
->>>>>>> 55e6784a
-						</ul>
-					</aside>
-					<div class="tsd-comment tsd-typography">
-						<div class="lead">
-							<p>Typed based version of <a href="table.primarykey.html#keyquerymap">Table.PrimaryKey.KeyQueryMap</a> used in <a href="../interfaces/table.tablet.html">Table.TableT</a> and <a href="../interfaces/index.indext.html">Index.IndexT</a></p>
-						</div>
-					</div>
-					<h4 class="tsd-type-parameters-title">Type parameters</h4>
-					<ul class="tsd-type-parameters">
-						<li>
-							<h4>T</h4>
-						</li>
-					</ul>
-					<div class="tsd-type-declaration">
-						<h4>Type declaration</h4>
-						<ul class="tsd-parameters">
-						</ul>
-					</div>
-				</section>
-				<section class="tsd-panel tsd-member tsd-kind-type-alias tsd-parent-kind-class tsd-is-static">
-					<a name="keytypes" class="tsd-anchor"></a>
-					<h3><span class="tsd-flag ts-flagStatic">Static</span> Key<wbr>Types</h3>
-					<div class="tsd-signature tsd-kind-icon">Key<wbr>Types<span class="tsd-signature-symbol">:</span> <span class="tsd-signature-type">"HASH"</span><span class="tsd-signature-symbol"> | </span><span class="tsd-signature-type">"RANGE"</span></div>
-					<aside class="tsd-sources">
-						<ul>
-<<<<<<< HEAD
-							<li>Defined in <a href="https://github.com/JasonCraftsCode/dynamodb-datamodel/blob/main/src/Table.ts#L769">Table.ts:769</a></li>
-=======
-							<li>Defined in <a href="https://github.com/JasonCraftsCode/dynamodb-datamodel/blob/main/src/Table.ts#L517">Table.ts:517</a></li>
->>>>>>> 55e6784a
-						</ul>
-					</aside>
-					<div class="tsd-comment tsd-typography">
-						<div class="lead">
-							<p>Supported primary key types.</p>
-						</div>
-					</div>
-				</section>
-				<section class="tsd-panel tsd-member tsd-kind-type-alias tsd-parent-kind-class tsd-is-static">
-					<a name="keytypesmap" class="tsd-anchor"></a>
-					<h3><span class="tsd-flag ts-flagStatic">Static</span> Key<wbr>Types<wbr>Map</h3>
-					<div class="tsd-signature tsd-kind-icon">Key<wbr>Types<wbr>Map<span class="tsd-signature-symbol">:</span> <span class="tsd-signature-symbol">{}</span></div>
-					<aside class="tsd-sources">
-						<ul>
-<<<<<<< HEAD
-							<li>Defined in <a href="https://github.com/JasonCraftsCode/dynamodb-datamodel/blob/main/src/Table.ts#L809">Table.ts:809</a></li>
-=======
-							<li>Defined in <a href="https://github.com/JasonCraftsCode/dynamodb-datamodel/blob/main/src/Table.ts#L557">Table.ts:557</a></li>
->>>>>>> 55e6784a
-						</ul>
-					</aside>
-					<div class="tsd-comment tsd-typography">
-						<div class="lead">
-							<p>Definition for the <a href="table.html#keyschema">Table.keySchema</a> and <a href="index.html#keyschema">Index.keySchema</a></p>
-						</div>
-					</div>
-					<div class="tsd-type-declaration">
-						<h4>Type declaration</h4>
-						<ul class="tsd-parameters">
-							<li class="tsd-parameter-index-signature">
-								<h5><span class="tsd-signature-symbol">[</span>key: <span class="tsd-signature-type">string</span><span class="tsd-signature-symbol">]: </span><span class="tsd-signature-symbol">{ </span>keyType<span class="tsd-signature-symbol">: </span><a href="table.primarykey.html#keytypes" class="tsd-signature-type">KeyTypes</a><span class="tsd-signature-symbol"> }</span></h5>
-								<ul class="tsd-parameters">
-									<li class="tsd-parameter">
-										<h5>key<wbr>Type<span class="tsd-signature-symbol">: </span><a href="table.primarykey.html#keytypes" class="tsd-signature-type">KeyTypes</a></h5>
-									</li>
-								</ul>
-							</li>
-						</ul>
-					</div>
-				</section>
-				<section class="tsd-panel tsd-member tsd-kind-type-alias tsd-parent-kind-class tsd-has-type-parameter tsd-is-static">
-					<a name="keytypesmapt" class="tsd-anchor"></a>
-					<h3><span class="tsd-flag ts-flagStatic">Static</span> Key<wbr>Types<wbr>MapT</h3>
-					<div class="tsd-signature tsd-kind-icon">Key<wbr>Types<wbr>MapT&lt;T&gt;<span class="tsd-signature-symbol">:</span> <span class="tsd-signature-symbol">{}</span></div>
-					<aside class="tsd-sources">
-						<ul>
-<<<<<<< HEAD
-							<li>Defined in <a href="https://github.com/JasonCraftsCode/dynamodb-datamodel/blob/main/src/Table.ts#L833">Table.ts:833</a></li>
-=======
-							<li>Defined in <a href="https://github.com/JasonCraftsCode/dynamodb-datamodel/blob/main/src/Table.ts#L581">Table.ts:581</a></li>
->>>>>>> 55e6784a
-						</ul>
-					</aside>
-					<div class="tsd-comment tsd-typography">
-						<div class="lead">
-							<p>Typed based version of <a href="table.primarykey.html#keytypesmap">Table.PrimaryKey.KeyTypesMap</a> used in <a href="../interfaces/table.tablet.html">Table.TableT</a> and <a href="../interfaces/index.indext.html">Index.IndexT</a></p>
-						</div>
-					</div>
-					<h4 class="tsd-type-parameters-title">Type parameters</h4>
-					<ul class="tsd-type-parameters">
-						<li>
-							<h4>T</h4>
-						</li>
-					</ul>
-					<div class="tsd-type-declaration">
-						<h4>Type declaration</h4>
-						<ul class="tsd-parameters">
-						</ul>
-					</div>
-				</section>
-				<section class="tsd-panel tsd-member tsd-kind-type-alias tsd-parent-kind-class tsd-is-static">
-					<a name="partitionbinary" class="tsd-anchor"></a>
-					<h3><span class="tsd-flag ts-flagStatic">Static</span> Partition<wbr>Binary</h3>
-					<div class="tsd-signature tsd-kind-icon">Partition<wbr>Binary<span class="tsd-signature-symbol">:</span> <a href="table.html#binaryvalue" class="tsd-signature-type">BinaryValue</a><span class="tsd-signature-symbol"> | </span><span class="tsd-signature-symbol">{ </span>type<span class="tsd-signature-symbol">: </span><span class="tsd-signature-type">"B"</span><span class="tsd-signature-symbol"> }</span><span class="tsd-signature-symbol"> | </span><span class="tsd-signature-symbol">{ </span>keyType<span class="tsd-signature-symbol">: </span><span class="tsd-signature-type">"HASH"</span><span class="tsd-signature-symbol"> }</span></div>
-					<aside class="tsd-sources">
-						<ul>
-<<<<<<< HEAD
-							<li>Defined in <a href="https://github.com/JasonCraftsCode/dynamodb-datamodel/blob/main/src/Table.ts#L784">Table.ts:784</a></li>
-=======
-							<li>Defined in <a href="https://github.com/JasonCraftsCode/dynamodb-datamodel/blob/main/src/Table.ts#L532">Table.ts:532</a></li>
->>>>>>> 55e6784a
-						</ul>
-					</aside>
-					<div class="tsd-comment tsd-typography">
-						<div class="lead">
-							<p>Definition for partition number.  Used for defining the primary key for Tables and Indexes</p>
-						</div>
-					</div>
-				</section>
-				<section class="tsd-panel tsd-member tsd-kind-type-alias tsd-parent-kind-class tsd-is-static">
-					<a name="partitionnumber" class="tsd-anchor"></a>
-					<h3><span class="tsd-flag ts-flagStatic">Static</span> Partition<wbr>Number</h3>
-					<div class="tsd-signature tsd-kind-icon">Partition<wbr>Number<span class="tsd-signature-symbol">:</span> <span class="tsd-signature-type">number</span><span class="tsd-signature-symbol"> | </span><span class="tsd-signature-symbol">{ </span>type<span class="tsd-signature-symbol">: </span><span class="tsd-signature-type">"N"</span><span class="tsd-signature-symbol"> }</span><span class="tsd-signature-symbol"> | </span><span class="tsd-signature-symbol">{ </span>keyType<span class="tsd-signature-symbol">: </span><span class="tsd-signature-type">"HASH"</span><span class="tsd-signature-symbol"> }</span></div>
-					<aside class="tsd-sources">
-						<ul>
-<<<<<<< HEAD
-							<li>Defined in <a href="https://github.com/JasonCraftsCode/dynamodb-datamodel/blob/main/src/Table.ts#L779">Table.ts:779</a></li>
-=======
-							<li>Defined in <a href="https://github.com/JasonCraftsCode/dynamodb-datamodel/blob/main/src/Table.ts#L527">Table.ts:527</a></li>
->>>>>>> 55e6784a
-						</ul>
-					</aside>
-					<div class="tsd-comment tsd-typography">
-						<div class="lead">
-							<p>Definition for partition number.  Used for defining the primary key for Tables and Indexes</p>
-						</div>
-					</div>
-				</section>
-				<section class="tsd-panel tsd-member tsd-kind-type-alias tsd-parent-kind-class tsd-is-static">
-					<a name="partitionstring" class="tsd-anchor"></a>
-					<h3><span class="tsd-flag ts-flagStatic">Static</span> Partition<wbr>String</h3>
-					<div class="tsd-signature tsd-kind-icon">Partition<wbr>String<span class="tsd-signature-symbol">:</span> <span class="tsd-signature-type">string</span><span class="tsd-signature-symbol"> | </span><span class="tsd-signature-symbol">{ </span>type<span class="tsd-signature-symbol">: </span><span class="tsd-signature-type">"S"</span><span class="tsd-signature-symbol"> }</span><span class="tsd-signature-symbol"> | </span><span class="tsd-signature-symbol">{ </span>keyType<span class="tsd-signature-symbol">: </span><span class="tsd-signature-type">"HASH"</span><span class="tsd-signature-symbol"> }</span></div>
-					<aside class="tsd-sources">
-						<ul>
-<<<<<<< HEAD
-							<li>Defined in <a href="https://github.com/JasonCraftsCode/dynamodb-datamodel/blob/main/src/Table.ts#L774">Table.ts:774</a></li>
-=======
-							<li>Defined in <a href="https://github.com/JasonCraftsCode/dynamodb-datamodel/blob/main/src/Table.ts#L522">Table.ts:522</a></li>
->>>>>>> 55e6784a
-						</ul>
-					</aside>
-					<div class="tsd-comment tsd-typography">
-						<div class="lead">
-							<p>Definition for partition string.  Used for defining the primary key for Tables and Indexes</p>
-						</div>
-					</div>
-				</section>
-				<section class="tsd-panel tsd-member tsd-kind-type-alias tsd-parent-kind-class tsd-is-static">
-					<a name="sortbinary" class="tsd-anchor"></a>
-					<h3><span class="tsd-flag ts-flagStatic">Static</span> Sort<wbr>Binary</h3>
-					<div class="tsd-signature tsd-kind-icon">Sort<wbr>Binary<span class="tsd-signature-symbol">:</span> <a href="table.html#binaryvalue" class="tsd-signature-type">BinaryValue</a><span class="tsd-signature-symbol"> | </span><span class="tsd-signature-symbol">{ </span>type<span class="tsd-signature-symbol">: </span><span class="tsd-signature-type">"B"</span><span class="tsd-signature-symbol"> }</span><span class="tsd-signature-symbol"> | </span><span class="tsd-signature-symbol">{ </span>keyType<span class="tsd-signature-symbol">: </span><span class="tsd-signature-type">"RANGE"</span><span class="tsd-signature-symbol"> }</span><span class="tsd-signature-symbol"> | </span><a href="keycondition.html#binaryresolver" class="tsd-signature-type">BinaryResolver</a></div>
-					<aside class="tsd-sources">
-						<ul>
-<<<<<<< HEAD
-							<li>Defined in <a href="https://github.com/JasonCraftsCode/dynamodb-datamodel/blob/main/src/Table.ts#L799">Table.ts:799</a></li>
-=======
-							<li>Defined in <a href="https://github.com/JasonCraftsCode/dynamodb-datamodel/blob/main/src/Table.ts#L547">Table.ts:547</a></li>
->>>>>>> 55e6784a
-						</ul>
-					</aside>
-					<div class="tsd-comment tsd-typography">
-						<div class="lead">
-							<p>Definition for sort string.  Used for defining the primary key for Tables and Indexes</p>
-						</div>
-					</div>
-				</section>
-				<section class="tsd-panel tsd-member tsd-kind-type-alias tsd-parent-kind-class tsd-is-static">
-					<a name="sortnumber" class="tsd-anchor"></a>
-					<h3><span class="tsd-flag ts-flagStatic">Static</span> Sort<wbr>Number</h3>
-					<div class="tsd-signature tsd-kind-icon">Sort<wbr>Number<span class="tsd-signature-symbol">:</span> <span class="tsd-signature-type">number</span><span class="tsd-signature-symbol"> | </span><span class="tsd-signature-symbol">{ </span>type<span class="tsd-signature-symbol">: </span><span class="tsd-signature-type">"N"</span><span class="tsd-signature-symbol"> }</span><span class="tsd-signature-symbol"> | </span><span class="tsd-signature-symbol">{ </span>keyType<span class="tsd-signature-symbol">: </span><span class="tsd-signature-type">"RANGE"</span><span class="tsd-signature-symbol"> }</span><span class="tsd-signature-symbol"> | </span><a href="keycondition.html#numberresolver" class="tsd-signature-type">NumberResolver</a></div>
-					<aside class="tsd-sources">
-						<ul>
-<<<<<<< HEAD
-							<li>Defined in <a href="https://github.com/JasonCraftsCode/dynamodb-datamodel/blob/main/src/Table.ts#L794">Table.ts:794</a></li>
-=======
-							<li>Defined in <a href="https://github.com/JasonCraftsCode/dynamodb-datamodel/blob/main/src/Table.ts#L542">Table.ts:542</a></li>
->>>>>>> 55e6784a
-						</ul>
-					</aside>
-					<div class="tsd-comment tsd-typography">
-						<div class="lead">
-							<p>Definition for sort string.  Used for defining the primary key for Tables and Indexes</p>
-						</div>
-					</div>
-				</section>
-				<section class="tsd-panel tsd-member tsd-kind-type-alias tsd-parent-kind-class tsd-is-static">
-					<a name="sortstring" class="tsd-anchor"></a>
-					<h3><span class="tsd-flag ts-flagStatic">Static</span> Sort<wbr>String</h3>
-					<div class="tsd-signature tsd-kind-icon">Sort<wbr>String<span class="tsd-signature-symbol">:</span> <span class="tsd-signature-type">string</span><span class="tsd-signature-symbol"> | </span><span class="tsd-signature-symbol">{ </span>type<span class="tsd-signature-symbol">: </span><span class="tsd-signature-type">"S"</span><span class="tsd-signature-symbol"> }</span><span class="tsd-signature-symbol"> | </span><span class="tsd-signature-symbol">{ </span>keyType<span class="tsd-signature-symbol">: </span><span class="tsd-signature-type">"RANGE"</span><span class="tsd-signature-symbol"> }</span><span class="tsd-signature-symbol"> | </span><a href="keycondition.html#stringresolver" class="tsd-signature-type">StringResolver</a></div>
-					<aside class="tsd-sources">
-						<ul>
-<<<<<<< HEAD
-							<li>Defined in <a href="https://github.com/JasonCraftsCode/dynamodb-datamodel/blob/main/src/Table.ts#L789">Table.ts:789</a></li>
-=======
-							<li>Defined in <a href="https://github.com/JasonCraftsCode/dynamodb-datamodel/blob/main/src/Table.ts#L537">Table.ts:537</a></li>
->>>>>>> 55e6784a
-						</ul>
-					</aside>
-					<div class="tsd-comment tsd-typography">
-						<div class="lead">
-							<p>Definition for sort string.  Used for defining the primary key for Tables and Indexes</p>
-						</div>
-					</div>
-				</section>
-			</section>
-			<section class="tsd-panel-group tsd-member-group ">
-				<h2>Object literals</h2>
-				<section class="tsd-panel tsd-member tsd-kind-object-literal tsd-parent-kind-class tsd-is-static">
-					<a name="binarytype" class="tsd-anchor"></a>
-					<h3><span class="tsd-flag ts-flagStatic">Static</span> Binary<wbr>Type</h3>
-					<div class="tsd-signature tsd-kind-icon">Binary<wbr>Type<span class="tsd-signature-symbol">:</span> <span class="tsd-signature-type">object</span></div>
-					<aside class="tsd-sources">
-						<ul>
-<<<<<<< HEAD
-							<li>Defined in <a href="https://github.com/JasonCraftsCode/dynamodb-datamodel/blob/main/src/Table.ts#L737">Table.ts:737</a></li>
-=======
-							<li>Defined in <a href="https://github.com/JasonCraftsCode/dynamodb-datamodel/blob/main/src/Table.ts#L485">Table.ts:485</a></li>
->>>>>>> 55e6784a
-						</ul>
-					</aside>
-					<div class="tsd-comment tsd-typography">
-						<div class="lead">
-							<p>Use for defining binary based <a href="table.html#keyattributes">Table.keyAttributes</a></p>
-						</div>
-					</div>
-					<section class="tsd-panel tsd-member tsd-kind-variable tsd-parent-kind-object-literal">
-						<a name="binarytype.type" class="tsd-anchor"></a>
-						<h3>type</h3>
-						<div class="tsd-signature tsd-kind-icon">type<span class="tsd-signature-symbol">:</span> <span class="tsd-signature-type">"B"</span><span class="tsd-signature-symbol"> = &quot;B&quot;</span></div>
-						<aside class="tsd-sources">
-							<ul>
-<<<<<<< HEAD
-								<li>Defined in <a href="https://github.com/JasonCraftsCode/dynamodb-datamodel/blob/main/src/Table.ts#L737">Table.ts:737</a></li>
-=======
-								<li>Defined in <a href="https://github.com/JasonCraftsCode/dynamodb-datamodel/blob/main/src/Table.ts#L485">Table.ts:485</a></li>
->>>>>>> 55e6784a
-							</ul>
-						</aside>
-					</section>
-				</section>
-				<section class="tsd-panel tsd-member tsd-kind-object-literal tsd-parent-kind-class tsd-is-static">
-					<a name="numbertype" class="tsd-anchor"></a>
-					<h3><span class="tsd-flag ts-flagStatic">Static</span> Number<wbr>Type</h3>
-					<div class="tsd-signature tsd-kind-icon">Number<wbr>Type<span class="tsd-signature-symbol">:</span> <span class="tsd-signature-type">object</span></div>
-					<aside class="tsd-sources">
-						<ul>
-<<<<<<< HEAD
-							<li>Defined in <a href="https://github.com/JasonCraftsCode/dynamodb-datamodel/blob/main/src/Table.ts#L732">Table.ts:732</a></li>
-=======
-							<li>Defined in <a href="https://github.com/JasonCraftsCode/dynamodb-datamodel/blob/main/src/Table.ts#L480">Table.ts:480</a></li>
->>>>>>> 55e6784a
-						</ul>
-					</aside>
-					<div class="tsd-comment tsd-typography">
-						<div class="lead">
-							<p>Use for defining number based <a href="table.html#keyattributes">Table.keyAttributes</a></p>
-						</div>
-					</div>
-					<section class="tsd-panel tsd-member tsd-kind-variable tsd-parent-kind-object-literal">
-						<a name="numbertype.type-1" class="tsd-anchor"></a>
-						<h3>type</h3>
-						<div class="tsd-signature tsd-kind-icon">type<span class="tsd-signature-symbol">:</span> <span class="tsd-signature-type">"N"</span><span class="tsd-signature-symbol"> = &quot;N&quot;</span></div>
-						<aside class="tsd-sources">
-							<ul>
-<<<<<<< HEAD
-								<li>Defined in <a href="https://github.com/JasonCraftsCode/dynamodb-datamodel/blob/main/src/Table.ts#L732">Table.ts:732</a></li>
-=======
-								<li>Defined in <a href="https://github.com/JasonCraftsCode/dynamodb-datamodel/blob/main/src/Table.ts#L480">Table.ts:480</a></li>
->>>>>>> 55e6784a
-							</ul>
-						</aside>
-					</section>
-				</section>
-				<section class="tsd-panel tsd-member tsd-kind-object-literal tsd-parent-kind-class tsd-is-static">
-					<a name="partitionkeytype" class="tsd-anchor"></a>
-					<h3><span class="tsd-flag ts-flagStatic">Static</span> Partition<wbr>Key<wbr>Type</h3>
-					<div class="tsd-signature tsd-kind-icon">Partition<wbr>Key<wbr>Type<span class="tsd-signature-symbol">:</span> <span class="tsd-signature-type">object</span></div>
-					<aside class="tsd-sources">
-						<ul>
-<<<<<<< HEAD
-							<li>Defined in <a href="https://github.com/JasonCraftsCode/dynamodb-datamodel/blob/main/src/Table.ts#L742">Table.ts:742</a></li>
-=======
-							<li>Defined in <a href="https://github.com/JasonCraftsCode/dynamodb-datamodel/blob/main/src/Table.ts#L490">Table.ts:490</a></li>
->>>>>>> 55e6784a
-						</ul>
-					</aside>
-					<div class="tsd-comment tsd-typography">
-						<div class="lead">
-							<p>Use for defining partition (HASH) key <a href="table.html#keyschema">Table.keySchema</a> or <a href="index.html#keyschema">Index.keySchema</a></p>
-						</div>
-					</div>
-					<section class="tsd-panel tsd-member tsd-kind-variable tsd-parent-kind-object-literal">
-						<a name="partitionkeytype.keytype" class="tsd-anchor"></a>
-						<h3>key<wbr>Type</h3>
-						<div class="tsd-signature tsd-kind-icon">key<wbr>Type<span class="tsd-signature-symbol">:</span> <span class="tsd-signature-type">"HASH"</span><span class="tsd-signature-symbol"> = &quot;HASH&quot;</span></div>
-						<aside class="tsd-sources">
-							<ul>
-<<<<<<< HEAD
-								<li>Defined in <a href="https://github.com/JasonCraftsCode/dynamodb-datamodel/blob/main/src/Table.ts#L742">Table.ts:742</a></li>
-=======
-								<li>Defined in <a href="https://github.com/JasonCraftsCode/dynamodb-datamodel/blob/main/src/Table.ts#L490">Table.ts:490</a></li>
->>>>>>> 55e6784a
-							</ul>
-						</aside>
-					</section>
-				</section>
-				<section class="tsd-panel tsd-member tsd-kind-object-literal tsd-parent-kind-class tsd-is-static">
-					<a name="sortkeytype" class="tsd-anchor"></a>
-					<h3><span class="tsd-flag ts-flagStatic">Static</span> Sort<wbr>Key<wbr>Type</h3>
-					<div class="tsd-signature tsd-kind-icon">Sort<wbr>Key<wbr>Type<span class="tsd-signature-symbol">:</span> <span class="tsd-signature-type">object</span></div>
-					<aside class="tsd-sources">
-						<ul>
-<<<<<<< HEAD
-							<li>Defined in <a href="https://github.com/JasonCraftsCode/dynamodb-datamodel/blob/main/src/Table.ts#L747">Table.ts:747</a></li>
-=======
-							<li>Defined in <a href="https://github.com/JasonCraftsCode/dynamodb-datamodel/blob/main/src/Table.ts#L495">Table.ts:495</a></li>
->>>>>>> 55e6784a
-						</ul>
-					</aside>
-					<div class="tsd-comment tsd-typography">
-						<div class="lead">
-							<p>Use for defining sort (RANGE) key <a href="table.html#keyschema">Table.keySchema</a> or <a href="index.html#keyschema">Index.keySchema</a></p>
-						</div>
-					</div>
-					<section class="tsd-panel tsd-member tsd-kind-variable tsd-parent-kind-object-literal">
-						<a name="sortkeytype.keytype-1" class="tsd-anchor"></a>
-						<h3>key<wbr>Type</h3>
-						<div class="tsd-signature tsd-kind-icon">key<wbr>Type<span class="tsd-signature-symbol">:</span> <span class="tsd-signature-type">"RANGE"</span><span class="tsd-signature-symbol"> = &quot;RANGE&quot;</span></div>
-						<aside class="tsd-sources">
-							<ul>
-<<<<<<< HEAD
-								<li>Defined in <a href="https://github.com/JasonCraftsCode/dynamodb-datamodel/blob/main/src/Table.ts#L747">Table.ts:747</a></li>
-=======
-								<li>Defined in <a href="https://github.com/JasonCraftsCode/dynamodb-datamodel/blob/main/src/Table.ts#L495">Table.ts:495</a></li>
->>>>>>> 55e6784a
-							</ul>
-						</aside>
-					</section>
-				</section>
-				<section class="tsd-panel tsd-member tsd-kind-object-literal tsd-parent-kind-class tsd-is-static">
-					<a name="stringtype" class="tsd-anchor"></a>
-					<h3><span class="tsd-flag ts-flagStatic">Static</span> String<wbr>Type</h3>
-					<div class="tsd-signature tsd-kind-icon">String<wbr>Type<span class="tsd-signature-symbol">:</span> <span class="tsd-signature-type">object</span></div>
-					<aside class="tsd-sources">
-						<ul>
-<<<<<<< HEAD
-							<li>Defined in <a href="https://github.com/JasonCraftsCode/dynamodb-datamodel/blob/main/src/Table.ts#L727">Table.ts:727</a></li>
-=======
-							<li>Defined in <a href="https://github.com/JasonCraftsCode/dynamodb-datamodel/blob/main/src/Table.ts#L475">Table.ts:475</a></li>
->>>>>>> 55e6784a
-						</ul>
-					</aside>
-					<div class="tsd-comment tsd-typography">
-						<div class="lead">
-							<p>Use for defining string based <a href="table.html#keyattributes">Table.keyAttributes</a></p>
-						</div>
-					</div>
-					<section class="tsd-panel tsd-member tsd-kind-variable tsd-parent-kind-object-literal">
-						<a name="stringtype.type-2" class="tsd-anchor"></a>
-						<h3>type</h3>
-						<div class="tsd-signature tsd-kind-icon">type<span class="tsd-signature-symbol">:</span> <span class="tsd-signature-type">"S"</span><span class="tsd-signature-symbol"> = &quot;S&quot;</span></div>
-						<aside class="tsd-sources">
-							<ul>
-<<<<<<< HEAD
-								<li>Defined in <a href="https://github.com/JasonCraftsCode/dynamodb-datamodel/blob/main/src/Table.ts#L727">Table.ts:727</a></li>
-=======
-								<li>Defined in <a href="https://github.com/JasonCraftsCode/dynamodb-datamodel/blob/main/src/Table.ts#L475">Table.ts:475</a></li>
->>>>>>> 55e6784a
-							</ul>
-						</aside>
-					</section>
-				</section>
-			</section>
-		</div>
-		<div class="col-4 col-menu menu-sticky-wrap menu-highlight">
-			<nav class="tsd-navigation primary">
-				<ul>
-					<li class="globals  ">
-						<a href="../globals.html"><em>Globals</em></a>
-					</li>
-				</ul>
-			</nav>
-			<nav class="tsd-navigation secondary menu-sticky">
-				<ul class="before-current">
-					<li class=" tsd-kind-class">
-						<a href="condition.html" class="tsd-kind-icon">Condition</a>
-					</li>
-					<li class=" tsd-kind-class">
-						<a href="conditionexpression.html" class="tsd-kind-icon">Condition<wbr>Expression</a>
-					</li>
-					<li class=" tsd-kind-class">
-						<a href="expressionattributes.html" class="tsd-kind-icon">Expression<wbr>Attributes</a>
-					</li>
-					<li class=" tsd-kind-class">
-						<a href="fields.html" class="tsd-kind-icon">Fields</a>
-					</li>
-					<li class=" tsd-kind-class">
-						<a href="index.html" class="tsd-kind-icon">Index</a>
-					</li>
-					<li class=" tsd-kind-class">
-						<a href="keycondition.html" class="tsd-kind-icon">Key<wbr>Condition</a>
-					</li>
-					<li class=" tsd-kind-class">
-						<a href="keyconditionexpression.html" class="tsd-kind-icon">Key<wbr>Condition<wbr>Expression</a>
-					</li>
-					<li class=" tsd-kind-class">
-						<a href="model.html" class="tsd-kind-icon">Model</a>
-					</li>
-				</ul>
-				<ul class="current">
-					<li class="current tsd-kind-class">
-						<a href="table.html" class="tsd-kind-icon">Table</a>
-						<ul>
-							<li class="current tsd-kind-class tsd-parent-kind-class">
-								<a href="table.primarykey.html" class="tsd-kind-icon">Primary<wbr>Key</a>
-								<ul>
-									<li class=" tsd-kind-interface tsd-parent-kind-class">
-										<a href="../interfaces/table.primarykey.keyquery.html" class="tsd-kind-icon">Key<wbr>Query</a>
-									</li>
-									<li class=" tsd-kind-type-alias tsd-parent-kind-class tsd-is-static">
-										<a href="table.primarykey.html#attributetypes" class="tsd-kind-icon">Attribute<wbr>Types</a>
-									</li>
-									<li class=" tsd-kind-type-alias tsd-parent-kind-class tsd-is-static">
-										<a href="table.primarykey.html#attributetypesmap" class="tsd-kind-icon">Attribute<wbr>Types<wbr>Map</a>
-									</li>
-									<li class=" tsd-kind-type-alias tsd-parent-kind-class tsd-has-type-parameter tsd-is-static">
-										<a href="table.primarykey.html#attributetypesmapt" class="tsd-kind-icon">Attribute<wbr>Types<wbr>MapT</a>
-									</li>
-									<li class=" tsd-kind-type-alias tsd-parent-kind-class tsd-is-static">
-										<a href="table.primarykey.html#attributevalues" class="tsd-kind-icon">Attribute<wbr>Values</a>
-									</li>
-									<li class=" tsd-kind-type-alias tsd-parent-kind-class tsd-is-static">
-										<a href="table.primarykey.html#attributevaluesmap" class="tsd-kind-icon">Attribute<wbr>Values<wbr>Map</a>
-									</li>
-									<li class=" tsd-kind-type-alias tsd-parent-kind-class tsd-has-type-parameter tsd-is-static">
-										<a href="table.primarykey.html#attributevaluesmapt" class="tsd-kind-icon">Attribute<wbr>Values<wbr>MapT</a>
-									</li>
-									<li class=" tsd-kind-type-alias tsd-parent-kind-class tsd-is-static">
-										<a href="table.primarykey.html#keyquerymap" class="tsd-kind-icon">Key<wbr>Query<wbr>Map</a>
-									</li>
-									<li class=" tsd-kind-type-alias tsd-parent-kind-class tsd-has-type-parameter tsd-is-static">
-										<a href="table.primarykey.html#keyquerymapt" class="tsd-kind-icon">Key<wbr>Query<wbr>MapT</a>
-									</li>
-									<li class=" tsd-kind-type-alias tsd-parent-kind-class tsd-is-static">
-										<a href="table.primarykey.html#keytypes" class="tsd-kind-icon">Key<wbr>Types</a>
-									</li>
-									<li class=" tsd-kind-type-alias tsd-parent-kind-class tsd-is-static">
-										<a href="table.primarykey.html#keytypesmap" class="tsd-kind-icon">Key<wbr>Types<wbr>Map</a>
-									</li>
-									<li class=" tsd-kind-type-alias tsd-parent-kind-class tsd-has-type-parameter tsd-is-static">
-										<a href="table.primarykey.html#keytypesmapt" class="tsd-kind-icon">Key<wbr>Types<wbr>MapT</a>
-									</li>
-									<li class=" tsd-kind-type-alias tsd-parent-kind-class tsd-is-static">
-										<a href="table.primarykey.html#partitionbinary" class="tsd-kind-icon">Partition<wbr>Binary</a>
-									</li>
-									<li class=" tsd-kind-type-alias tsd-parent-kind-class tsd-is-static">
-										<a href="table.primarykey.html#partitionnumber" class="tsd-kind-icon">Partition<wbr>Number</a>
-									</li>
-									<li class=" tsd-kind-type-alias tsd-parent-kind-class tsd-is-static">
-										<a href="table.primarykey.html#partitionstring" class="tsd-kind-icon">Partition<wbr>String</a>
-									</li>
-									<li class=" tsd-kind-type-alias tsd-parent-kind-class tsd-is-static">
-										<a href="table.primarykey.html#sortbinary" class="tsd-kind-icon">Sort<wbr>Binary</a>
-									</li>
-									<li class=" tsd-kind-type-alias tsd-parent-kind-class tsd-is-static">
-										<a href="table.primarykey.html#sortnumber" class="tsd-kind-icon">Sort<wbr>Number</a>
-									</li>
-									<li class=" tsd-kind-type-alias tsd-parent-kind-class tsd-is-static">
-										<a href="table.primarykey.html#sortstring" class="tsd-kind-icon">Sort<wbr>String</a>
-									</li>
-									<li class=" tsd-kind-object-literal tsd-parent-kind-class tsd-is-static">
-										<a href="table.primarykey.html#binarytype" class="tsd-kind-icon">Binary<wbr>Type</a>
-									</li>
-									<li class=" tsd-kind-object-literal tsd-parent-kind-class tsd-is-static">
-										<a href="table.primarykey.html#numbertype" class="tsd-kind-icon">Number<wbr>Type</a>
-									</li>
-									<li class=" tsd-kind-object-literal tsd-parent-kind-class tsd-is-static">
-										<a href="table.primarykey.html#partitionkeytype" class="tsd-kind-icon">Partition<wbr>Key<wbr>Type</a>
-									</li>
-									<li class=" tsd-kind-object-literal tsd-parent-kind-class tsd-is-static">
-										<a href="table.primarykey.html#sortkeytype" class="tsd-kind-icon">Sort<wbr>Key<wbr>Type</a>
-									</li>
-									<li class=" tsd-kind-object-literal tsd-parent-kind-class tsd-is-static">
-										<a href="table.primarykey.html#stringtype" class="tsd-kind-icon">String<wbr>Type</a>
-									</li>
-								</ul>
-							</li>
-						</ul>
-					</li>
-				</ul>
-				<ul class="after-current">
-					<li class=" tsd-kind-class">
-						<a href="update.html" class="tsd-kind-icon">Update</a>
-					</li>
-					<li class=" tsd-kind-class">
-						<a href="updateexpression.html" class="tsd-kind-icon">Update<wbr>Expression</a>
-					</li>
-					<li class=" tsd-kind-function">
-						<a href="../globals.html#validateindex" class="tsd-kind-icon">validate<wbr>Index</a>
-					</li>
-					<li class=" tsd-kind-function">
-						<a href="../globals.html#validateindexes" class="tsd-kind-icon">validate<wbr>Indexes</a>
-					</li>
-					<li class=" tsd-kind-function tsd-has-type-parameter">
-						<a href="../globals.html#validatetable" class="tsd-kind-icon">validate<wbr>Table</a>
-					</li>
-				</ul>
-			</nav>
-		</div>
-	</div>
-</div>
-<footer class="with-border-bottom">
-	<div class="container">
-		<h2>Legend</h2>
-		<div class="tsd-legend-group">
-			<ul class="tsd-legend">
-				<li class="tsd-kind-module"><span class="tsd-kind-icon">Module</span></li>
-				<li class="tsd-kind-object-literal"><span class="tsd-kind-icon">Object literal</span></li>
-				<li class="tsd-kind-variable"><span class="tsd-kind-icon">Variable</span></li>
-				<li class="tsd-kind-function"><span class="tsd-kind-icon">Function</span></li>
-				<li class="tsd-kind-function tsd-has-type-parameter"><span class="tsd-kind-icon">Function with type parameter</span></li>
-				<li class="tsd-kind-index-signature"><span class="tsd-kind-icon">Index signature</span></li>
-				<li class="tsd-kind-type-alias"><span class="tsd-kind-icon">Type alias</span></li>
-				<li class="tsd-kind-type-alias tsd-has-type-parameter"><span class="tsd-kind-icon">Type alias with type parameter</span></li>
-			</ul>
-			<ul class="tsd-legend">
-				<li class="tsd-kind-enum"><span class="tsd-kind-icon">Enumeration</span></li>
-				<li class="tsd-kind-enum-member"><span class="tsd-kind-icon">Enumeration member</span></li>
-				<li class="tsd-kind-property tsd-parent-kind-enum"><span class="tsd-kind-icon">Property</span></li>
-				<li class="tsd-kind-method tsd-parent-kind-enum"><span class="tsd-kind-icon">Method</span></li>
-			</ul>
-			<ul class="tsd-legend">
-				<li class="tsd-kind-interface"><span class="tsd-kind-icon">Interface</span></li>
-				<li class="tsd-kind-interface tsd-has-type-parameter"><span class="tsd-kind-icon">Interface with type parameter</span></li>
-				<li class="tsd-kind-constructor tsd-parent-kind-interface"><span class="tsd-kind-icon">Constructor</span></li>
-				<li class="tsd-kind-property tsd-parent-kind-interface"><span class="tsd-kind-icon">Property</span></li>
-				<li class="tsd-kind-method tsd-parent-kind-interface"><span class="tsd-kind-icon">Method</span></li>
-				<li class="tsd-kind-index-signature tsd-parent-kind-interface"><span class="tsd-kind-icon">Index signature</span></li>
-			</ul>
-			<ul class="tsd-legend">
-				<li class="tsd-kind-class"><span class="tsd-kind-icon">Class</span></li>
-				<li class="tsd-kind-class tsd-has-type-parameter"><span class="tsd-kind-icon">Class with type parameter</span></li>
-				<li class="tsd-kind-constructor tsd-parent-kind-class"><span class="tsd-kind-icon">Constructor</span></li>
-				<li class="tsd-kind-property tsd-parent-kind-class"><span class="tsd-kind-icon">Property</span></li>
-				<li class="tsd-kind-method tsd-parent-kind-class"><span class="tsd-kind-icon">Method</span></li>
-				<li class="tsd-kind-accessor tsd-parent-kind-class"><span class="tsd-kind-icon">Accessor</span></li>
-				<li class="tsd-kind-index-signature tsd-parent-kind-class"><span class="tsd-kind-icon">Index signature</span></li>
-			</ul>
-			<ul class="tsd-legend">
-				<li class="tsd-kind-constructor tsd-parent-kind-class tsd-is-inherited"><span class="tsd-kind-icon">Inherited constructor</span></li>
-				<li class="tsd-kind-property tsd-parent-kind-class tsd-is-inherited"><span class="tsd-kind-icon">Inherited property</span></li>
-				<li class="tsd-kind-method tsd-parent-kind-class tsd-is-inherited"><span class="tsd-kind-icon">Inherited method</span></li>
-				<li class="tsd-kind-accessor tsd-parent-kind-class tsd-is-inherited"><span class="tsd-kind-icon">Inherited accessor</span></li>
-			</ul>
-			<ul class="tsd-legend">
-				<li class="tsd-kind-property tsd-parent-kind-class tsd-is-protected"><span class="tsd-kind-icon">Protected property</span></li>
-				<li class="tsd-kind-method tsd-parent-kind-class tsd-is-protected"><span class="tsd-kind-icon">Protected method</span></li>
-				<li class="tsd-kind-accessor tsd-parent-kind-class tsd-is-protected"><span class="tsd-kind-icon">Protected accessor</span></li>
-			</ul>
-			<ul class="tsd-legend">
-				<li class="tsd-kind-property tsd-parent-kind-class tsd-is-private"><span class="tsd-kind-icon">Private property</span></li>
-				<li class="tsd-kind-method tsd-parent-kind-class tsd-is-private"><span class="tsd-kind-icon">Private method</span></li>
-				<li class="tsd-kind-accessor tsd-parent-kind-class tsd-is-private"><span class="tsd-kind-icon">Private accessor</span></li>
-			</ul>
-			<ul class="tsd-legend">
-				<li class="tsd-kind-property tsd-parent-kind-class tsd-is-static"><span class="tsd-kind-icon">Static property</span></li>
-				<li class="tsd-kind-call-signature tsd-parent-kind-class tsd-is-static"><span class="tsd-kind-icon">Static method</span></li>
-			</ul>
-		</div>
-	</div>
-</footer>
-<div class="container tsd-generator">
-	<p>Generated using <a href="https://typedoc.org/" target="_blank">TypeDoc</a></p>
-</div>
-<div class="overlay"></div>
-<script src="../assets/js/main.js"></script>
-<script>if (location.protocol == 'file:') document.write('<script src="../assets/js/search.js"><' + '/script>');</script>
-</body>
+  <head>
+    <meta charset="utf-8" />
+    <meta http-equiv="X-UA-Compatible" content="IE=edge" />
+    <title>PrimaryKey | dynamodb-datamodel - v0.2.3</title>
+    <meta name="description" content="" />
+    <meta name="viewport" content="width=device-width, initial-scale=1" />
+    <link rel="stylesheet" href="../assets/css/main.css" />
+  </head>
+  <body>
+    <header>
+      <div class="tsd-page-toolbar">
+        <div class="container">
+          <div class="table-wrap">
+            <div class="table-cell" id="tsd-search" data-index="../assets/js/search.js" data-base="..">
+              <div class="field">
+                <label for="tsd-search-field" class="tsd-widget search no-caption">Search</label>
+                <input id="tsd-search-field" type="text" />
+              </div>
+              <ul class="results">
+                <li class="state loading">Preparing search index...</li>
+                <li class="state failure">The search index is not available</li>
+              </ul>
+              <a href="../index.html" class="title">dynamodb-datamodel - v0.2.3</a>
+            </div>
+            <div class="table-cell" id="tsd-widgets">
+              <div id="tsd-filter">
+                <a href="#" class="tsd-widget options no-caption" data-toggle="options">Options</a>
+                <div class="tsd-filter-group">
+                  <div class="tsd-select" id="tsd-filter-visibility">
+                    <span class="tsd-select-label">All</span>
+                    <ul class="tsd-select-list">
+                      <li data-value="public">Public</li>
+                      <li data-value="protected">Public/Protected</li>
+                      <li data-value="private" class="selected">All</li>
+                    </ul>
+                  </div>
+                  <input type="checkbox" id="tsd-filter-inherited" checked />
+                  <label class="tsd-widget" for="tsd-filter-inherited">Inherited</label>
+                </div>
+              </div>
+              <a href="#" class="tsd-widget menu no-caption" data-toggle="menu">Menu</a>
+            </div>
+          </div>
+        </div>
+      </div>
+      <div class="tsd-page-title">
+        <div class="container">
+          <ul class="tsd-breadcrumb">
+            <li>
+              <a href="../globals.html">Globals</a>
+            </li>
+            <li>
+              <a href="table.html">Table</a>
+            </li>
+            <li>
+              <a href="table.primarykey.html">PrimaryKey</a>
+            </li>
+          </ul>
+          <h1>Class PrimaryKey</h1>
+        </div>
+      </div>
+    </header>
+    <div class="container container-main">
+      <div class="row">
+        <div class="col-8 col-content">
+          <section class="tsd-panel tsd-comment">
+            <div class="tsd-comment tsd-typography">
+              <div class="lead">
+                <p>
+                  Contains the primary key type and key type values. Used when definition
+                  <a href="table.html#keyattributes">Table.keyAttributes</a>,
+                  <a href="table.html#keyschema">Table.keySchema</a> and
+                  <a href="index.html#keyschema">Index.keySchema</a> Is also a namespace for scoping PrimaryKey based
+                  interfaces and types.
+                </p>
+              </div>
+            </div>
+          </section>
+          <section class="tsd-panel tsd-hierarchy">
+            <h3>Hierarchy</h3>
+            <ul class="tsd-hierarchy">
+              <li>
+                <span class="target">PrimaryKey</span>
+              </li>
+            </ul>
+          </section>
+          <section class="tsd-panel-group tsd-index-group">
+            <h2>Index</h2>
+            <section class="tsd-panel tsd-index-panel">
+              <div class="tsd-index-content">
+                <section class="tsd-index-section">
+                  <h3>Interfaces</h3>
+                  <ul class="tsd-index-list">
+                    <li class="tsd-kind-interface tsd-parent-kind-class">
+                      <a href="../interfaces/table.primarykey.keyquery.html" class="tsd-kind-icon">Key<wbr />Query</a>
+                    </li>
+                  </ul>
+                </section>
+                <section class="tsd-index-section">
+                  <h3>Type aliases</h3>
+                  <ul class="tsd-index-list">
+                    <li class="tsd-kind-type-alias tsd-parent-kind-class tsd-is-static">
+                      <a href="table.primarykey.html#attributetypes" class="tsd-kind-icon">Attribute<wbr />Types</a>
+                    </li>
+                    <li class="tsd-kind-type-alias tsd-parent-kind-class tsd-is-static">
+                      <a href="table.primarykey.html#attributetypesmap" class="tsd-kind-icon"
+                        >Attribute<wbr />Types<wbr />Map</a
+                      >
+                    </li>
+                    <li class="tsd-kind-type-alias tsd-parent-kind-class tsd-has-type-parameter tsd-is-static">
+                      <a href="table.primarykey.html#attributetypesmapt" class="tsd-kind-icon"
+                        >Attribute<wbr />Types<wbr />MapT</a
+                      >
+                    </li>
+                    <li class="tsd-kind-type-alias tsd-parent-kind-class tsd-is-static">
+                      <a href="table.primarykey.html#attributevalues" class="tsd-kind-icon">Attribute<wbr />Values</a>
+                    </li>
+                    <li class="tsd-kind-type-alias tsd-parent-kind-class tsd-is-static">
+                      <a href="table.primarykey.html#attributevaluesmap" class="tsd-kind-icon"
+                        >Attribute<wbr />Values<wbr />Map</a
+                      >
+                    </li>
+                    <li class="tsd-kind-type-alias tsd-parent-kind-class tsd-has-type-parameter tsd-is-static">
+                      <a href="table.primarykey.html#attributevaluesmapt" class="tsd-kind-icon"
+                        >Attribute<wbr />Values<wbr />MapT</a
+                      >
+                    </li>
+                    <li class="tsd-kind-type-alias tsd-parent-kind-class tsd-is-static">
+                      <a href="table.primarykey.html#keyquerymap" class="tsd-kind-icon">Key<wbr />Query<wbr />Map</a>
+                    </li>
+                    <li class="tsd-kind-type-alias tsd-parent-kind-class tsd-has-type-parameter tsd-is-static">
+                      <a href="table.primarykey.html#keyquerymapt" class="tsd-kind-icon">Key<wbr />Query<wbr />MapT</a>
+                    </li>
+                    <li class="tsd-kind-type-alias tsd-parent-kind-class tsd-is-static">
+                      <a href="table.primarykey.html#keytypes" class="tsd-kind-icon">Key<wbr />Types</a>
+                    </li>
+                    <li class="tsd-kind-type-alias tsd-parent-kind-class tsd-is-static">
+                      <a href="table.primarykey.html#keytypesmap" class="tsd-kind-icon">Key<wbr />Types<wbr />Map</a>
+                    </li>
+                    <li class="tsd-kind-type-alias tsd-parent-kind-class tsd-has-type-parameter tsd-is-static">
+                      <a href="table.primarykey.html#keytypesmapt" class="tsd-kind-icon">Key<wbr />Types<wbr />MapT</a>
+                    </li>
+                    <li class="tsd-kind-type-alias tsd-parent-kind-class tsd-is-static">
+                      <a href="table.primarykey.html#partitionbinary" class="tsd-kind-icon">Partition<wbr />Binary</a>
+                    </li>
+                    <li class="tsd-kind-type-alias tsd-parent-kind-class tsd-is-static">
+                      <a href="table.primarykey.html#partitionnumber" class="tsd-kind-icon">Partition<wbr />Number</a>
+                    </li>
+                    <li class="tsd-kind-type-alias tsd-parent-kind-class tsd-is-static">
+                      <a href="table.primarykey.html#partitionstring" class="tsd-kind-icon">Partition<wbr />String</a>
+                    </li>
+                    <li class="tsd-kind-type-alias tsd-parent-kind-class tsd-is-static">
+                      <a href="table.primarykey.html#sortbinary" class="tsd-kind-icon">Sort<wbr />Binary</a>
+                    </li>
+                    <li class="tsd-kind-type-alias tsd-parent-kind-class tsd-is-static">
+                      <a href="table.primarykey.html#sortnumber" class="tsd-kind-icon">Sort<wbr />Number</a>
+                    </li>
+                    <li class="tsd-kind-type-alias tsd-parent-kind-class tsd-is-static">
+                      <a href="table.primarykey.html#sortstring" class="tsd-kind-icon">Sort<wbr />String</a>
+                    </li>
+                  </ul>
+                </section>
+                <section class="tsd-index-section">
+                  <h3>Object literals</h3>
+                  <ul class="tsd-index-list">
+                    <li class="tsd-kind-object-literal tsd-parent-kind-class tsd-is-static">
+                      <a href="table.primarykey.html#binarytype" class="tsd-kind-icon">Binary<wbr />Type</a>
+                    </li>
+                    <li class="tsd-kind-object-literal tsd-parent-kind-class tsd-is-static">
+                      <a href="table.primarykey.html#numbertype" class="tsd-kind-icon">Number<wbr />Type</a>
+                    </li>
+                    <li class="tsd-kind-object-literal tsd-parent-kind-class tsd-is-static">
+                      <a href="table.primarykey.html#partitionkeytype" class="tsd-kind-icon"
+                        >Partition<wbr />Key<wbr />Type</a
+                      >
+                    </li>
+                    <li class="tsd-kind-object-literal tsd-parent-kind-class tsd-is-static">
+                      <a href="table.primarykey.html#sortkeytype" class="tsd-kind-icon">Sort<wbr />Key<wbr />Type</a>
+                    </li>
+                    <li class="tsd-kind-object-literal tsd-parent-kind-class tsd-is-static">
+                      <a href="table.primarykey.html#stringtype" class="tsd-kind-icon">String<wbr />Type</a>
+                    </li>
+                  </ul>
+                </section>
+              </div>
+            </section>
+          </section>
+          <section class="tsd-panel-group tsd-member-group">
+            <h2>Type aliases</h2>
+            <section class="tsd-panel tsd-member tsd-kind-type-alias tsd-parent-kind-class tsd-is-static">
+              <a name="attributetypes" class="tsd-anchor"></a>
+              <h3><span class="tsd-flag ts-flagStatic">Static</span> Attribute<wbr />Types</h3>
+              <div class="tsd-signature tsd-kind-icon">
+                Attribute<wbr />Types<span class="tsd-signature-symbol">:</span>
+                <span class="tsd-signature-type">"B"</span><span class="tsd-signature-symbol"> | </span
+                ><span class="tsd-signature-type">"N"</span><span class="tsd-signature-symbol"> | </span
+                ><span class="tsd-signature-type">"S"</span>
+              </div>
+              <aside class="tsd-sources">
+                <ul>
+                  <li>
+                    Defined in
+                    <a href="https://github.com/JasonCraftsCode/dynamodb-datamodel/blob/main/src/Table.ts#L512"
+                      >Table.ts:512</a
+                    >
+                  </li>
+                </ul>
+              </aside>
+              <div class="tsd-comment tsd-typography">
+                <div class="lead">
+                  <p>Supported primary key attribute types (see DocumentClient.ScalarAttributeType)</p>
+                </div>
+              </div>
+            </section>
+            <section class="tsd-panel tsd-member tsd-kind-type-alias tsd-parent-kind-class tsd-is-static">
+              <a name="attributetypesmap" class="tsd-anchor"></a>
+              <h3><span class="tsd-flag ts-flagStatic">Static</span> Attribute<wbr />Types<wbr />Map</h3>
+              <div class="tsd-signature tsd-kind-icon">
+                Attribute<wbr />Types<wbr />Map<span class="tsd-signature-symbol">:</span>
+                <span class="tsd-signature-symbol">{}</span>
+              </div>
+              <aside class="tsd-sources">
+                <ul>
+                  <li>
+                    Defined in
+                    <a href="https://github.com/JasonCraftsCode/dynamodb-datamodel/blob/main/src/Table.ts#L552"
+                      >Table.ts:552</a
+                    >
+                  </li>
+                </ul>
+              </aside>
+              <div class="tsd-comment tsd-typography">
+                <div class="lead">
+                  <p>Definition for the <a href="table.html#keyattributes">Table.keyAttributes</a></p>
+                </div>
+              </div>
+              <div class="tsd-type-declaration">
+                <h4>Type declaration</h4>
+                <ul class="tsd-parameters">
+                  <li class="tsd-parameter-index-signature">
+                    <h5>
+                      <span class="tsd-signature-symbol">[</span>key: <span class="tsd-signature-type">string</span
+                      ><span class="tsd-signature-symbol">]: </span
+                      ><span class="tsd-signature-symbol">{ </span>type<span class="tsd-signature-symbol">: </span
+                      ><a href="table.primarykey.html#attributetypes" class="tsd-signature-type">AttributeTypes</a
+                      ><span class="tsd-signature-symbol"> }</span>
+                    </h5>
+                    <ul class="tsd-parameters">
+                      <li class="tsd-parameter">
+                        <h5>
+                          type<span class="tsd-signature-symbol">: </span
+                          ><a href="table.primarykey.html#attributetypes" class="tsd-signature-type">AttributeTypes</a>
+                        </h5>
+                      </li>
+                    </ul>
+                  </li>
+                </ul>
+              </div>
+            </section>
+            <section
+              class="tsd-panel tsd-member tsd-kind-type-alias tsd-parent-kind-class tsd-has-type-parameter tsd-is-static"
+            >
+              <a name="attributetypesmapt" class="tsd-anchor"></a>
+              <h3><span class="tsd-flag ts-flagStatic">Static</span> Attribute<wbr />Types<wbr />MapT</h3>
+              <div class="tsd-signature tsd-kind-icon">
+                Attribute<wbr />Types<wbr />MapT&lt;T&gt;<span class="tsd-signature-symbol">:</span>
+                <span class="tsd-signature-symbol">{}</span>
+              </div>
+              <aside class="tsd-sources">
+                <ul>
+                  <li>
+                    Defined in
+                    <a href="https://github.com/JasonCraftsCode/dynamodb-datamodel/blob/main/src/Table.ts#L574"
+                      >Table.ts:574</a
+                    >
+                  </li>
+                </ul>
+              </aside>
+              <div class="tsd-comment tsd-typography">
+                <div class="lead">
+                  <p>
+                    Typed based version of
+                    <a href="table.primarykey.html#attributetypesmap">Table.PrimaryKey.AttributeTypesMap</a> used in
+                    <a href="../interfaces/table.tablet.html">Table.TableT</a>
+                  </p>
+                </div>
+              </div>
+              <h4 class="tsd-type-parameters-title">Type parameters</h4>
+              <ul class="tsd-type-parameters">
+                <li>
+                  <h4>T</h4>
+                </li>
+              </ul>
+              <div class="tsd-type-declaration">
+                <h4>Type declaration</h4>
+                <ul class="tsd-parameters"></ul>
+              </div>
+            </section>
+            <section class="tsd-panel tsd-member tsd-kind-type-alias tsd-parent-kind-class tsd-is-static">
+              <a name="attributevalues" class="tsd-anchor"></a>
+              <h3><span class="tsd-flag ts-flagStatic">Static</span> Attribute<wbr />Values</h3>
+              <div class="tsd-signature tsd-kind-icon">
+                Attribute<wbr />Values<span class="tsd-signature-symbol">:</span>
+                <span class="tsd-signature-type">string</span><span class="tsd-signature-symbol"> | </span
+                ><span class="tsd-signature-type">number</span><span class="tsd-signature-symbol"> | </span
+                ><a href="table.html#binaryvalue" class="tsd-signature-type">BinaryValue</a>
+              </div>
+              <aside class="tsd-sources">
+                <ul>
+                  <li>
+                    Defined in
+                    <a href="https://github.com/JasonCraftsCode/dynamodb-datamodel/blob/main/src/Table.ts#L507"
+                      >Table.ts:507</a
+                    >
+                  </li>
+                </ul>
+              </aside>
+              <div class="tsd-comment tsd-typography">
+                <div class="lead">
+                  <p>Support primary key attribute values types.</p>
+                </div>
+              </div>
+            </section>
+            <section class="tsd-panel tsd-member tsd-kind-type-alias tsd-parent-kind-class tsd-is-static">
+              <a name="attributevaluesmap" class="tsd-anchor"></a>
+              <h3><span class="tsd-flag ts-flagStatic">Static</span> Attribute<wbr />Values<wbr />Map</h3>
+              <div class="tsd-signature tsd-kind-icon">
+                Attribute<wbr />Values<wbr />Map<span class="tsd-signature-symbol">:</span>
+                <span class="tsd-signature-symbol">{}</span>
+              </div>
+              <aside class="tsd-sources">
+                <ul>
+                  <li>
+                    Defined in
+                    <a href="https://github.com/JasonCraftsCode/dynamodb-datamodel/blob/main/src/Table.ts#L569"
+                      >Table.ts:569</a
+                    >
+                  </li>
+                </ul>
+              </aside>
+              <div class="tsd-comment tsd-typography">
+                <div class="lead">
+                  <p>
+                    Definition for the key argument used in <a href="table.html#get">Table.get</a>,
+                    <a href="table.html#delete">Table.delete</a>, <a href="table.html#put">Table.put</a>,
+                    <a href="table.html#update">Table.update</a> and associated Params methods.
+                  </p>
+                </div>
+              </div>
+              <div class="tsd-type-declaration">
+                <h4>Type declaration</h4>
+                <ul class="tsd-parameters">
+                  <li class="tsd-parameter-index-signature">
+                    <h5>
+                      <span class="tsd-signature-symbol">[</span>key: <span class="tsd-signature-type">string</span
+                      ><span class="tsd-signature-symbol">]: </span
+                      ><a href="table.primarykey.html#attributevalues" class="tsd-signature-type">AttributeValues</a>
+                    </h5>
+                  </li>
+                </ul>
+              </div>
+            </section>
+            <section
+              class="tsd-panel tsd-member tsd-kind-type-alias tsd-parent-kind-class tsd-has-type-parameter tsd-is-static"
+            >
+              <a name="attributevaluesmapt" class="tsd-anchor"></a>
+              <h3><span class="tsd-flag ts-flagStatic">Static</span> Attribute<wbr />Values<wbr />MapT</h3>
+              <div class="tsd-signature tsd-kind-icon">
+                Attribute<wbr />Values<wbr />MapT&lt;T&gt;<span class="tsd-signature-symbol">:</span>
+                <span class="tsd-signature-symbol">{}</span>
+              </div>
+              <aside class="tsd-sources">
+                <ul>
+                  <li>
+                    Defined in
+                    <a href="https://github.com/JasonCraftsCode/dynamodb-datamodel/blob/main/src/Table.ts#L595"
+                      >Table.ts:595</a
+                    >
+                  </li>
+                </ul>
+              </aside>
+              <div class="tsd-comment tsd-typography">
+                <div class="lead">
+                  <p>
+                    Typed based version of
+                    <a href="table.primarykey.html#attributevaluesmap">Table.PrimaryKey.AttributeValuesMap</a> used in
+                    <a href="../interfaces/table.tablet.html">Table.TableT</a>
+                  </p>
+                </div>
+              </div>
+              <h4 class="tsd-type-parameters-title">Type parameters</h4>
+              <ul class="tsd-type-parameters">
+                <li>
+                  <h4>T</h4>
+                </li>
+              </ul>
+              <div class="tsd-type-declaration">
+                <h4>Type declaration</h4>
+                <ul class="tsd-parameters"></ul>
+              </div>
+            </section>
+            <section class="tsd-panel tsd-member tsd-kind-type-alias tsd-parent-kind-class tsd-is-static">
+              <a name="keyquerymap" class="tsd-anchor"></a>
+              <h3><span class="tsd-flag ts-flagStatic">Static</span> Key<wbr />Query<wbr />Map</h3>
+              <div class="tsd-signature tsd-kind-icon">
+                Key<wbr />Query<wbr />Map<span class="tsd-signature-symbol">:</span>
+                <span class="tsd-signature-symbol">{}</span>
+              </div>
+              <aside class="tsd-sources">
+                <ul>
+                  <li>
+                    Defined in
+                    <a href="https://github.com/JasonCraftsCode/dynamodb-datamodel/blob/main/src/Table.ts#L563"
+                      >Table.ts:563</a
+                    >
+                  </li>
+                </ul>
+              </aside>
+              <div class="tsd-comment tsd-typography">
+                <div class="lead">
+                  <p>
+                    Definition for the key argument used in <a href="table.html#queryparams">Table.queryParams</a>,
+                    <a href="table.html#query">Table.query</a>, <a href="index.html#query">Index.query</a> and
+                    <a href="index.html#queryparams">Index.queryParams</a>
+                  </p>
+                </div>
+              </div>
+              <div class="tsd-type-declaration">
+                <h4>Type declaration</h4>
+                <ul class="tsd-parameters">
+                  <li class="tsd-parameter-index-signature">
+                    <h5>
+                      <span class="tsd-signature-symbol">[</span>key: <span class="tsd-signature-type">string</span
+                      ><span class="tsd-signature-symbol">]: </span
+                      ><a href="table.primarykey.html#attributevalues" class="tsd-signature-type">AttributeValues</a
+                      ><span class="tsd-signature-symbol"> | </span
+                      ><a href="keycondition.html#attributeresolver" class="tsd-signature-type">AttributeResolver</a>
+                    </h5>
+                  </li>
+                </ul>
+              </div>
+            </section>
+            <section
+              class="tsd-panel tsd-member tsd-kind-type-alias tsd-parent-kind-class tsd-has-type-parameter tsd-is-static"
+            >
+              <a name="keyquerymapt" class="tsd-anchor"></a>
+              <h3><span class="tsd-flag ts-flagStatic">Static</span> Key<wbr />Query<wbr />MapT</h3>
+              <div class="tsd-signature tsd-kind-icon">
+                Key<wbr />Query<wbr />MapT&lt;T&gt;<span class="tsd-signature-symbol">:</span>
+                <span class="tsd-signature-symbol">{}</span>
+              </div>
+              <aside class="tsd-sources">
+                <ul>
+                  <li>
+                    Defined in
+                    <a href="https://github.com/JasonCraftsCode/dynamodb-datamodel/blob/main/src/Table.ts#L588"
+                      >Table.ts:588</a
+                    >
+                  </li>
+                </ul>
+              </aside>
+              <div class="tsd-comment tsd-typography">
+                <div class="lead">
+                  <p>
+                    Typed based version of
+                    <a href="table.primarykey.html#keyquerymap">Table.PrimaryKey.KeyQueryMap</a> used in
+                    <a href="../interfaces/table.tablet.html">Table.TableT</a> and
+                    <a href="../interfaces/index.indext.html">Index.IndexT</a>
+                  </p>
+                </div>
+              </div>
+              <h4 class="tsd-type-parameters-title">Type parameters</h4>
+              <ul class="tsd-type-parameters">
+                <li>
+                  <h4>T</h4>
+                </li>
+              </ul>
+              <div class="tsd-type-declaration">
+                <h4>Type declaration</h4>
+                <ul class="tsd-parameters"></ul>
+              </div>
+            </section>
+            <section class="tsd-panel tsd-member tsd-kind-type-alias tsd-parent-kind-class tsd-is-static">
+              <a name="keytypes" class="tsd-anchor"></a>
+              <h3><span class="tsd-flag ts-flagStatic">Static</span> Key<wbr />Types</h3>
+              <div class="tsd-signature tsd-kind-icon">
+                Key<wbr />Types<span class="tsd-signature-symbol">:</span> <span class="tsd-signature-type">"HASH"</span
+                ><span class="tsd-signature-symbol"> | </span><span class="tsd-signature-type">"RANGE"</span>
+              </div>
+              <aside class="tsd-sources">
+                <ul>
+                  <li>
+                    Defined in
+                    <a href="https://github.com/JasonCraftsCode/dynamodb-datamodel/blob/main/src/Table.ts#L517"
+                      >Table.ts:517</a
+                    >
+                  </li>
+                </ul>
+              </aside>
+              <div class="tsd-comment tsd-typography">
+                <div class="lead">
+                  <p>Supported primary key types.</p>
+                </div>
+              </div>
+            </section>
+            <section class="tsd-panel tsd-member tsd-kind-type-alias tsd-parent-kind-class tsd-is-static">
+              <a name="keytypesmap" class="tsd-anchor"></a>
+              <h3><span class="tsd-flag ts-flagStatic">Static</span> Key<wbr />Types<wbr />Map</h3>
+              <div class="tsd-signature tsd-kind-icon">
+                Key<wbr />Types<wbr />Map<span class="tsd-signature-symbol">:</span>
+                <span class="tsd-signature-symbol">{}</span>
+              </div>
+              <aside class="tsd-sources">
+                <ul>
+                  <li>
+                    Defined in
+                    <a href="https://github.com/JasonCraftsCode/dynamodb-datamodel/blob/main/src/Table.ts#L557"
+                      >Table.ts:557</a
+                    >
+                  </li>
+                </ul>
+              </aside>
+              <div class="tsd-comment tsd-typography">
+                <div class="lead">
+                  <p>
+                    Definition for the <a href="table.html#keyschema">Table.keySchema</a> and
+                    <a href="index.html#keyschema">Index.keySchema</a>
+                  </p>
+                </div>
+              </div>
+              <div class="tsd-type-declaration">
+                <h4>Type declaration</h4>
+                <ul class="tsd-parameters">
+                  <li class="tsd-parameter-index-signature">
+                    <h5>
+                      <span class="tsd-signature-symbol">[</span>key: <span class="tsd-signature-type">string</span
+                      ><span class="tsd-signature-symbol">]: </span
+                      ><span class="tsd-signature-symbol">{ </span>keyType<span class="tsd-signature-symbol">: </span
+                      ><a href="table.primarykey.html#keytypes" class="tsd-signature-type">KeyTypes</a
+                      ><span class="tsd-signature-symbol"> }</span>
+                    </h5>
+                    <ul class="tsd-parameters">
+                      <li class="tsd-parameter">
+                        <h5>
+                          key<wbr />Type<span class="tsd-signature-symbol">: </span
+                          ><a href="table.primarykey.html#keytypes" class="tsd-signature-type">KeyTypes</a>
+                        </h5>
+                      </li>
+                    </ul>
+                  </li>
+                </ul>
+              </div>
+            </section>
+            <section
+              class="tsd-panel tsd-member tsd-kind-type-alias tsd-parent-kind-class tsd-has-type-parameter tsd-is-static"
+            >
+              <a name="keytypesmapt" class="tsd-anchor"></a>
+              <h3><span class="tsd-flag ts-flagStatic">Static</span> Key<wbr />Types<wbr />MapT</h3>
+              <div class="tsd-signature tsd-kind-icon">
+                Key<wbr />Types<wbr />MapT&lt;T&gt;<span class="tsd-signature-symbol">:</span>
+                <span class="tsd-signature-symbol">{}</span>
+              </div>
+              <aside class="tsd-sources">
+                <ul>
+                  <li>
+                    Defined in
+                    <a href="https://github.com/JasonCraftsCode/dynamodb-datamodel/blob/main/src/Table.ts#L581"
+                      >Table.ts:581</a
+                    >
+                  </li>
+                </ul>
+              </aside>
+              <div class="tsd-comment tsd-typography">
+                <div class="lead">
+                  <p>
+                    Typed based version of
+                    <a href="table.primarykey.html#keytypesmap">Table.PrimaryKey.KeyTypesMap</a> used in
+                    <a href="../interfaces/table.tablet.html">Table.TableT</a> and
+                    <a href="../interfaces/index.indext.html">Index.IndexT</a>
+                  </p>
+                </div>
+              </div>
+              <h4 class="tsd-type-parameters-title">Type parameters</h4>
+              <ul class="tsd-type-parameters">
+                <li>
+                  <h4>T</h4>
+                </li>
+              </ul>
+              <div class="tsd-type-declaration">
+                <h4>Type declaration</h4>
+                <ul class="tsd-parameters"></ul>
+              </div>
+            </section>
+            <section class="tsd-panel tsd-member tsd-kind-type-alias tsd-parent-kind-class tsd-is-static">
+              <a name="partitionbinary" class="tsd-anchor"></a>
+              <h3><span class="tsd-flag ts-flagStatic">Static</span> Partition<wbr />Binary</h3>
+              <div class="tsd-signature tsd-kind-icon">
+                Partition<wbr />Binary<span class="tsd-signature-symbol">:</span>
+                <a href="table.html#binaryvalue" class="tsd-signature-type">BinaryValue</a
+                ><span class="tsd-signature-symbol"> | </span><span class="tsd-signature-symbol">{ </span>type<span
+                  class="tsd-signature-symbol"
+                  >: </span
+                ><span class="tsd-signature-type">"B"</span><span class="tsd-signature-symbol"> }</span
+                ><span class="tsd-signature-symbol"> | </span><span class="tsd-signature-symbol">{ </span>keyType<span
+                  class="tsd-signature-symbol"
+                  >: </span
+                ><span class="tsd-signature-type">"HASH"</span><span class="tsd-signature-symbol"> }</span>
+              </div>
+              <aside class="tsd-sources">
+                <ul>
+                  <li>
+                    Defined in
+                    <a href="https://github.com/JasonCraftsCode/dynamodb-datamodel/blob/main/src/Table.ts#L532"
+                      >Table.ts:532</a
+                    >
+                  </li>
+                </ul>
+              </aside>
+              <div class="tsd-comment tsd-typography">
+                <div class="lead">
+                  <p>Definition for partition number. Used for defining the primary key for Tables and Indexes</p>
+                </div>
+              </div>
+            </section>
+            <section class="tsd-panel tsd-member tsd-kind-type-alias tsd-parent-kind-class tsd-is-static">
+              <a name="partitionnumber" class="tsd-anchor"></a>
+              <h3><span class="tsd-flag ts-flagStatic">Static</span> Partition<wbr />Number</h3>
+              <div class="tsd-signature tsd-kind-icon">
+                Partition<wbr />Number<span class="tsd-signature-symbol">:</span>
+                <span class="tsd-signature-type">number</span><span class="tsd-signature-symbol"> | </span
+                ><span class="tsd-signature-symbol">{ </span>type<span class="tsd-signature-symbol">: </span
+                ><span class="tsd-signature-type">"N"</span><span class="tsd-signature-symbol"> }</span
+                ><span class="tsd-signature-symbol"> | </span><span class="tsd-signature-symbol">{ </span>keyType<span
+                  class="tsd-signature-symbol"
+                  >: </span
+                ><span class="tsd-signature-type">"HASH"</span><span class="tsd-signature-symbol"> }</span>
+              </div>
+              <aside class="tsd-sources">
+                <ul>
+                  <li>
+                    Defined in
+                    <a href="https://github.com/JasonCraftsCode/dynamodb-datamodel/blob/main/src/Table.ts#L527"
+                      >Table.ts:527</a
+                    >
+                  </li>
+                </ul>
+              </aside>
+              <div class="tsd-comment tsd-typography">
+                <div class="lead">
+                  <p>Definition for partition number. Used for defining the primary key for Tables and Indexes</p>
+                </div>
+              </div>
+            </section>
+            <section class="tsd-panel tsd-member tsd-kind-type-alias tsd-parent-kind-class tsd-is-static">
+              <a name="partitionstring" class="tsd-anchor"></a>
+              <h3><span class="tsd-flag ts-flagStatic">Static</span> Partition<wbr />String</h3>
+              <div class="tsd-signature tsd-kind-icon">
+                Partition<wbr />String<span class="tsd-signature-symbol">:</span>
+                <span class="tsd-signature-type">string</span><span class="tsd-signature-symbol"> | </span
+                ><span class="tsd-signature-symbol">{ </span>type<span class="tsd-signature-symbol">: </span
+                ><span class="tsd-signature-type">"S"</span><span class="tsd-signature-symbol"> }</span
+                ><span class="tsd-signature-symbol"> | </span><span class="tsd-signature-symbol">{ </span>keyType<span
+                  class="tsd-signature-symbol"
+                  >: </span
+                ><span class="tsd-signature-type">"HASH"</span><span class="tsd-signature-symbol"> }</span>
+              </div>
+              <aside class="tsd-sources">
+                <ul>
+                  <li>
+                    Defined in
+                    <a href="https://github.com/JasonCraftsCode/dynamodb-datamodel/blob/main/src/Table.ts#L522"
+                      >Table.ts:522</a
+                    >
+                  </li>
+                </ul>
+              </aside>
+              <div class="tsd-comment tsd-typography">
+                <div class="lead">
+                  <p>Definition for partition string. Used for defining the primary key for Tables and Indexes</p>
+                </div>
+              </div>
+            </section>
+            <section class="tsd-panel tsd-member tsd-kind-type-alias tsd-parent-kind-class tsd-is-static">
+              <a name="sortbinary" class="tsd-anchor"></a>
+              <h3><span class="tsd-flag ts-flagStatic">Static</span> Sort<wbr />Binary</h3>
+              <div class="tsd-signature tsd-kind-icon">
+                Sort<wbr />Binary<span class="tsd-signature-symbol">:</span>
+                <a href="table.html#binaryvalue" class="tsd-signature-type">BinaryValue</a
+                ><span class="tsd-signature-symbol"> | </span><span class="tsd-signature-symbol">{ </span>type<span
+                  class="tsd-signature-symbol"
+                  >: </span
+                ><span class="tsd-signature-type">"B"</span><span class="tsd-signature-symbol"> }</span
+                ><span class="tsd-signature-symbol"> | </span><span class="tsd-signature-symbol">{ </span>keyType<span
+                  class="tsd-signature-symbol"
+                  >: </span
+                ><span class="tsd-signature-type">"RANGE"</span><span class="tsd-signature-symbol"> }</span
+                ><span class="tsd-signature-symbol"> | </span
+                ><a href="keycondition.html#binaryresolver" class="tsd-signature-type">BinaryResolver</a>
+              </div>
+              <aside class="tsd-sources">
+                <ul>
+                  <li>
+                    Defined in
+                    <a href="https://github.com/JasonCraftsCode/dynamodb-datamodel/blob/main/src/Table.ts#L547"
+                      >Table.ts:547</a
+                    >
+                  </li>
+                </ul>
+              </aside>
+              <div class="tsd-comment tsd-typography">
+                <div class="lead">
+                  <p>Definition for sort string. Used for defining the primary key for Tables and Indexes</p>
+                </div>
+              </div>
+            </section>
+            <section class="tsd-panel tsd-member tsd-kind-type-alias tsd-parent-kind-class tsd-is-static">
+              <a name="sortnumber" class="tsd-anchor"></a>
+              <h3><span class="tsd-flag ts-flagStatic">Static</span> Sort<wbr />Number</h3>
+              <div class="tsd-signature tsd-kind-icon">
+                Sort<wbr />Number<span class="tsd-signature-symbol">:</span>
+                <span class="tsd-signature-type">number</span><span class="tsd-signature-symbol"> | </span
+                ><span class="tsd-signature-symbol">{ </span>type<span class="tsd-signature-symbol">: </span
+                ><span class="tsd-signature-type">"N"</span><span class="tsd-signature-symbol"> }</span
+                ><span class="tsd-signature-symbol"> | </span><span class="tsd-signature-symbol">{ </span>keyType<span
+                  class="tsd-signature-symbol"
+                  >: </span
+                ><span class="tsd-signature-type">"RANGE"</span><span class="tsd-signature-symbol"> }</span
+                ><span class="tsd-signature-symbol"> | </span
+                ><a href="keycondition.html#numberresolver" class="tsd-signature-type">NumberResolver</a>
+              </div>
+              <aside class="tsd-sources">
+                <ul>
+                  <li>
+                    Defined in
+                    <a href="https://github.com/JasonCraftsCode/dynamodb-datamodel/blob/main/src/Table.ts#L542"
+                      >Table.ts:542</a
+                    >
+                  </li>
+                </ul>
+              </aside>
+              <div class="tsd-comment tsd-typography">
+                <div class="lead">
+                  <p>Definition for sort string. Used for defining the primary key for Tables and Indexes</p>
+                </div>
+              </div>
+            </section>
+            <section class="tsd-panel tsd-member tsd-kind-type-alias tsd-parent-kind-class tsd-is-static">
+              <a name="sortstring" class="tsd-anchor"></a>
+              <h3><span class="tsd-flag ts-flagStatic">Static</span> Sort<wbr />String</h3>
+              <div class="tsd-signature tsd-kind-icon">
+                Sort<wbr />String<span class="tsd-signature-symbol">:</span>
+                <span class="tsd-signature-type">string</span><span class="tsd-signature-symbol"> | </span
+                ><span class="tsd-signature-symbol">{ </span>type<span class="tsd-signature-symbol">: </span
+                ><span class="tsd-signature-type">"S"</span><span class="tsd-signature-symbol"> }</span
+                ><span class="tsd-signature-symbol"> | </span><span class="tsd-signature-symbol">{ </span>keyType<span
+                  class="tsd-signature-symbol"
+                  >: </span
+                ><span class="tsd-signature-type">"RANGE"</span><span class="tsd-signature-symbol"> }</span
+                ><span class="tsd-signature-symbol"> | </span
+                ><a href="keycondition.html#stringresolver" class="tsd-signature-type">StringResolver</a>
+              </div>
+              <aside class="tsd-sources">
+                <ul>
+                  <li>
+                    Defined in
+                    <a href="https://github.com/JasonCraftsCode/dynamodb-datamodel/blob/main/src/Table.ts#L537"
+                      >Table.ts:537</a
+                    >
+                  </li>
+                </ul>
+              </aside>
+              <div class="tsd-comment tsd-typography">
+                <div class="lead">
+                  <p>Definition for sort string. Used for defining the primary key for Tables and Indexes</p>
+                </div>
+              </div>
+            </section>
+          </section>
+          <section class="tsd-panel-group tsd-member-group">
+            <h2>Object literals</h2>
+            <section class="tsd-panel tsd-member tsd-kind-object-literal tsd-parent-kind-class tsd-is-static">
+              <a name="binarytype" class="tsd-anchor"></a>
+              <h3><span class="tsd-flag ts-flagStatic">Static</span> Binary<wbr />Type</h3>
+              <div class="tsd-signature tsd-kind-icon">
+                Binary<wbr />Type<span class="tsd-signature-symbol">:</span>
+                <span class="tsd-signature-type">object</span>
+              </div>
+              <aside class="tsd-sources">
+                <ul>
+                  <li>
+                    Defined in
+                    <a href="https://github.com/JasonCraftsCode/dynamodb-datamodel/blob/main/src/Table.ts#L485"
+                      >Table.ts:485</a
+                    >
+                  </li>
+                </ul>
+              </aside>
+              <div class="tsd-comment tsd-typography">
+                <div class="lead">
+                  <p>Use for defining binary based <a href="table.html#keyattributes">Table.keyAttributes</a></p>
+                </div>
+              </div>
+              <section class="tsd-panel tsd-member tsd-kind-variable tsd-parent-kind-object-literal">
+                <a name="binarytype.type" class="tsd-anchor"></a>
+                <h3>type</h3>
+                <div class="tsd-signature tsd-kind-icon">
+                  type<span class="tsd-signature-symbol">:</span> <span class="tsd-signature-type">"B"</span
+                  ><span class="tsd-signature-symbol"> = &quot;B&quot;</span>
+                </div>
+                <aside class="tsd-sources">
+                  <ul>
+                    <li>
+                      Defined in
+                      <a href="https://github.com/JasonCraftsCode/dynamodb-datamodel/blob/main/src/Table.ts#L485"
+                        >Table.ts:485</a
+                      >
+                    </li>
+                  </ul>
+                </aside>
+              </section>
+            </section>
+            <section class="tsd-panel tsd-member tsd-kind-object-literal tsd-parent-kind-class tsd-is-static">
+              <a name="numbertype" class="tsd-anchor"></a>
+              <h3><span class="tsd-flag ts-flagStatic">Static</span> Number<wbr />Type</h3>
+              <div class="tsd-signature tsd-kind-icon">
+                Number<wbr />Type<span class="tsd-signature-symbol">:</span>
+                <span class="tsd-signature-type">object</span>
+              </div>
+              <aside class="tsd-sources">
+                <ul>
+                  <li>
+                    Defined in
+                    <a href="https://github.com/JasonCraftsCode/dynamodb-datamodel/blob/main/src/Table.ts#L480"
+                      >Table.ts:480</a
+                    >
+                  </li>
+                </ul>
+              </aside>
+              <div class="tsd-comment tsd-typography">
+                <div class="lead">
+                  <p>Use for defining number based <a href="table.html#keyattributes">Table.keyAttributes</a></p>
+                </div>
+              </div>
+              <section class="tsd-panel tsd-member tsd-kind-variable tsd-parent-kind-object-literal">
+                <a name="numbertype.type-1" class="tsd-anchor"></a>
+                <h3>type</h3>
+                <div class="tsd-signature tsd-kind-icon">
+                  type<span class="tsd-signature-symbol">:</span> <span class="tsd-signature-type">"N"</span
+                  ><span class="tsd-signature-symbol"> = &quot;N&quot;</span>
+                </div>
+                <aside class="tsd-sources">
+                  <ul>
+                    <li>
+                      Defined in
+                      <a href="https://github.com/JasonCraftsCode/dynamodb-datamodel/blob/main/src/Table.ts#L480"
+                        >Table.ts:480</a
+                      >
+                    </li>
+                  </ul>
+                </aside>
+              </section>
+            </section>
+            <section class="tsd-panel tsd-member tsd-kind-object-literal tsd-parent-kind-class tsd-is-static">
+              <a name="partitionkeytype" class="tsd-anchor"></a>
+              <h3><span class="tsd-flag ts-flagStatic">Static</span> Partition<wbr />Key<wbr />Type</h3>
+              <div class="tsd-signature tsd-kind-icon">
+                Partition<wbr />Key<wbr />Type<span class="tsd-signature-symbol">:</span>
+                <span class="tsd-signature-type">object</span>
+              </div>
+              <aside class="tsd-sources">
+                <ul>
+                  <li>
+                    Defined in
+                    <a href="https://github.com/JasonCraftsCode/dynamodb-datamodel/blob/main/src/Table.ts#L490"
+                      >Table.ts:490</a
+                    >
+                  </li>
+                </ul>
+              </aside>
+              <div class="tsd-comment tsd-typography">
+                <div class="lead">
+                  <p>
+                    Use for defining partition (HASH) key <a href="table.html#keyschema">Table.keySchema</a> or
+                    <a href="index.html#keyschema">Index.keySchema</a>
+                  </p>
+                </div>
+              </div>
+              <section class="tsd-panel tsd-member tsd-kind-variable tsd-parent-kind-object-literal">
+                <a name="partitionkeytype.keytype" class="tsd-anchor"></a>
+                <h3>key<wbr />Type</h3>
+                <div class="tsd-signature tsd-kind-icon">
+                  key<wbr />Type<span class="tsd-signature-symbol">:</span>
+                  <span class="tsd-signature-type">"HASH"</span
+                  ><span class="tsd-signature-symbol"> = &quot;HASH&quot;</span>
+                </div>
+                <aside class="tsd-sources">
+                  <ul>
+                    <li>
+                      Defined in
+                      <a href="https://github.com/JasonCraftsCode/dynamodb-datamodel/blob/main/src/Table.ts#L490"
+                        >Table.ts:490</a
+                      >
+                    </li>
+                  </ul>
+                </aside>
+              </section>
+            </section>
+            <section class="tsd-panel tsd-member tsd-kind-object-literal tsd-parent-kind-class tsd-is-static">
+              <a name="sortkeytype" class="tsd-anchor"></a>
+              <h3><span class="tsd-flag ts-flagStatic">Static</span> Sort<wbr />Key<wbr />Type</h3>
+              <div class="tsd-signature tsd-kind-icon">
+                Sort<wbr />Key<wbr />Type<span class="tsd-signature-symbol">:</span>
+                <span class="tsd-signature-type">object</span>
+              </div>
+              <aside class="tsd-sources">
+                <ul>
+                  <li>
+                    Defined in
+                    <a href="https://github.com/JasonCraftsCode/dynamodb-datamodel/blob/main/src/Table.ts#L495"
+                      >Table.ts:495</a
+                    >
+                  </li>
+                </ul>
+              </aside>
+              <div class="tsd-comment tsd-typography">
+                <div class="lead">
+                  <p>
+                    Use for defining sort (RANGE) key <a href="table.html#keyschema">Table.keySchema</a> or
+                    <a href="index.html#keyschema">Index.keySchema</a>
+                  </p>
+                </div>
+              </div>
+              <section class="tsd-panel tsd-member tsd-kind-variable tsd-parent-kind-object-literal">
+                <a name="sortkeytype.keytype-1" class="tsd-anchor"></a>
+                <h3>key<wbr />Type</h3>
+                <div class="tsd-signature tsd-kind-icon">
+                  key<wbr />Type<span class="tsd-signature-symbol">:</span>
+                  <span class="tsd-signature-type">"RANGE"</span
+                  ><span class="tsd-signature-symbol"> = &quot;RANGE&quot;</span>
+                </div>
+                <aside class="tsd-sources">
+                  <ul>
+                    <li>
+                      Defined in
+                      <a href="https://github.com/JasonCraftsCode/dynamodb-datamodel/blob/main/src/Table.ts#L495"
+                        >Table.ts:495</a
+                      >
+                    </li>
+                  </ul>
+                </aside>
+              </section>
+            </section>
+            <section class="tsd-panel tsd-member tsd-kind-object-literal tsd-parent-kind-class tsd-is-static">
+              <a name="stringtype" class="tsd-anchor"></a>
+              <h3><span class="tsd-flag ts-flagStatic">Static</span> String<wbr />Type</h3>
+              <div class="tsd-signature tsd-kind-icon">
+                String<wbr />Type<span class="tsd-signature-symbol">:</span>
+                <span class="tsd-signature-type">object</span>
+              </div>
+              <aside class="tsd-sources">
+                <ul>
+                  <li>
+                    Defined in
+                    <a href="https://github.com/JasonCraftsCode/dynamodb-datamodel/blob/main/src/Table.ts#L475"
+                      >Table.ts:475</a
+                    >
+                  </li>
+                </ul>
+              </aside>
+              <div class="tsd-comment tsd-typography">
+                <div class="lead">
+                  <p>Use for defining string based <a href="table.html#keyattributes">Table.keyAttributes</a></p>
+                </div>
+              </div>
+              <section class="tsd-panel tsd-member tsd-kind-variable tsd-parent-kind-object-literal">
+                <a name="stringtype.type-2" class="tsd-anchor"></a>
+                <h3>type</h3>
+                <div class="tsd-signature tsd-kind-icon">
+                  type<span class="tsd-signature-symbol">:</span> <span class="tsd-signature-type">"S"</span
+                  ><span class="tsd-signature-symbol"> = &quot;S&quot;</span>
+                </div>
+                <aside class="tsd-sources">
+                  <ul>
+                    <li>
+                      Defined in
+                      <a href="https://github.com/JasonCraftsCode/dynamodb-datamodel/blob/main/src/Table.ts#L475"
+                        >Table.ts:475</a
+                      >
+                    </li>
+                  </ul>
+                </aside>
+              </section>
+            </section>
+          </section>
+        </div>
+        <div class="col-4 col-menu menu-sticky-wrap menu-highlight">
+          <nav class="tsd-navigation primary">
+            <ul>
+              <li class="globals">
+                <a href="../globals.html"><em>Globals</em></a>
+              </li>
+            </ul>
+          </nav>
+          <nav class="tsd-navigation secondary menu-sticky">
+            <ul class="before-current">
+              <li class="tsd-kind-class">
+                <a href="condition.html" class="tsd-kind-icon">Condition</a>
+              </li>
+              <li class="tsd-kind-class">
+                <a href="conditionexpression.html" class="tsd-kind-icon">Condition<wbr />Expression</a>
+              </li>
+              <li class="tsd-kind-class">
+                <a href="expressionattributes.html" class="tsd-kind-icon">Expression<wbr />Attributes</a>
+              </li>
+              <li class="tsd-kind-class">
+                <a href="fields.html" class="tsd-kind-icon">Fields</a>
+              </li>
+              <li class="tsd-kind-class">
+                <a href="index.html" class="tsd-kind-icon">Index</a>
+              </li>
+              <li class="tsd-kind-class">
+                <a href="keycondition.html" class="tsd-kind-icon">Key<wbr />Condition</a>
+              </li>
+              <li class="tsd-kind-class">
+                <a href="keyconditionexpression.html" class="tsd-kind-icon">Key<wbr />Condition<wbr />Expression</a>
+              </li>
+              <li class="tsd-kind-class">
+                <a href="model.html" class="tsd-kind-icon">Model</a>
+              </li>
+            </ul>
+            <ul class="current">
+              <li class="current tsd-kind-class">
+                <a href="table.html" class="tsd-kind-icon">Table</a>
+                <ul>
+                  <li class="current tsd-kind-class tsd-parent-kind-class">
+                    <a href="table.primarykey.html" class="tsd-kind-icon">Primary<wbr />Key</a>
+                    <ul>
+                      <li class="tsd-kind-interface tsd-parent-kind-class">
+                        <a href="../interfaces/table.primarykey.keyquery.html" class="tsd-kind-icon">Key<wbr />Query</a>
+                      </li>
+                      <li class="tsd-kind-type-alias tsd-parent-kind-class tsd-is-static">
+                        <a href="table.primarykey.html#attributetypes" class="tsd-kind-icon">Attribute<wbr />Types</a>
+                      </li>
+                      <li class="tsd-kind-type-alias tsd-parent-kind-class tsd-is-static">
+                        <a href="table.primarykey.html#attributetypesmap" class="tsd-kind-icon"
+                          >Attribute<wbr />Types<wbr />Map</a
+                        >
+                      </li>
+                      <li class="tsd-kind-type-alias tsd-parent-kind-class tsd-has-type-parameter tsd-is-static">
+                        <a href="table.primarykey.html#attributetypesmapt" class="tsd-kind-icon"
+                          >Attribute<wbr />Types<wbr />MapT</a
+                        >
+                      </li>
+                      <li class="tsd-kind-type-alias tsd-parent-kind-class tsd-is-static">
+                        <a href="table.primarykey.html#attributevalues" class="tsd-kind-icon">Attribute<wbr />Values</a>
+                      </li>
+                      <li class="tsd-kind-type-alias tsd-parent-kind-class tsd-is-static">
+                        <a href="table.primarykey.html#attributevaluesmap" class="tsd-kind-icon"
+                          >Attribute<wbr />Values<wbr />Map</a
+                        >
+                      </li>
+                      <li class="tsd-kind-type-alias tsd-parent-kind-class tsd-has-type-parameter tsd-is-static">
+                        <a href="table.primarykey.html#attributevaluesmapt" class="tsd-kind-icon"
+                          >Attribute<wbr />Values<wbr />MapT</a
+                        >
+                      </li>
+                      <li class="tsd-kind-type-alias tsd-parent-kind-class tsd-is-static">
+                        <a href="table.primarykey.html#keyquerymap" class="tsd-kind-icon">Key<wbr />Query<wbr />Map</a>
+                      </li>
+                      <li class="tsd-kind-type-alias tsd-parent-kind-class tsd-has-type-parameter tsd-is-static">
+                        <a href="table.primarykey.html#keyquerymapt" class="tsd-kind-icon"
+                          >Key<wbr />Query<wbr />MapT</a
+                        >
+                      </li>
+                      <li class="tsd-kind-type-alias tsd-parent-kind-class tsd-is-static">
+                        <a href="table.primarykey.html#keytypes" class="tsd-kind-icon">Key<wbr />Types</a>
+                      </li>
+                      <li class="tsd-kind-type-alias tsd-parent-kind-class tsd-is-static">
+                        <a href="table.primarykey.html#keytypesmap" class="tsd-kind-icon">Key<wbr />Types<wbr />Map</a>
+                      </li>
+                      <li class="tsd-kind-type-alias tsd-parent-kind-class tsd-has-type-parameter tsd-is-static">
+                        <a href="table.primarykey.html#keytypesmapt" class="tsd-kind-icon"
+                          >Key<wbr />Types<wbr />MapT</a
+                        >
+                      </li>
+                      <li class="tsd-kind-type-alias tsd-parent-kind-class tsd-is-static">
+                        <a href="table.primarykey.html#partitionbinary" class="tsd-kind-icon">Partition<wbr />Binary</a>
+                      </li>
+                      <li class="tsd-kind-type-alias tsd-parent-kind-class tsd-is-static">
+                        <a href="table.primarykey.html#partitionnumber" class="tsd-kind-icon">Partition<wbr />Number</a>
+                      </li>
+                      <li class="tsd-kind-type-alias tsd-parent-kind-class tsd-is-static">
+                        <a href="table.primarykey.html#partitionstring" class="tsd-kind-icon">Partition<wbr />String</a>
+                      </li>
+                      <li class="tsd-kind-type-alias tsd-parent-kind-class tsd-is-static">
+                        <a href="table.primarykey.html#sortbinary" class="tsd-kind-icon">Sort<wbr />Binary</a>
+                      </li>
+                      <li class="tsd-kind-type-alias tsd-parent-kind-class tsd-is-static">
+                        <a href="table.primarykey.html#sortnumber" class="tsd-kind-icon">Sort<wbr />Number</a>
+                      </li>
+                      <li class="tsd-kind-type-alias tsd-parent-kind-class tsd-is-static">
+                        <a href="table.primarykey.html#sortstring" class="tsd-kind-icon">Sort<wbr />String</a>
+                      </li>
+                      <li class="tsd-kind-object-literal tsd-parent-kind-class tsd-is-static">
+                        <a href="table.primarykey.html#binarytype" class="tsd-kind-icon">Binary<wbr />Type</a>
+                      </li>
+                      <li class="tsd-kind-object-literal tsd-parent-kind-class tsd-is-static">
+                        <a href="table.primarykey.html#numbertype" class="tsd-kind-icon">Number<wbr />Type</a>
+                      </li>
+                      <li class="tsd-kind-object-literal tsd-parent-kind-class tsd-is-static">
+                        <a href="table.primarykey.html#partitionkeytype" class="tsd-kind-icon"
+                          >Partition<wbr />Key<wbr />Type</a
+                        >
+                      </li>
+                      <li class="tsd-kind-object-literal tsd-parent-kind-class tsd-is-static">
+                        <a href="table.primarykey.html#sortkeytype" class="tsd-kind-icon">Sort<wbr />Key<wbr />Type</a>
+                      </li>
+                      <li class="tsd-kind-object-literal tsd-parent-kind-class tsd-is-static">
+                        <a href="table.primarykey.html#stringtype" class="tsd-kind-icon">String<wbr />Type</a>
+                      </li>
+                    </ul>
+                  </li>
+                </ul>
+              </li>
+            </ul>
+            <ul class="after-current">
+              <li class="tsd-kind-class">
+                <a href="update.html" class="tsd-kind-icon">Update</a>
+              </li>
+              <li class="tsd-kind-class">
+                <a href="updateexpression.html" class="tsd-kind-icon">Update<wbr />Expression</a>
+              </li>
+              <li class="tsd-kind-function">
+                <a href="../globals.html#validateindex" class="tsd-kind-icon">validate<wbr />Index</a>
+              </li>
+              <li class="tsd-kind-function">
+                <a href="../globals.html#validateindexes" class="tsd-kind-icon">validate<wbr />Indexes</a>
+              </li>
+              <li class="tsd-kind-function tsd-has-type-parameter">
+                <a href="../globals.html#validatetable" class="tsd-kind-icon">validate<wbr />Table</a>
+              </li>
+            </ul>
+          </nav>
+        </div>
+      </div>
+    </div>
+    <footer class="with-border-bottom">
+      <div class="container">
+        <h2>Legend</h2>
+        <div class="tsd-legend-group">
+          <ul class="tsd-legend">
+            <li class="tsd-kind-module"><span class="tsd-kind-icon">Module</span></li>
+            <li class="tsd-kind-object-literal"><span class="tsd-kind-icon">Object literal</span></li>
+            <li class="tsd-kind-variable"><span class="tsd-kind-icon">Variable</span></li>
+            <li class="tsd-kind-function"><span class="tsd-kind-icon">Function</span></li>
+            <li class="tsd-kind-function tsd-has-type-parameter">
+              <span class="tsd-kind-icon">Function with type parameter</span>
+            </li>
+            <li class="tsd-kind-index-signature"><span class="tsd-kind-icon">Index signature</span></li>
+            <li class="tsd-kind-type-alias"><span class="tsd-kind-icon">Type alias</span></li>
+            <li class="tsd-kind-type-alias tsd-has-type-parameter">
+              <span class="tsd-kind-icon">Type alias with type parameter</span>
+            </li>
+          </ul>
+          <ul class="tsd-legend">
+            <li class="tsd-kind-enum"><span class="tsd-kind-icon">Enumeration</span></li>
+            <li class="tsd-kind-enum-member"><span class="tsd-kind-icon">Enumeration member</span></li>
+            <li class="tsd-kind-property tsd-parent-kind-enum"><span class="tsd-kind-icon">Property</span></li>
+            <li class="tsd-kind-method tsd-parent-kind-enum"><span class="tsd-kind-icon">Method</span></li>
+          </ul>
+          <ul class="tsd-legend">
+            <li class="tsd-kind-interface"><span class="tsd-kind-icon">Interface</span></li>
+            <li class="tsd-kind-interface tsd-has-type-parameter">
+              <span class="tsd-kind-icon">Interface with type parameter</span>
+            </li>
+            <li class="tsd-kind-constructor tsd-parent-kind-interface">
+              <span class="tsd-kind-icon">Constructor</span>
+            </li>
+            <li class="tsd-kind-property tsd-parent-kind-interface"><span class="tsd-kind-icon">Property</span></li>
+            <li class="tsd-kind-method tsd-parent-kind-interface"><span class="tsd-kind-icon">Method</span></li>
+            <li class="tsd-kind-index-signature tsd-parent-kind-interface">
+              <span class="tsd-kind-icon">Index signature</span>
+            </li>
+          </ul>
+          <ul class="tsd-legend">
+            <li class="tsd-kind-class"><span class="tsd-kind-icon">Class</span></li>
+            <li class="tsd-kind-class tsd-has-type-parameter">
+              <span class="tsd-kind-icon">Class with type parameter</span>
+            </li>
+            <li class="tsd-kind-constructor tsd-parent-kind-class"><span class="tsd-kind-icon">Constructor</span></li>
+            <li class="tsd-kind-property tsd-parent-kind-class"><span class="tsd-kind-icon">Property</span></li>
+            <li class="tsd-kind-method tsd-parent-kind-class"><span class="tsd-kind-icon">Method</span></li>
+            <li class="tsd-kind-accessor tsd-parent-kind-class"><span class="tsd-kind-icon">Accessor</span></li>
+            <li class="tsd-kind-index-signature tsd-parent-kind-class">
+              <span class="tsd-kind-icon">Index signature</span>
+            </li>
+          </ul>
+          <ul class="tsd-legend">
+            <li class="tsd-kind-constructor tsd-parent-kind-class tsd-is-inherited">
+              <span class="tsd-kind-icon">Inherited constructor</span>
+            </li>
+            <li class="tsd-kind-property tsd-parent-kind-class tsd-is-inherited">
+              <span class="tsd-kind-icon">Inherited property</span>
+            </li>
+            <li class="tsd-kind-method tsd-parent-kind-class tsd-is-inherited">
+              <span class="tsd-kind-icon">Inherited method</span>
+            </li>
+            <li class="tsd-kind-accessor tsd-parent-kind-class tsd-is-inherited">
+              <span class="tsd-kind-icon">Inherited accessor</span>
+            </li>
+          </ul>
+          <ul class="tsd-legend">
+            <li class="tsd-kind-property tsd-parent-kind-class tsd-is-protected">
+              <span class="tsd-kind-icon">Protected property</span>
+            </li>
+            <li class="tsd-kind-method tsd-parent-kind-class tsd-is-protected">
+              <span class="tsd-kind-icon">Protected method</span>
+            </li>
+            <li class="tsd-kind-accessor tsd-parent-kind-class tsd-is-protected">
+              <span class="tsd-kind-icon">Protected accessor</span>
+            </li>
+          </ul>
+          <ul class="tsd-legend">
+            <li class="tsd-kind-property tsd-parent-kind-class tsd-is-private">
+              <span class="tsd-kind-icon">Private property</span>
+            </li>
+            <li class="tsd-kind-method tsd-parent-kind-class tsd-is-private">
+              <span class="tsd-kind-icon">Private method</span>
+            </li>
+            <li class="tsd-kind-accessor tsd-parent-kind-class tsd-is-private">
+              <span class="tsd-kind-icon">Private accessor</span>
+            </li>
+          </ul>
+          <ul class="tsd-legend">
+            <li class="tsd-kind-property tsd-parent-kind-class tsd-is-static">
+              <span class="tsd-kind-icon">Static property</span>
+            </li>
+            <li class="tsd-kind-call-signature tsd-parent-kind-class tsd-is-static">
+              <span class="tsd-kind-icon">Static method</span>
+            </li>
+          </ul>
+        </div>
+      </div>
+    </footer>
+    <div class="container tsd-generator">
+      <p>Generated using <a href="https://typedoc.org/" target="_blank">TypeDoc</a></p>
+    </div>
+    <div class="overlay"></div>
+    <script src="../assets/js/main.js"></script>
+    <script>
+      if (location.protocol == 'file:') document.write('<script src="../assets/js/search.js"><' + '/script>');
+    </script>
+  </body>
 </html>