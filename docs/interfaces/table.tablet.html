<!doctype html>
<html class="default no-js">
<head>
	<meta charset="utf-8">
	<meta http-equiv="X-UA-Compatible" content="IE=edge">
	<title>TableT | dynamodb-datamodel - v0.2.3</title>
	<meta name="description" content="">
	<meta name="viewport" content="width=device-width, initial-scale=1">
	<link rel="stylesheet" href="../assets/css/main.css">
</head>
<body>
<header>
	<div class="tsd-page-toolbar">
		<div class="container">
			<div class="table-wrap">
				<div class="table-cell" id="tsd-search" data-index="../assets/js/search.js" data-base="..">
					<div class="field">
						<label for="tsd-search-field" class="tsd-widget search no-caption">Search</label>
						<input id="tsd-search-field" type="text" />
					</div>
					<ul class="results">
						<li class="state loading">Preparing search index...</li>
						<li class="state failure">The search index is not available</li>
					</ul>
					<a href="../index.html" class="title">dynamodb-datamodel - v0.2.3</a>
				</div>
				<div class="table-cell" id="tsd-widgets">
					<div id="tsd-filter">
						<a href="#" class="tsd-widget options no-caption" data-toggle="options">Options</a>
						<div class="tsd-filter-group">
							<div class="tsd-select" id="tsd-filter-visibility">
								<span class="tsd-select-label">All</span>
								<ul class="tsd-select-list">
									<li data-value="public">Public</li>
									<li data-value="protected">Public/Protected</li>
									<li data-value="private" class="selected">All</li>
								</ul>
							</div>
							<input type="checkbox" id="tsd-filter-inherited" checked />
							<label class="tsd-widget" for="tsd-filter-inherited">Inherited</label>
						</div>
					</div>
					<a href="#" class="tsd-widget menu no-caption" data-toggle="menu">Menu</a>
				</div>
			</div>
		</div>
	</div>
	<div class="tsd-page-title">
		<div class="container">
			<ul class="tsd-breadcrumb">
				<li>
					<a href="../globals.html">Globals</a>
				</li>
				<li>
					<a href="../classes/table.html">Table</a>
				</li>
				<li>
					<a href="table.tablet.html">TableT</a>
				</li>
			</ul>
			<h1>Interface TableT&lt;KEY, ATTRIBUTES&gt;</h1>
		</div>
	</div>
</header>
<div class="container container-main">
	<div class="row">
		<div class="col-8 col-content">
			<section class="tsd-panel tsd-comment">
				<div class="tsd-comment tsd-typography">
					<div class="lead">
						<p>Generic form of <a href="../classes/table.html">Table</a>.</p>
					</div>
				</div>
			</section>
			<section class="tsd-panel tsd-type-parameters">
				<h3>Type parameters</h3>
				<ul class="tsd-type-parameters">
					<li>
						<h4>KEY</h4>
						<div class="tsd-comment tsd-typography">
							<div class="lead">
								<p>The interface of the table&#39;s primary key.</p>
							</div>
						</div>
					</li>
					<li>
						<h4>ATTRIBUTES</h4>
						<div class="tsd-comment tsd-typography">
							<div class="lead">
								<p>The interface or type that has all required attributes, including
								table and index primary key and all defined index projected attributes.</p>
							</div>
						</div>
					</li>
				</ul>
			</section>
			<section class="tsd-panel tsd-hierarchy">
				<h3>Hierarchy</h3>
				<ul class="tsd-hierarchy">
					<li>
						<a href="../classes/table.html" class="tsd-signature-type">Table</a>
						<ul class="tsd-hierarchy">
							<li>
								<span class="target">TableT</span>
							</li>
						</ul>
					</li>
				</ul>
			</section>
			<section class="tsd-panel-group tsd-index-group">
				<h2>Index</h2>
				<section class="tsd-panel tsd-index-panel">
					<div class="tsd-index-content">
						<section class="tsd-index-section tsd-is-inherited">
							<h3>Constructors</h3>
							<ul class="tsd-index-list">
								<li class="tsd-kind-constructor tsd-parent-kind-interface tsd-is-inherited"><a href="table.tablet.html#constructor" class="tsd-kind-icon">constructor</a></li>
							</ul>
						</section>
						<section class="tsd-index-section ">
							<h3>Properties</h3>
							<ul class="tsd-index-list">
								<li class="tsd-kind-property tsd-parent-kind-interface tsd-is-overwrite"><a href="table.tablet.html#keyattributes" class="tsd-kind-icon">key<wbr>Attributes</a></li>
								<li class="tsd-kind-property tsd-parent-kind-interface tsd-is-overwrite"><a href="table.tablet.html#keyschema" class="tsd-kind-icon">key<wbr>Schema</a></li>
								<li class="tsd-kind-property tsd-parent-kind-interface tsd-is-inherited"><a href="table.tablet.html#name" class="tsd-kind-icon">name</a></li>
							</ul>
						</section>
						<section class="tsd-index-section tsd-is-inherited">
							<h3>Accessors</h3>
							<ul class="tsd-index-list">
								<li class="tsd-kind-get-signature tsd-parent-kind-interface tsd-is-inherited"><a href="table.tablet.html#client" class="tsd-kind-icon">client</a></li>
							</ul>
						</section>
						<section class="tsd-index-section ">
							<h3>Methods</h3>
							<ul class="tsd-index-list">
								<li class="tsd-kind-method tsd-parent-kind-interface tsd-is-overwrite"><a href="table.tablet.html#batchget" class="tsd-kind-icon">batch<wbr>Get</a></li>
								<li class="tsd-kind-method tsd-parent-kind-interface tsd-is-overwrite"><a href="table.tablet.html#batchgetparams" class="tsd-kind-icon">batch<wbr>Get<wbr>Params</a></li>
								<li class="tsd-kind-method tsd-parent-kind-interface tsd-is-overwrite"><a href="table.tablet.html#batchwrite" class="tsd-kind-icon">batch<wbr>Write</a></li>
								<li class="tsd-kind-method tsd-parent-kind-interface tsd-is-overwrite"><a href="table.tablet.html#batchwriteparams" class="tsd-kind-icon">batch<wbr>Write<wbr>Params</a></li>
								<li class="tsd-kind-method tsd-parent-kind-interface tsd-is-inherited"><a href="table.tablet.html#createbinaryset" class="tsd-kind-icon">create<wbr>Binary<wbr>Set</a></li>
								<li class="tsd-kind-method tsd-parent-kind-interface tsd-is-inherited"><a href="table.tablet.html#createnumberset" class="tsd-kind-icon">create<wbr>Number<wbr>Set</a></li>
								<li class="tsd-kind-method tsd-parent-kind-interface tsd-is-inherited"><a href="table.tablet.html#createset" class="tsd-kind-icon">create<wbr>Set</a></li>
								<li class="tsd-kind-method tsd-parent-kind-interface tsd-is-inherited"><a href="table.tablet.html#createstringset" class="tsd-kind-icon">create<wbr>String<wbr>Set</a></li>
								<li class="tsd-kind-method tsd-parent-kind-interface tsd-is-overwrite"><a href="table.tablet.html#delete" class="tsd-kind-icon">delete</a></li>
								<li class="tsd-kind-method tsd-parent-kind-interface tsd-is-overwrite"><a href="table.tablet.html#deleteparams" class="tsd-kind-icon">delete<wbr>Params</a></li>
								<li class="tsd-kind-method tsd-parent-kind-interface tsd-is-overwrite"><a href="table.tablet.html#get" class="tsd-kind-icon">get</a></li>
								<li class="tsd-kind-method tsd-parent-kind-interface tsd-is-overwrite"><a href="table.tablet.html#getparams" class="tsd-kind-icon">get<wbr>Params</a></li>
								<li class="tsd-kind-method tsd-parent-kind-interface tsd-is-inherited"><a href="table.tablet.html#getpartitionkey" class="tsd-kind-icon">get<wbr>Partition<wbr>Key</a></li>
								<li class="tsd-kind-method tsd-parent-kind-interface tsd-is-inherited"><a href="table.tablet.html#getputcondition" class="tsd-kind-icon">get<wbr>Put<wbr>Condition</a></li>
								<li class="tsd-kind-method tsd-parent-kind-interface tsd-is-inherited"><a href="table.tablet.html#getsortkey" class="tsd-kind-icon">get<wbr>Sort<wbr>Key</a></li>
								<li class="tsd-kind-method tsd-parent-kind-interface tsd-is-inherited"><a href="table.tablet.html#onerror" class="tsd-kind-icon">on<wbr>Error</a></li>
								<li class="tsd-kind-method tsd-parent-kind-interface tsd-is-overwrite"><a href="table.tablet.html#put" class="tsd-kind-icon">put</a></li>
								<li class="tsd-kind-method tsd-parent-kind-interface tsd-is-overwrite"><a href="table.tablet.html#putparams" class="tsd-kind-icon">put<wbr>Params</a></li>
								<li class="tsd-kind-method tsd-parent-kind-interface tsd-is-overwrite"><a href="table.tablet.html#query" class="tsd-kind-icon">query</a></li>
								<li class="tsd-kind-method tsd-parent-kind-interface tsd-is-overwrite"><a href="table.tablet.html#queryparams" class="tsd-kind-icon">query<wbr>Params</a></li>
								<li class="tsd-kind-method tsd-parent-kind-interface tsd-is-overwrite"><a href="table.tablet.html#scan" class="tsd-kind-icon">scan</a></li>
								<li class="tsd-kind-method tsd-parent-kind-interface tsd-is-overwrite"><a href="table.tablet.html#scanparams" class="tsd-kind-icon">scan<wbr>Params</a></li>
								<li class="tsd-kind-method tsd-parent-kind-interface tsd-is-overwrite"><a href="table.tablet.html#transactget" class="tsd-kind-icon">transact<wbr>Get</a></li>
								<li class="tsd-kind-method tsd-parent-kind-interface tsd-is-overwrite"><a href="table.tablet.html#transactgetparams" class="tsd-kind-icon">transact<wbr>Get<wbr>Params</a></li>
								<li class="tsd-kind-method tsd-parent-kind-interface tsd-is-overwrite"><a href="table.tablet.html#transactwrite" class="tsd-kind-icon">transact<wbr>Write</a></li>
								<li class="tsd-kind-method tsd-parent-kind-interface tsd-is-overwrite"><a href="table.tablet.html#transactwriteparams" class="tsd-kind-icon">transact<wbr>Write<wbr>Params</a></li>
								<li class="tsd-kind-method tsd-parent-kind-interface tsd-is-overwrite"><a href="table.tablet.html#update" class="tsd-kind-icon">update</a></li>
								<li class="tsd-kind-method tsd-parent-kind-interface tsd-is-overwrite"><a href="table.tablet.html#updateparams" class="tsd-kind-icon">update<wbr>Params</a></li>
								<li class="tsd-kind-method tsd-parent-kind-interface tsd-is-inherited tsd-is-static"><a href="table.tablet.html#addbatchparams" class="tsd-kind-icon">add<wbr>Batch<wbr>Params</a></li>
								<li class="tsd-kind-method tsd-parent-kind-interface tsd-has-type-parameter tsd-is-inherited tsd-is-static"><a href="table.tablet.html#additemattributes" class="tsd-kind-icon">add<wbr>Item<wbr>Attributes</a></li>
								<li class="tsd-kind-method tsd-parent-kind-interface tsd-has-type-parameter tsd-is-inherited tsd-is-static"><a href="table.tablet.html#addparams" class="tsd-kind-icon">add<wbr>Params</a></li>
								<li class="tsd-kind-method tsd-parent-kind-interface tsd-has-type-parameter tsd-is-inherited tsd-is-static"><a href="table.tablet.html#addwriteparams" class="tsd-kind-icon">add<wbr>Write<wbr>Params</a></li>
								<li class="tsd-kind-method tsd-parent-kind-interface tsd-is-inherited tsd-is-static"><a href="table.tablet.html#getkeyname" class="tsd-kind-icon">get<wbr>Key<wbr>Name</a></li>
								<li class="tsd-kind-method tsd-parent-kind-interface tsd-is-inherited tsd-is-static"><a href="table.tablet.html#getputaction" class="tsd-kind-icon">get<wbr>Put<wbr>Action</a></li>
								<li class="tsd-kind-method tsd-parent-kind-interface tsd-is-inherited tsd-is-static"><a href="table.tablet.html#isputaction" class="tsd-kind-icon">is<wbr>Put<wbr>Action</a></li>
							</ul>
						</section>
					</div>
				</section>
			</section>
			<section class="tsd-panel-group tsd-member-group tsd-is-inherited">
				<h2>Constructors</h2>
				<section class="tsd-panel tsd-member tsd-kind-constructor tsd-parent-kind-interface tsd-is-inherited">
					<a name="constructor" class="tsd-anchor"></a>
					<h3>constructor</h3>
					<ul class="tsd-signatures tsd-kind-constructor tsd-parent-kind-interface tsd-is-inherited">
						<li class="tsd-signature tsd-kind-icon">new <wbr>TableT<span class="tsd-signature-symbol">(</span>params<span class="tsd-signature-symbol">: </span><a href="table.tableparams.html" class="tsd-signature-type">TableParams</a><span class="tsd-signature-symbol">)</span><span class="tsd-signature-symbol">: </span><a href="table.tablet.html" class="tsd-signature-type">TableT</a></li>
					</ul>
					<ul class="tsd-descriptions">
						<li class="tsd-description">
							<aside class="tsd-sources">
								<p>Inherited from <a href="../classes/table.html">Table</a>.<a href="../classes/table.html#constructor">constructor</a></p>
								<ul>
									<li>Defined in <a href="https://github.com/JasonCraftsCode/dynamodb-datamodel/blob/main/src/Table.ts#L48">Table.ts:48</a></li>
								</ul>
							</aside>
							<div class="tsd-comment tsd-typography">
							</div>
							<h4 class="tsd-parameters-title">Parameters</h4>
							<ul class="tsd-parameters">
								<li>
									<h5>params: <a href="table.tableparams.html" class="tsd-signature-type">TableParams</a></h5>
									<div class="tsd-comment tsd-typography">
										<div class="lead">
											<p>Initialize the Table&#39;s name, attributes, keySchema and index properties.</p>
										</div>
									</div>
								</li>
							</ul>
							<h4 class="tsd-returns-title">Returns <a href="table.tablet.html" class="tsd-signature-type">TableT</a></h4>
						</li>
					</ul>
				</section>
			</section>
			<section class="tsd-panel-group tsd-member-group ">
				<h2>Properties</h2>
				<section class="tsd-panel tsd-member tsd-kind-property tsd-parent-kind-interface tsd-is-overwrite">
					<a name="keyattributes" class="tsd-anchor"></a>
					<h3>key<wbr>Attributes</h3>
					<div class="tsd-signature tsd-kind-icon">key<wbr>Attributes<span class="tsd-signature-symbol">:</span> <a href="../classes/table.primarykey.html#attributetypesmapt" class="tsd-signature-type">AttributeTypesMapT</a><span class="tsd-signature-symbol">&lt;</span><span class="tsd-signature-type">ATTRIBUTES</span><span class="tsd-signature-symbol">&gt;</span></div>
					<aside class="tsd-sources">
						<p>Overrides <a href="../classes/table.html">Table</a>.<a href="../classes/table.html#keyattributes">keyAttributes</a></p>
						<ul>
<<<<<<< HEAD
							<li>Defined in <a href="https://github.com/JasonCraftsCode/dynamodb-datamodel/blob/main/src/Table.ts#L1260">Table.ts:1260</a></li>
=======
							<li>Defined in <a href="https://github.com/JasonCraftsCode/dynamodb-datamodel/blob/main/src/Table.ts#L841">Table.ts:841</a></li>
>>>>>>> 55e6784a
						</ul>
					</aside>
					<div class="tsd-comment tsd-typography">
						<div class="lead">
							<p>Generic form of <a href="../classes/table.html#keyattributes">Table.keyAttributes</a>.</p>
						</div>
					</div>
				</section>
				<section class="tsd-panel tsd-member tsd-kind-property tsd-parent-kind-interface tsd-is-overwrite">
					<a name="keyschema" class="tsd-anchor"></a>
					<h3>key<wbr>Schema</h3>
					<div class="tsd-signature tsd-kind-icon">key<wbr>Schema<span class="tsd-signature-symbol">:</span> <a href="../classes/table.primarykey.html#keytypesmapt" class="tsd-signature-type">KeyTypesMapT</a><span class="tsd-signature-symbol">&lt;</span><span class="tsd-signature-type">KEY</span><span class="tsd-signature-symbol">&gt;</span></div>
					<aside class="tsd-sources">
						<p>Overrides <a href="../classes/table.html">Table</a>.<a href="../classes/table.html#keyschema">keySchema</a></p>
						<ul>
<<<<<<< HEAD
							<li>Defined in <a href="https://github.com/JasonCraftsCode/dynamodb-datamodel/blob/main/src/Table.ts#L1263">Table.ts:1263</a></li>
=======
							<li>Defined in <a href="https://github.com/JasonCraftsCode/dynamodb-datamodel/blob/main/src/Table.ts#L846">Table.ts:846</a></li>
>>>>>>> 55e6784a
						</ul>
					</aside>
					<div class="tsd-comment tsd-typography">
						<div class="lead">
							<p>Generic form of <a href="../classes/table.html#keyschema">Table.keySchema</a>.</p>
						</div>
					</div>
				</section>
				<section class="tsd-panel tsd-member tsd-kind-property tsd-parent-kind-interface tsd-is-inherited">
					<a name="name" class="tsd-anchor"></a>
					<h3>name</h3>
					<div class="tsd-signature tsd-kind-icon">name<span class="tsd-signature-symbol">:</span> <span class="tsd-signature-type">string</span></div>
					<aside class="tsd-sources">
						<p>Inherited from <a href="../classes/table.html">Table</a>.<a href="../classes/table.html#name">name</a></p>
						<ul>
							<li>Defined in <a href="https://github.com/JasonCraftsCode/dynamodb-datamodel/blob/main/src/Table.ts#L29">Table.ts:29</a></li>
						</ul>
					</aside>
					<div class="tsd-comment tsd-typography">
						<div class="lead">
							<p>Name of the DynamoDB table, used to set the TableName when calling DynamoDB methods.</p>
						</div>
					</div>
				</section>
			</section>
			<section class="tsd-panel-group tsd-member-group tsd-is-inherited">
				<h2>Accessors</h2>
				<section class="tsd-panel tsd-member tsd-kind-get-signature tsd-parent-kind-interface tsd-is-inherited">
					<a name="client" class="tsd-anchor"></a>
					<h3>client</h3>
					<ul class="tsd-signatures tsd-kind-get-signature tsd-parent-kind-interface tsd-is-inherited">
						<li class="tsd-signature tsd-kind-icon"><span class="tsd-signature-symbol">get</span> client<span class="tsd-signature-symbol">(</span><span class="tsd-signature-symbol">)</span><span class="tsd-signature-symbol">: </span><span class="tsd-signature-type">DocumentClient</span></li>
					</ul>
					<ul class="tsd-descriptions">
						<li class="tsd-description">
							<aside class="tsd-sources">
								<p>Inherited from <a href="../classes/table.html">Table</a>.<a href="../classes/table.html#client">client</a></p>
								<ul>
									<li>Defined in <a href="https://github.com/JasonCraftsCode/dynamodb-datamodel/blob/main/src/Table.ts#L65">Table.ts:65</a></li>
								</ul>
							</aside>
							<div class="tsd-comment tsd-typography">
								<div class="lead">
									<p>Gets the DocumentClient associated with this Table, which may mean creating one.</p>
								</div>
							</div>
							<h4 class="tsd-returns-title">Returns <span class="tsd-signature-type">DocumentClient</span></h4>
							<p>The DocumentClient used for all Table operations.</p>
						</li>
					</ul>
				</section>
			</section>
			<section class="tsd-panel-group tsd-member-group ">
				<h2>Methods</h2>
				<section class="tsd-panel tsd-member tsd-kind-method tsd-parent-kind-interface tsd-is-overwrite">
					<a name="batchget" class="tsd-anchor"></a>
					<h3>batch<wbr>Get</h3>
					<ul class="tsd-signatures tsd-kind-method tsd-parent-kind-interface tsd-is-overwrite">
						<li class="tsd-signature tsd-kind-icon">batch<wbr>Get<span class="tsd-signature-symbol">(</span>keys<span class="tsd-signature-symbol">: </span><a href="../classes/table.primarykey.html#attributevaluesmapt" class="tsd-signature-type">AttributeValuesMapT</a><span class="tsd-signature-symbol">&lt;</span><span class="tsd-signature-type">KEY</span><span class="tsd-signature-symbol">&gt;</span><span class="tsd-signature-symbol">[]</span>, options<span class="tsd-signature-symbol">?: </span><a href="table.batchgettableoptions.html" class="tsd-signature-type">BatchGetTableOptions</a><span class="tsd-signature-symbol">)</span><span class="tsd-signature-symbol">: </span><span class="tsd-signature-type">Promise</span><span class="tsd-signature-symbol">&lt;</span><span class="tsd-signature-type">BatchGetItemOutput</span><span class="tsd-signature-symbol">&gt;</span></li>
					</ul>
					<ul class="tsd-descriptions">
						<li class="tsd-description">
							<aside class="tsd-sources">
								<p>Overrides <a href="../classes/table.html">Table</a>.<a href="../classes/table.html#batchget">batchGet</a></p>
								<ul>
									<li>Defined in <a href="https://github.com/JasonCraftsCode/dynamodb-datamodel/blob/main/src/Table.ts#L1352">Table.ts:1352</a></li>
								</ul>
							</aside>
							<div class="tsd-comment tsd-typography">
								<div class="lead">
									<p>See Generic form of <a href="../classes/table.html#batchgetparams">Table.batchGetParams</a>.</p>
								</div>
							</div>
							<h4 class="tsd-parameters-title">Parameters</h4>
							<ul class="tsd-parameters">
								<li>
									<h5>keys: <a href="../classes/table.primarykey.html#attributevaluesmapt" class="tsd-signature-type">AttributeValuesMapT</a><span class="tsd-signature-symbol">&lt;</span><span class="tsd-signature-type">KEY</span><span class="tsd-signature-symbol">&gt;</span><span class="tsd-signature-symbol">[]</span></h5>
								</li>
								<li>
									<h5><span class="tsd-flag ts-flagOptional">Optional</span> options: <a href="table.batchgettableoptions.html" class="tsd-signature-type">BatchGetTableOptions</a></h5>
								</li>
							</ul>
							<h4 class="tsd-returns-title">Returns <span class="tsd-signature-type">Promise</span><span class="tsd-signature-symbol">&lt;</span><span class="tsd-signature-type">BatchGetItemOutput</span><span class="tsd-signature-symbol">&gt;</span></h4>
						</li>
					</ul>
				</section>
				<section class="tsd-panel tsd-member tsd-kind-method tsd-parent-kind-interface tsd-is-overwrite">
					<a name="batchgetparams" class="tsd-anchor"></a>
					<h3>batch<wbr>Get<wbr>Params</h3>
					<ul class="tsd-signatures tsd-kind-method tsd-parent-kind-interface tsd-is-overwrite">
						<li class="tsd-signature tsd-kind-icon">batch<wbr>Get<wbr>Params<span class="tsd-signature-symbol">(</span>keys<span class="tsd-signature-symbol">: </span><a href="../classes/table.primarykey.html#attributevaluesmapt" class="tsd-signature-type">AttributeValuesMapT</a><span class="tsd-signature-symbol">&lt;</span><span class="tsd-signature-type">KEY</span><span class="tsd-signature-symbol">&gt;</span><span class="tsd-signature-symbol">[]</span>, options<span class="tsd-signature-symbol">?: </span><a href="table.batchgettableoptions.html" class="tsd-signature-type">BatchGetTableOptions</a><span class="tsd-signature-symbol">)</span><span class="tsd-signature-symbol">: </span><span class="tsd-signature-type">BatchGetItemInput</span></li>
					</ul>
					<ul class="tsd-descriptions">
						<li class="tsd-description">
							<aside class="tsd-sources">
								<p>Overrides <a href="../classes/table.html">Table</a>.<a href="../classes/table.html#batchgetparams">batchGetParams</a></p>
								<ul>
									<li>Defined in <a href="https://github.com/JasonCraftsCode/dynamodb-datamodel/blob/main/src/Table.ts#L1297">Table.ts:1297</a></li>
								</ul>
							</aside>
							<div class="tsd-comment tsd-typography">
								<div class="lead">
									<p>See Generic form of <a href="../classes/table.html#batchgetparams">Table.batchGetParams</a>.</p>
								</div>
							</div>
							<h4 class="tsd-parameters-title">Parameters</h4>
							<ul class="tsd-parameters">
								<li>
									<h5>keys: <a href="../classes/table.primarykey.html#attributevaluesmapt" class="tsd-signature-type">AttributeValuesMapT</a><span class="tsd-signature-symbol">&lt;</span><span class="tsd-signature-type">KEY</span><span class="tsd-signature-symbol">&gt;</span><span class="tsd-signature-symbol">[]</span></h5>
								</li>
								<li>
									<h5><span class="tsd-flag ts-flagOptional">Optional</span> options: <a href="table.batchgettableoptions.html" class="tsd-signature-type">BatchGetTableOptions</a></h5>
								</li>
							</ul>
							<h4 class="tsd-returns-title">Returns <span class="tsd-signature-type">BatchGetItemInput</span></h4>
						</li>
					</ul>
				</section>
				<section class="tsd-panel tsd-member tsd-kind-method tsd-parent-kind-interface tsd-is-overwrite">
					<a name="batchwrite" class="tsd-anchor"></a>
					<h3>batch<wbr>Write</h3>
					<ul class="tsd-signatures tsd-kind-method tsd-parent-kind-interface tsd-is-overwrite">
						<li class="tsd-signature tsd-kind-icon">batch<wbr>Write<span class="tsd-signature-symbol">(</span>putItems<span class="tsd-signature-symbol">?: </span><a href="table.putitemt.html" class="tsd-signature-type">PutItemT</a><span class="tsd-signature-symbol">&lt;</span><span class="tsd-signature-type">KEY</span><span class="tsd-signature-symbol">&gt;</span><span class="tsd-signature-symbol">[]</span>, delKeys<span class="tsd-signature-symbol">?: </span><a href="../classes/table.primarykey.html#attributevaluesmapt" class="tsd-signature-type">AttributeValuesMapT</a><span class="tsd-signature-symbol">&lt;</span><span class="tsd-signature-type">KEY</span><span class="tsd-signature-symbol">&gt;</span><span class="tsd-signature-symbol">[]</span>, options<span class="tsd-signature-symbol">?: </span><a href="table.batchwritetableoptions.html" class="tsd-signature-type">BatchWriteTableOptions</a><span class="tsd-signature-symbol">)</span><span class="tsd-signature-symbol">: </span><span class="tsd-signature-type">Promise</span><span class="tsd-signature-symbol">&lt;</span><span class="tsd-signature-type">BatchWriteItemOutput</span><span class="tsd-signature-symbol">&gt;</span></li>
					</ul>
					<ul class="tsd-descriptions">
						<li class="tsd-description">
							<aside class="tsd-sources">
								<p>Overrides <a href="../classes/table.html">Table</a>.<a href="../classes/table.html#batchwrite">batchWrite</a></p>
								<ul>
									<li>Defined in <a href="https://github.com/JasonCraftsCode/dynamodb-datamodel/blob/main/src/Table.ts#L1358">Table.ts:1358</a></li>
								</ul>
							</aside>
							<div class="tsd-comment tsd-typography">
								<div class="lead">
									<p>See Generic form of <a href="../classes/table.html#batchwriteparams">Table.batchWriteParams</a>.</p>
								</div>
							</div>
							<h4 class="tsd-parameters-title">Parameters</h4>
							<ul class="tsd-parameters">
								<li>
									<h5><span class="tsd-flag ts-flagOptional">Optional</span> putItems: <a href="table.putitemt.html" class="tsd-signature-type">PutItemT</a><span class="tsd-signature-symbol">&lt;</span><span class="tsd-signature-type">KEY</span><span class="tsd-signature-symbol">&gt;</span><span class="tsd-signature-symbol">[]</span></h5>
								</li>
								<li>
									<h5><span class="tsd-flag ts-flagOptional">Optional</span> delKeys: <a href="../classes/table.primarykey.html#attributevaluesmapt" class="tsd-signature-type">AttributeValuesMapT</a><span class="tsd-signature-symbol">&lt;</span><span class="tsd-signature-type">KEY</span><span class="tsd-signature-symbol">&gt;</span><span class="tsd-signature-symbol">[]</span></h5>
								</li>
								<li>
									<h5><span class="tsd-flag ts-flagOptional">Optional</span> options: <a href="table.batchwritetableoptions.html" class="tsd-signature-type">BatchWriteTableOptions</a></h5>
								</li>
							</ul>
							<h4 class="tsd-returns-title">Returns <span class="tsd-signature-type">Promise</span><span class="tsd-signature-symbol">&lt;</span><span class="tsd-signature-type">BatchWriteItemOutput</span><span class="tsd-signature-symbol">&gt;</span></h4>
						</li>
					</ul>
				</section>
				<section class="tsd-panel tsd-member tsd-kind-method tsd-parent-kind-interface tsd-is-overwrite">
					<a name="batchwriteparams" class="tsd-anchor"></a>
					<h3>batch<wbr>Write<wbr>Params</h3>
					<ul class="tsd-signatures tsd-kind-method tsd-parent-kind-interface tsd-is-overwrite">
						<li class="tsd-signature tsd-kind-icon">batch<wbr>Write<wbr>Params<span class="tsd-signature-symbol">(</span>putItems<span class="tsd-signature-symbol">?: </span><a href="table.putitemt.html" class="tsd-signature-type">PutItemT</a><span class="tsd-signature-symbol">&lt;</span><span class="tsd-signature-type">KEY</span><span class="tsd-signature-symbol">&gt;</span><span class="tsd-signature-symbol">[]</span>, delKeys<span class="tsd-signature-symbol">?: </span><a href="../classes/table.primarykey.html#attributevaluesmapt" class="tsd-signature-type">AttributeValuesMapT</a><span class="tsd-signature-symbol">&lt;</span><span class="tsd-signature-type">KEY</span><span class="tsd-signature-symbol">&gt;</span><span class="tsd-signature-symbol">[]</span>, options<span class="tsd-signature-symbol">?: </span><a href="table.batchwritetableoptions.html" class="tsd-signature-type">BatchWriteTableOptions</a><span class="tsd-signature-symbol">)</span><span class="tsd-signature-symbol">: </span><span class="tsd-signature-type">BatchWriteItemInput</span></li>
					</ul>
					<ul class="tsd-descriptions">
						<li class="tsd-description">
							<aside class="tsd-sources">
								<p>Overrides <a href="../classes/table.html">Table</a>.<a href="../classes/table.html#batchwriteparams">batchWriteParams</a></p>
								<ul>
									<li>Defined in <a href="https://github.com/JasonCraftsCode/dynamodb-datamodel/blob/main/src/Table.ts#L1303">Table.ts:1303</a></li>
								</ul>
							</aside>
							<div class="tsd-comment tsd-typography">
								<div class="lead">
									<p>See Generic form of <a href="../classes/table.html#batchwriteparams">Table.batchWriteParams</a>.</p>
								</div>
							</div>
							<h4 class="tsd-parameters-title">Parameters</h4>
							<ul class="tsd-parameters">
								<li>
									<h5><span class="tsd-flag ts-flagOptional">Optional</span> putItems: <a href="table.putitemt.html" class="tsd-signature-type">PutItemT</a><span class="tsd-signature-symbol">&lt;</span><span class="tsd-signature-type">KEY</span><span class="tsd-signature-symbol">&gt;</span><span class="tsd-signature-symbol">[]</span></h5>
								</li>
								<li>
									<h5><span class="tsd-flag ts-flagOptional">Optional</span> delKeys: <a href="../classes/table.primarykey.html#attributevaluesmapt" class="tsd-signature-type">AttributeValuesMapT</a><span class="tsd-signature-symbol">&lt;</span><span class="tsd-signature-type">KEY</span><span class="tsd-signature-symbol">&gt;</span><span class="tsd-signature-symbol">[]</span></h5>
								</li>
								<li>
									<h5><span class="tsd-flag ts-flagOptional">Optional</span> options: <a href="table.batchwritetableoptions.html" class="tsd-signature-type">BatchWriteTableOptions</a></h5>
								</li>
							</ul>
							<h4 class="tsd-returns-title">Returns <span class="tsd-signature-type">BatchWriteItemInput</span></h4>
						</li>
					</ul>
				</section>
				<section class="tsd-panel tsd-member tsd-kind-method tsd-parent-kind-interface tsd-is-inherited">
					<a name="createbinaryset" class="tsd-anchor"></a>
					<h3>create<wbr>Binary<wbr>Set</h3>
					<ul class="tsd-signatures tsd-kind-method tsd-parent-kind-interface tsd-is-inherited">
						<li class="tsd-signature tsd-kind-icon">create<wbr>Binary<wbr>Set<span class="tsd-signature-symbol">(</span>list<span class="tsd-signature-symbol">: </span><a href="../classes/table.html#binaryvalue" class="tsd-signature-type">BinaryValue</a><span class="tsd-signature-symbol">[]</span>, options<span class="tsd-signature-symbol">?: </span><span class="tsd-signature-type">DocumentClient.CreateSetOptions</span><span class="tsd-signature-symbol">)</span><span class="tsd-signature-symbol">: </span><a href="../classes/table.html#binarysetvalue" class="tsd-signature-type">BinarySetValue</a></li>
					</ul>
					<ul class="tsd-descriptions">
						<li class="tsd-description">
							<aside class="tsd-sources">
								<p>Inherited from <a href="../classes/table.html">Table</a>.<a href="../classes/table.html#createbinaryset">createBinarySet</a></p>
								<ul>
									<li>Defined in <a href="https://github.com/JasonCraftsCode/dynamodb-datamodel/blob/main/src/Table.ts#L123">Table.ts:123</a></li>
								</ul>
							</aside>
							<div class="tsd-comment tsd-typography">
								<div class="lead">
									<p>Create a binary set from a binary array.</p>
								</div>
							</div>
							<h4 class="tsd-parameters-title">Parameters</h4>
							<ul class="tsd-parameters">
								<li>
									<h5>list: <a href="../classes/table.html#binaryvalue" class="tsd-signature-type">BinaryValue</a><span class="tsd-signature-symbol">[]</span></h5>
									<div class="tsd-comment tsd-typography">
										<p>Binary array to create set from.</p>
									</div>
								</li>
								<li>
									<h5><span class="tsd-flag ts-flagOptional">Optional</span> options: <span class="tsd-signature-type">DocumentClient.CreateSetOptions</span></h5>
									<div class="tsd-comment tsd-typography">
										<p>Options to pass DocumentClient createSet.</p>
									</div>
								</li>
							</ul>
							<h4 class="tsd-returns-title">Returns <a href="../classes/table.html#binarysetvalue" class="tsd-signature-type">BinarySetValue</a></h4>
						</li>
					</ul>
				</section>
				<section class="tsd-panel tsd-member tsd-kind-method tsd-parent-kind-interface tsd-is-inherited">
					<a name="createnumberset" class="tsd-anchor"></a>
					<h3>create<wbr>Number<wbr>Set</h3>
					<ul class="tsd-signatures tsd-kind-method tsd-parent-kind-interface tsd-is-inherited">
						<li class="tsd-signature tsd-kind-icon">create<wbr>Number<wbr>Set<span class="tsd-signature-symbol">(</span>list<span class="tsd-signature-symbol">: </span><span class="tsd-signature-type">number</span><span class="tsd-signature-symbol">[]</span>, options<span class="tsd-signature-symbol">?: </span><span class="tsd-signature-type">DocumentClient.CreateSetOptions</span><span class="tsd-signature-symbol">)</span><span class="tsd-signature-symbol">: </span><a href="../classes/table.html#numbersetvalue" class="tsd-signature-type">NumberSetValue</a></li>
					</ul>
					<ul class="tsd-descriptions">
						<li class="tsd-description">
							<aside class="tsd-sources">
								<p>Inherited from <a href="../classes/table.html">Table</a>.<a href="../classes/table.html#createnumberset">createNumberSet</a></p>
								<ul>
									<li>Defined in <a href="https://github.com/JasonCraftsCode/dynamodb-datamodel/blob/main/src/Table.ts#L114">Table.ts:114</a></li>
								</ul>
							</aside>
							<div class="tsd-comment tsd-typography">
								<div class="lead">
									<p>Create a number set from a number array.</p>
								</div>
							</div>
							<h4 class="tsd-parameters-title">Parameters</h4>
							<ul class="tsd-parameters">
								<li>
									<h5>list: <span class="tsd-signature-type">number</span><span class="tsd-signature-symbol">[]</span></h5>
									<div class="tsd-comment tsd-typography">
										<p>Number array to create set from.</p>
									</div>
								</li>
								<li>
									<h5><span class="tsd-flag ts-flagOptional">Optional</span> options: <span class="tsd-signature-type">DocumentClient.CreateSetOptions</span></h5>
									<div class="tsd-comment tsd-typography">
										<p>Options to pass DocumentClient createSet.</p>
									</div>
								</li>
							</ul>
							<h4 class="tsd-returns-title">Returns <a href="../classes/table.html#numbersetvalue" class="tsd-signature-type">NumberSetValue</a></h4>
						</li>
					</ul>
				</section>
				<section class="tsd-panel tsd-member tsd-kind-method tsd-parent-kind-interface tsd-is-inherited">
					<a name="createset" class="tsd-anchor"></a>
					<h3>create<wbr>Set</h3>
					<ul class="tsd-signatures tsd-kind-method tsd-parent-kind-interface tsd-is-inherited">
						<li class="tsd-signature tsd-kind-icon">create<wbr>Set<span class="tsd-signature-symbol">(</span>list<span class="tsd-signature-symbol">: </span><span class="tsd-signature-type">string</span><span class="tsd-signature-symbol">[]</span><span class="tsd-signature-symbol"> | </span><span class="tsd-signature-type">number</span><span class="tsd-signature-symbol">[]</span><span class="tsd-signature-symbol"> | </span><a href="../classes/table.html#binaryvalue" class="tsd-signature-type">BinaryValue</a><span class="tsd-signature-symbol">[]</span>, options<span class="tsd-signature-symbol">?: </span><span class="tsd-signature-type">DocumentClient.CreateSetOptions</span><span class="tsd-signature-symbol">)</span><span class="tsd-signature-symbol">: </span><a href="../classes/table.html#attributesetvalues" class="tsd-signature-type">AttributeSetValues</a></li>
					</ul>
					<ul class="tsd-descriptions">
						<li class="tsd-description">
							<aside class="tsd-sources">
								<p>Inherited from <a href="../classes/table.html">Table</a>.<a href="../classes/table.html#createset">createSet</a></p>
								<ul>
									<li>Defined in <a href="https://github.com/JasonCraftsCode/dynamodb-datamodel/blob/main/src/Table.ts#L93">Table.ts:93</a></li>
								</ul>
							</aside>
							<div class="tsd-comment tsd-typography">
								<div class="lead">
									<p>Wrapper around the <a href="https://docs.aws.amazon.com/AWSJavaScriptSDK/latest/AWS/DynamoDB/DocumentClient.html#createSet-property" class="external">DocumentClient.createSet</a>
										used by the below create*Set methods to create type safe sets. Choose to leverage DocumentClient
									implementation of set to allow DocumentClient to correctly auto convert to DynamoDB&#39;s native types.</p>
								</div>
							</div>
							<h4 class="tsd-parameters-title">Parameters</h4>
							<ul class="tsd-parameters">
								<li>
									<h5>list: <span class="tsd-signature-type">string</span><span class="tsd-signature-symbol">[]</span><span class="tsd-signature-symbol"> | </span><span class="tsd-signature-type">number</span><span class="tsd-signature-symbol">[]</span><span class="tsd-signature-symbol"> | </span><a href="../classes/table.html#binaryvalue" class="tsd-signature-type">BinaryValue</a><span class="tsd-signature-symbol">[]</span></h5>
									<div class="tsd-comment tsd-typography">
										<p>Array of items to create the set from.</p>
									</div>
								</li>
								<li>
									<h5><span class="tsd-flag ts-flagOptional">Optional</span> options: <span class="tsd-signature-type">DocumentClient.CreateSetOptions</span></h5>
									<div class="tsd-comment tsd-typography">
										<p>Options to pass DocumentClient createSet.</p>
									</div>
								</li>
							</ul>
							<h4 class="tsd-returns-title">Returns <a href="../classes/table.html#attributesetvalues" class="tsd-signature-type">AttributeSetValues</a></h4>
						</li>
					</ul>
				</section>
				<section class="tsd-panel tsd-member tsd-kind-method tsd-parent-kind-interface tsd-is-inherited">
					<a name="createstringset" class="tsd-anchor"></a>
					<h3>create<wbr>String<wbr>Set</h3>
					<ul class="tsd-signatures tsd-kind-method tsd-parent-kind-interface tsd-is-inherited">
						<li class="tsd-signature tsd-kind-icon">create<wbr>String<wbr>Set<span class="tsd-signature-symbol">(</span>list<span class="tsd-signature-symbol">: </span><span class="tsd-signature-type">string</span><span class="tsd-signature-symbol">[]</span>, options<span class="tsd-signature-symbol">?: </span><span class="tsd-signature-type">DocumentClient.CreateSetOptions</span><span class="tsd-signature-symbol">)</span><span class="tsd-signature-symbol">: </span><a href="../classes/table.html#stringsetvalue" class="tsd-signature-type">StringSetValue</a></li>
					</ul>
					<ul class="tsd-descriptions">
						<li class="tsd-description">
							<aside class="tsd-sources">
								<p>Inherited from <a href="../classes/table.html">Table</a>.<a href="../classes/table.html#createstringset">createStringSet</a></p>
								<ul>
									<li>Defined in <a href="https://github.com/JasonCraftsCode/dynamodb-datamodel/blob/main/src/Table.ts#L105">Table.ts:105</a></li>
								</ul>
							</aside>
							<div class="tsd-comment tsd-typography">
								<div class="lead">
									<p>Create a string set from a string array.</p>
								</div>
							</div>
							<h4 class="tsd-parameters-title">Parameters</h4>
							<ul class="tsd-parameters">
								<li>
									<h5>list: <span class="tsd-signature-type">string</span><span class="tsd-signature-symbol">[]</span></h5>
									<div class="tsd-comment tsd-typography">
										<p>String array to create set from.</p>
									</div>
								</li>
								<li>
									<h5><span class="tsd-flag ts-flagOptional">Optional</span> options: <span class="tsd-signature-type">DocumentClient.CreateSetOptions</span></h5>
									<div class="tsd-comment tsd-typography">
										<p>Options to pass DocumentClient createSet.</p>
									</div>
								</li>
							</ul>
							<h4 class="tsd-returns-title">Returns <a href="../classes/table.html#stringsetvalue" class="tsd-signature-type">StringSetValue</a></h4>
						</li>
					</ul>
				</section>
				<section class="tsd-panel tsd-member tsd-kind-method tsd-parent-kind-interface tsd-is-overwrite">
					<a name="delete" class="tsd-anchor"></a>
					<h3>delete</h3>
					<ul class="tsd-signatures tsd-kind-method tsd-parent-kind-interface tsd-is-overwrite">
						<li class="tsd-signature tsd-kind-icon">delete<span class="tsd-signature-symbol">(</span>key<span class="tsd-signature-symbol">: </span><a href="../classes/table.primarykey.html#attributevaluesmapt" class="tsd-signature-type">AttributeValuesMapT</a><span class="tsd-signature-symbol">&lt;</span><span class="tsd-signature-type">KEY</span><span class="tsd-signature-symbol">&gt;</span>, options<span class="tsd-signature-symbol">?: </span><a href="table.deleteoptions.html" class="tsd-signature-type">DeleteOptions</a><span class="tsd-signature-symbol">)</span><span class="tsd-signature-symbol">: </span><span class="tsd-signature-type">Promise</span><span class="tsd-signature-symbol">&lt;</span><span class="tsd-signature-type">DeleteItemOutput</span><span class="tsd-signature-symbol">&gt;</span></li>
					</ul>
					<ul class="tsd-descriptions">
						<li class="tsd-description">
							<aside class="tsd-sources">
								<p>Overrides <a href="../classes/table.html">Table</a>.<a href="../classes/table.html#delete">delete</a></p>
								<ul>
<<<<<<< HEAD
									<li>Defined in <a href="https://github.com/JasonCraftsCode/dynamodb-datamodel/blob/main/src/Table.ts#L1326">Table.ts:1326</a></li>
=======
									<li>Defined in <a href="https://github.com/JasonCraftsCode/dynamodb-datamodel/blob/main/src/Table.ts#L897">Table.ts:897</a></li>
>>>>>>> 55e6784a
								</ul>
							</aside>
							<div class="tsd-comment tsd-typography">
								<div class="lead">
									<p>See Generic form of <a href="../classes/table.html#delete">Table.delete</a>.</p>
								</div>
							</div>
							<h4 class="tsd-parameters-title">Parameters</h4>
							<ul class="tsd-parameters">
								<li>
									<h5>key: <a href="../classes/table.primarykey.html#attributevaluesmapt" class="tsd-signature-type">AttributeValuesMapT</a><span class="tsd-signature-symbol">&lt;</span><span class="tsd-signature-type">KEY</span><span class="tsd-signature-symbol">&gt;</span></h5>
								</li>
								<li>
									<h5><span class="tsd-flag ts-flagOptional">Optional</span> options: <a href="table.deleteoptions.html" class="tsd-signature-type">DeleteOptions</a></h5>
								</li>
							</ul>
							<h4 class="tsd-returns-title">Returns <span class="tsd-signature-type">Promise</span><span class="tsd-signature-symbol">&lt;</span><span class="tsd-signature-type">DeleteItemOutput</span><span class="tsd-signature-symbol">&gt;</span></h4>
						</li>
					</ul>
				</section>
				<section class="tsd-panel tsd-member tsd-kind-method tsd-parent-kind-interface tsd-is-overwrite">
					<a name="deleteparams" class="tsd-anchor"></a>
					<h3>delete<wbr>Params</h3>
					<ul class="tsd-signatures tsd-kind-method tsd-parent-kind-interface tsd-is-overwrite">
						<li class="tsd-signature tsd-kind-icon">delete<wbr>Params<span class="tsd-signature-symbol">(</span>key<span class="tsd-signature-symbol">: </span><a href="../classes/table.primarykey.html#attributevaluesmapt" class="tsd-signature-type">AttributeValuesMapT</a><span class="tsd-signature-symbol">&lt;</span><span class="tsd-signature-type">KEY</span><span class="tsd-signature-symbol">&gt;</span>, options<span class="tsd-signature-symbol">?: </span><a href="table.deleteoptions.html" class="tsd-signature-type">DeleteOptions</a><span class="tsd-signature-symbol">)</span><span class="tsd-signature-symbol">: </span><span class="tsd-signature-type">DeleteItemInput</span></li>
					</ul>
					<ul class="tsd-descriptions">
						<li class="tsd-description">
							<aside class="tsd-sources">
								<p>Overrides <a href="../classes/table.html">Table</a>.<a href="../classes/table.html#deleteparams">deleteParams</a></p>
								<ul>
<<<<<<< HEAD
									<li>Defined in <a href="https://github.com/JasonCraftsCode/dynamodb-datamodel/blob/main/src/Table.ts#L1271">Table.ts:1271</a></li>
=======
									<li>Defined in <a href="https://github.com/JasonCraftsCode/dynamodb-datamodel/blob/main/src/Table.ts#L856">Table.ts:856</a></li>
>>>>>>> 55e6784a
								</ul>
							</aside>
							<div class="tsd-comment tsd-typography">
								<div class="lead">
									<p>See Generic form of <a href="../classes/table.html#deleteparams">Table.deleteParams</a>.</p>
								</div>
							</div>
							<h4 class="tsd-parameters-title">Parameters</h4>
							<ul class="tsd-parameters">
								<li>
									<h5>key: <a href="../classes/table.primarykey.html#attributevaluesmapt" class="tsd-signature-type">AttributeValuesMapT</a><span class="tsd-signature-symbol">&lt;</span><span class="tsd-signature-type">KEY</span><span class="tsd-signature-symbol">&gt;</span></h5>
								</li>
								<li>
									<h5><span class="tsd-flag ts-flagOptional">Optional</span> options: <a href="table.deleteoptions.html" class="tsd-signature-type">DeleteOptions</a></h5>
								</li>
							</ul>
							<h4 class="tsd-returns-title">Returns <span class="tsd-signature-type">DeleteItemInput</span></h4>
						</li>
					</ul>
				</section>
				<section class="tsd-panel tsd-member tsd-kind-method tsd-parent-kind-interface tsd-is-overwrite">
					<a name="get" class="tsd-anchor"></a>
					<h3>get</h3>
					<ul class="tsd-signatures tsd-kind-method tsd-parent-kind-interface tsd-is-overwrite">
						<li class="tsd-signature tsd-kind-icon">get<span class="tsd-signature-symbol">(</span>key<span class="tsd-signature-symbol">: </span><a href="../classes/table.primarykey.html#attributevaluesmapt" class="tsd-signature-type">AttributeValuesMapT</a><span class="tsd-signature-symbol">&lt;</span><span class="tsd-signature-type">KEY</span><span class="tsd-signature-symbol">&gt;</span>, options<span class="tsd-signature-symbol">?: </span><a href="table.getoptions.html" class="tsd-signature-type">GetOptions</a><span class="tsd-signature-symbol">)</span><span class="tsd-signature-symbol">: </span><span class="tsd-signature-type">Promise</span><span class="tsd-signature-symbol">&lt;</span><span class="tsd-signature-type">GetItemOutput</span><span class="tsd-signature-symbol">&gt;</span></li>
					</ul>
					<ul class="tsd-descriptions">
						<li class="tsd-description">
							<aside class="tsd-sources">
								<p>Overrides <a href="../classes/table.html">Table</a>.<a href="../classes/table.html#get">get</a></p>
								<ul>
<<<<<<< HEAD
									<li>Defined in <a href="https://github.com/JasonCraftsCode/dynamodb-datamodel/blob/main/src/Table.ts#L1323">Table.ts:1323</a></li>
=======
									<li>Defined in <a href="https://github.com/JasonCraftsCode/dynamodb-datamodel/blob/main/src/Table.ts#L892">Table.ts:892</a></li>
>>>>>>> 55e6784a
								</ul>
							</aside>
							<div class="tsd-comment tsd-typography">
								<div class="lead">
									<p>See Generic form of <a href="../classes/table.html#get">Table.get</a>.</p>
								</div>
							</div>
							<h4 class="tsd-parameters-title">Parameters</h4>
							<ul class="tsd-parameters">
								<li>
									<h5>key: <a href="../classes/table.primarykey.html#attributevaluesmapt" class="tsd-signature-type">AttributeValuesMapT</a><span class="tsd-signature-symbol">&lt;</span><span class="tsd-signature-type">KEY</span><span class="tsd-signature-symbol">&gt;</span></h5>
								</li>
								<li>
									<h5><span class="tsd-flag ts-flagOptional">Optional</span> options: <a href="table.getoptions.html" class="tsd-signature-type">GetOptions</a></h5>
								</li>
							</ul>
							<h4 class="tsd-returns-title">Returns <span class="tsd-signature-type">Promise</span><span class="tsd-signature-symbol">&lt;</span><span class="tsd-signature-type">GetItemOutput</span><span class="tsd-signature-symbol">&gt;</span></h4>
						</li>
					</ul>
				</section>
				<section class="tsd-panel tsd-member tsd-kind-method tsd-parent-kind-interface tsd-is-overwrite">
					<a name="getparams" class="tsd-anchor"></a>
					<h3>get<wbr>Params</h3>
					<ul class="tsd-signatures tsd-kind-method tsd-parent-kind-interface tsd-is-overwrite">
						<li class="tsd-signature tsd-kind-icon">get<wbr>Params<span class="tsd-signature-symbol">(</span>key<span class="tsd-signature-symbol">: </span><a href="../classes/table.primarykey.html#attributevaluesmapt" class="tsd-signature-type">AttributeValuesMapT</a><span class="tsd-signature-symbol">&lt;</span><span class="tsd-signature-type">KEY</span><span class="tsd-signature-symbol">&gt;</span>, options<span class="tsd-signature-symbol">?: </span><a href="table.getoptions.html" class="tsd-signature-type">GetOptions</a><span class="tsd-signature-symbol">)</span><span class="tsd-signature-symbol">: </span><span class="tsd-signature-type">GetItemInput</span></li>
					</ul>
					<ul class="tsd-descriptions">
						<li class="tsd-description">
							<aside class="tsd-sources">
								<p>Overrides <a href="../classes/table.html">Table</a>.<a href="../classes/table.html#getparams">getParams</a></p>
								<ul>
<<<<<<< HEAD
									<li>Defined in <a href="https://github.com/JasonCraftsCode/dynamodb-datamodel/blob/main/src/Table.ts#L1268">Table.ts:1268</a></li>
=======
									<li>Defined in <a href="https://github.com/JasonCraftsCode/dynamodb-datamodel/blob/main/src/Table.ts#L851">Table.ts:851</a></li>
>>>>>>> 55e6784a
								</ul>
							</aside>
							<div class="tsd-comment tsd-typography">
								<div class="lead">
									<p>See Generic form of <a href="../classes/table.html#getparams">Table.getParams</a>.</p>
								</div>
							</div>
							<h4 class="tsd-parameters-title">Parameters</h4>
							<ul class="tsd-parameters">
								<li>
									<h5>key: <a href="../classes/table.primarykey.html#attributevaluesmapt" class="tsd-signature-type">AttributeValuesMapT</a><span class="tsd-signature-symbol">&lt;</span><span class="tsd-signature-type">KEY</span><span class="tsd-signature-symbol">&gt;</span></h5>
								</li>
								<li>
									<h5><span class="tsd-flag ts-flagOptional">Optional</span> options: <a href="table.getoptions.html" class="tsd-signature-type">GetOptions</a></h5>
								</li>
							</ul>
							<h4 class="tsd-returns-title">Returns <span class="tsd-signature-type">GetItemInput</span></h4>
						</li>
					</ul>
				</section>
				<section class="tsd-panel tsd-member tsd-kind-method tsd-parent-kind-interface tsd-is-inherited">
					<a name="getpartitionkey" class="tsd-anchor"></a>
					<h3>get<wbr>Partition<wbr>Key</h3>
					<ul class="tsd-signatures tsd-kind-method tsd-parent-kind-interface tsd-is-inherited">
						<li class="tsd-signature tsd-kind-icon">get<wbr>Partition<wbr>Key<span class="tsd-signature-symbol">(</span><span class="tsd-signature-symbol">)</span><span class="tsd-signature-symbol">: </span><span class="tsd-signature-type">string</span></li>
					</ul>
					<ul class="tsd-descriptions">
						<li class="tsd-description">
							<aside class="tsd-sources">
								<p>Inherited from <a href="../classes/table.html">Table</a>.<a href="../classes/table.html#getpartitionkey">getPartitionKey</a></p>
								<ul>
									<li>Defined in <a href="https://github.com/JasonCraftsCode/dynamodb-datamodel/blob/main/src/Table.ts#L74">Table.ts:74</a></li>
								</ul>
							</aside>
							<div class="tsd-comment tsd-typography">
								<div class="lead">
									<p>Gets the partition key name for the Table.</p>
								</div>
							</div>
							<h4 class="tsd-returns-title">Returns <span class="tsd-signature-type">string</span></h4>
							<p>The name of the primary (or HASH) key attribute.</p>
						</li>
					</ul>
				</section>
				<section class="tsd-panel tsd-member tsd-kind-method tsd-parent-kind-interface tsd-is-inherited">
					<a name="getputcondition" class="tsd-anchor"></a>
					<h3>get<wbr>Put<wbr>Condition</h3>
					<ul class="tsd-signatures tsd-kind-method tsd-parent-kind-interface tsd-is-inherited">
						<li class="tsd-signature tsd-kind-icon">get<wbr>Put<wbr>Condition<span class="tsd-signature-symbol">(</span>options<span class="tsd-signature-symbol">: </span><a href="../classes/table.html#putwriteoptions" class="tsd-signature-type">PutWriteOptions</a><span class="tsd-signature-symbol"> | </span><span class="tsd-signature-type">undefined</span><span class="tsd-signature-symbol">)</span><span class="tsd-signature-symbol">: </span><a href="../classes/condition.html#resolver" class="tsd-signature-type">Resolver</a><span class="tsd-signature-symbol"> | </span><span class="tsd-signature-type">void</span></li>
					</ul>
					<ul class="tsd-descriptions">
						<li class="tsd-description">
							<aside class="tsd-sources">
								<p>Inherited from <a href="../classes/table.html">Table</a>.<a href="../classes/table.html#getputcondition">getPutCondition</a></p>
								<ul>
									<li>Defined in <a href="https://github.com/JasonCraftsCode/dynamodb-datamodel/blob/main/src/Table.ts#L156">Table.ts:156</a></li>
								</ul>
							</aside>
							<div class="tsd-comment tsd-typography">
								<div class="lead">
									<p>Get the condition that is needed to support a specific PutWriteOptions.</p>
								</div>
							</div>
							<h4 class="tsd-parameters-title">Parameters</h4>
							<ul class="tsd-parameters">
								<li>
									<h5>options: <a href="../classes/table.html#putwriteoptions" class="tsd-signature-type">PutWriteOptions</a><span class="tsd-signature-symbol"> | </span><span class="tsd-signature-type">undefined</span></h5>
									<div class="tsd-comment tsd-typography">
										<p>Type of put to get the condition for.</p>
									</div>
								</li>
							</ul>
							<h4 class="tsd-returns-title">Returns <a href="../classes/condition.html#resolver" class="tsd-signature-type">Resolver</a><span class="tsd-signature-symbol"> | </span><span class="tsd-signature-type">void</span></h4>
							<p>Condition resolver that maps to the PutWriteOptions.</p>
						</li>
					</ul>
				</section>
				<section class="tsd-panel tsd-member tsd-kind-method tsd-parent-kind-interface tsd-is-inherited">
					<a name="getsortkey" class="tsd-anchor"></a>
					<h3>get<wbr>Sort<wbr>Key</h3>
					<ul class="tsd-signatures tsd-kind-method tsd-parent-kind-interface tsd-is-inherited">
						<li class="tsd-signature tsd-kind-icon">get<wbr>Sort<wbr>Key<span class="tsd-signature-symbol">(</span><span class="tsd-signature-symbol">)</span><span class="tsd-signature-symbol">: </span><span class="tsd-signature-type">string</span></li>
					</ul>
					<ul class="tsd-descriptions">
						<li class="tsd-description">
							<aside class="tsd-sources">
								<p>Inherited from <a href="../classes/table.html">Table</a>.<a href="../classes/table.html#getsortkey">getSortKey</a></p>
								<ul>
									<li>Defined in <a href="https://github.com/JasonCraftsCode/dynamodb-datamodel/blob/main/src/Table.ts#L82">Table.ts:82</a></li>
								</ul>
							</aside>
							<div class="tsd-comment tsd-typography">
								<div class="lead">
									<p>Gets the sort key name for the Table.</p>
								</div>
							</div>
							<h4 class="tsd-returns-title">Returns <span class="tsd-signature-type">string</span></h4>
							<p>The name of the sort (or RANGE) key attribute.</p>
						</li>
					</ul>
				</section>
				<section class="tsd-panel tsd-member tsd-kind-method tsd-parent-kind-interface tsd-is-inherited">
					<a name="onerror" class="tsd-anchor"></a>
					<h3>on<wbr>Error</h3>
					<ul class="tsd-signatures tsd-kind-method tsd-parent-kind-interface tsd-is-inherited">
						<li class="tsd-signature tsd-kind-icon">on<wbr>Error<span class="tsd-signature-symbol">(</span>msg<span class="tsd-signature-symbol">: </span><span class="tsd-signature-type">string</span><span class="tsd-signature-symbol">)</span><span class="tsd-signature-symbol">: </span><span class="tsd-signature-type">never</span></li>
					</ul>
					<ul class="tsd-descriptions">
						<li class="tsd-description">
							<aside class="tsd-sources">
								<p>Inherited from <a href="../classes/table.html">Table</a>.<a href="../classes/table.html#onerror">onError</a></p>
								<ul>
									<li>Defined in <a href="https://github.com/JasonCraftsCode/dynamodb-datamodel/blob/main/src/Table.ts#L46">Table.ts:46</a></li>
								</ul>
							</aside>
							<div class="tsd-comment tsd-typography">
								<div class="lead">
									<p>Determines how errors should be handled.
									The default is to throw on any errors.</p>
								</div>
							</div>
							<h4 class="tsd-parameters-title">Parameters</h4>
							<ul class="tsd-parameters">
								<li>
									<h5>msg: <span class="tsd-signature-type">string</span></h5>
								</li>
							</ul>
							<h4 class="tsd-returns-title">Returns <span class="tsd-signature-type">never</span></h4>
						</li>
					</ul>
				</section>
				<section class="tsd-panel tsd-member tsd-kind-method tsd-parent-kind-interface tsd-is-overwrite">
					<a name="put" class="tsd-anchor"></a>
					<h3>put</h3>
					<ul class="tsd-signatures tsd-kind-method tsd-parent-kind-interface tsd-is-overwrite">
						<li class="tsd-signature tsd-kind-icon">put<span class="tsd-signature-symbol">(</span>key<span class="tsd-signature-symbol">: </span><a href="../classes/table.primarykey.html#attributevaluesmapt" class="tsd-signature-type">AttributeValuesMapT</a><span class="tsd-signature-symbol">&lt;</span><span class="tsd-signature-type">KEY</span><span class="tsd-signature-symbol">&gt;</span>, item<span class="tsd-signature-symbol">?: </span><a href="../classes/table.html#attributevaluesmap" class="tsd-signature-type">AttributeValuesMap</a>, options<span class="tsd-signature-symbol">?: </span><a href="table.putoptions.html" class="tsd-signature-type">PutOptions</a><span class="tsd-signature-symbol">)</span><span class="tsd-signature-symbol">: </span><span class="tsd-signature-type">Promise</span><span class="tsd-signature-symbol">&lt;</span><span class="tsd-signature-type">PutItemOutput</span><span class="tsd-signature-symbol">&gt;</span></li>
					</ul>
					<ul class="tsd-descriptions">
						<li class="tsd-description">
							<aside class="tsd-sources">
								<p>Overrides <a href="../classes/table.html">Table</a>.<a href="../classes/table.html#put">put</a></p>
								<ul>
<<<<<<< HEAD
									<li>Defined in <a href="https://github.com/JasonCraftsCode/dynamodb-datamodel/blob/main/src/Table.ts#L1332">Table.ts:1332</a></li>
=======
									<li>Defined in <a href="https://github.com/JasonCraftsCode/dynamodb-datamodel/blob/main/src/Table.ts#L905">Table.ts:905</a></li>
>>>>>>> 55e6784a
								</ul>
							</aside>
							<div class="tsd-comment tsd-typography">
								<div class="lead">
									<p>See Generic form of <a href="../classes/table.html#put">Table.put</a>.</p>
								</div>
							</div>
							<h4 class="tsd-parameters-title">Parameters</h4>
							<ul class="tsd-parameters">
								<li>
									<h5>key: <a href="../classes/table.primarykey.html#attributevaluesmapt" class="tsd-signature-type">AttributeValuesMapT</a><span class="tsd-signature-symbol">&lt;</span><span class="tsd-signature-type">KEY</span><span class="tsd-signature-symbol">&gt;</span></h5>
								</li>
								<li>
									<h5><span class="tsd-flag ts-flagOptional">Optional</span> item: <a href="../classes/table.html#attributevaluesmap" class="tsd-signature-type">AttributeValuesMap</a></h5>
								</li>
								<li>
									<h5><span class="tsd-flag ts-flagOptional">Optional</span> options: <a href="table.putoptions.html" class="tsd-signature-type">PutOptions</a></h5>
								</li>
							</ul>
							<h4 class="tsd-returns-title">Returns <span class="tsd-signature-type">Promise</span><span class="tsd-signature-symbol">&lt;</span><span class="tsd-signature-type">PutItemOutput</span><span class="tsd-signature-symbol">&gt;</span></h4>
						</li>
					</ul>
				</section>
				<section class="tsd-panel tsd-member tsd-kind-method tsd-parent-kind-interface tsd-is-overwrite">
					<a name="putparams" class="tsd-anchor"></a>
					<h3>put<wbr>Params</h3>
					<ul class="tsd-signatures tsd-kind-method tsd-parent-kind-interface tsd-is-overwrite">
						<li class="tsd-signature tsd-kind-icon">put<wbr>Params<span class="tsd-signature-symbol">(</span>key<span class="tsd-signature-symbol">: </span><a href="../classes/table.primarykey.html#attributevaluesmapt" class="tsd-signature-type">AttributeValuesMapT</a><span class="tsd-signature-symbol">&lt;</span><span class="tsd-signature-type">KEY</span><span class="tsd-signature-symbol">&gt;</span>, item<span class="tsd-signature-symbol">?: </span><a href="../classes/table.html#attributevaluesmap" class="tsd-signature-type">AttributeValuesMap</a>, options<span class="tsd-signature-symbol">?: </span><a href="table.putoptions.html" class="tsd-signature-type">PutOptions</a><span class="tsd-signature-symbol">)</span><span class="tsd-signature-symbol">: </span><span class="tsd-signature-type">PutItemInput</span></li>
					</ul>
					<ul class="tsd-descriptions">
						<li class="tsd-description">
							<aside class="tsd-sources">
								<p>Overrides <a href="../classes/table.html">Table</a>.<a href="../classes/table.html#putparams">putParams</a></p>
								<ul>
<<<<<<< HEAD
									<li>Defined in <a href="https://github.com/JasonCraftsCode/dynamodb-datamodel/blob/main/src/Table.ts#L1277">Table.ts:1277</a></li>
=======
									<li>Defined in <a href="https://github.com/JasonCraftsCode/dynamodb-datamodel/blob/main/src/Table.ts#L864">Table.ts:864</a></li>
>>>>>>> 55e6784a
								</ul>
							</aside>
							<div class="tsd-comment tsd-typography">
								<div class="lead">
									<p>See Generic form of <a href="../classes/table.html#putparams">Table.putParams</a>.</p>
								</div>
							</div>
							<h4 class="tsd-parameters-title">Parameters</h4>
							<ul class="tsd-parameters">
								<li>
									<h5>key: <a href="../classes/table.primarykey.html#attributevaluesmapt" class="tsd-signature-type">AttributeValuesMapT</a><span class="tsd-signature-symbol">&lt;</span><span class="tsd-signature-type">KEY</span><span class="tsd-signature-symbol">&gt;</span></h5>
								</li>
								<li>
									<h5><span class="tsd-flag ts-flagOptional">Optional</span> item: <a href="../classes/table.html#attributevaluesmap" class="tsd-signature-type">AttributeValuesMap</a></h5>
								</li>
								<li>
									<h5><span class="tsd-flag ts-flagOptional">Optional</span> options: <a href="table.putoptions.html" class="tsd-signature-type">PutOptions</a></h5>
								</li>
							</ul>
							<h4 class="tsd-returns-title">Returns <span class="tsd-signature-type">PutItemInput</span></h4>
						</li>
					</ul>
				</section>
				<section class="tsd-panel tsd-member tsd-kind-method tsd-parent-kind-interface tsd-is-overwrite">
					<a name="query" class="tsd-anchor"></a>
					<h3>query</h3>
					<ul class="tsd-signatures tsd-kind-method tsd-parent-kind-interface tsd-is-overwrite">
						<li class="tsd-signature tsd-kind-icon">query<span class="tsd-signature-symbol">(</span>key<span class="tsd-signature-symbol">: </span><a href="../classes/table.primarykey.html#keyquerymapt" class="tsd-signature-type">KeyQueryMapT</a><span class="tsd-signature-symbol">&lt;</span><span class="tsd-signature-type">KEY</span><span class="tsd-signature-symbol">&gt;</span>, options<span class="tsd-signature-symbol">?: </span><a href="table.queryoptions.html" class="tsd-signature-type">QueryOptions</a><span class="tsd-signature-symbol">)</span><span class="tsd-signature-symbol">: </span><span class="tsd-signature-type">Promise</span><span class="tsd-signature-symbol">&lt;</span><span class="tsd-signature-type">QueryOutput</span><span class="tsd-signature-symbol">&gt;</span></li>
					</ul>
					<ul class="tsd-descriptions">
						<li class="tsd-description">
							<aside class="tsd-sources">
								<p>Overrides <a href="../classes/table.html">Table</a>.<a href="../classes/table.html#query">query</a></p>
								<ul>
<<<<<<< HEAD
									<li>Defined in <a href="https://github.com/JasonCraftsCode/dynamodb-datamodel/blob/main/src/Table.ts#L1346">Table.ts:1346</a></li>
=======
									<li>Defined in <a href="https://github.com/JasonCraftsCode/dynamodb-datamodel/blob/main/src/Table.ts#L923">Table.ts:923</a></li>
>>>>>>> 55e6784a
								</ul>
							</aside>
							<div class="tsd-comment tsd-typography">
								<div class="lead">
									<p>See Generic form of <a href="../classes/table.html#query">Table.query</a>.</p>
								</div>
							</div>
							<h4 class="tsd-parameters-title">Parameters</h4>
							<ul class="tsd-parameters">
								<li>
									<h5>key: <a href="../classes/table.primarykey.html#keyquerymapt" class="tsd-signature-type">KeyQueryMapT</a><span class="tsd-signature-symbol">&lt;</span><span class="tsd-signature-type">KEY</span><span class="tsd-signature-symbol">&gt;</span></h5>
								</li>
								<li>
									<h5><span class="tsd-flag ts-flagOptional">Optional</span> options: <a href="table.queryoptions.html" class="tsd-signature-type">QueryOptions</a></h5>
								</li>
							</ul>
							<h4 class="tsd-returns-title">Returns <span class="tsd-signature-type">Promise</span><span class="tsd-signature-symbol">&lt;</span><span class="tsd-signature-type">QueryOutput</span><span class="tsd-signature-symbol">&gt;</span></h4>
						</li>
					</ul>
				</section>
				<section class="tsd-panel tsd-member tsd-kind-method tsd-parent-kind-interface tsd-is-overwrite">
					<a name="queryparams" class="tsd-anchor"></a>
					<h3>query<wbr>Params</h3>
					<ul class="tsd-signatures tsd-kind-method tsd-parent-kind-interface tsd-is-overwrite">
						<li class="tsd-signature tsd-kind-icon">query<wbr>Params<span class="tsd-signature-symbol">(</span>key<span class="tsd-signature-symbol">: </span><a href="../classes/table.primarykey.html#keyquerymapt" class="tsd-signature-type">KeyQueryMapT</a><span class="tsd-signature-symbol">&lt;</span><span class="tsd-signature-type">KEY</span><span class="tsd-signature-symbol">&gt;</span>, options<span class="tsd-signature-symbol">?: </span><a href="table.queryoptions.html" class="tsd-signature-type">QueryOptions</a><span class="tsd-signature-symbol">)</span><span class="tsd-signature-symbol">: </span><span class="tsd-signature-type">QueryInput</span></li>
					</ul>
					<ul class="tsd-descriptions">
						<li class="tsd-description">
							<aside class="tsd-sources">
								<p>Overrides <a href="../classes/table.html">Table</a>.<a href="../classes/table.html#queryparams">queryParams</a></p>
								<ul>
<<<<<<< HEAD
									<li>Defined in <a href="https://github.com/JasonCraftsCode/dynamodb-datamodel/blob/main/src/Table.ts#L1291">Table.ts:1291</a></li>
=======
									<li>Defined in <a href="https://github.com/JasonCraftsCode/dynamodb-datamodel/blob/main/src/Table.ts#L882">Table.ts:882</a></li>
>>>>>>> 55e6784a
								</ul>
							</aside>
							<div class="tsd-comment tsd-typography">
								<div class="lead">
									<p>See Generic form of <a href="../classes/table.html#queryparams">Table.queryParams</a>.</p>
								</div>
							</div>
							<h4 class="tsd-parameters-title">Parameters</h4>
							<ul class="tsd-parameters">
								<li>
									<h5>key: <a href="../classes/table.primarykey.html#keyquerymapt" class="tsd-signature-type">KeyQueryMapT</a><span class="tsd-signature-symbol">&lt;</span><span class="tsd-signature-type">KEY</span><span class="tsd-signature-symbol">&gt;</span></h5>
								</li>
								<li>
									<h5><span class="tsd-flag ts-flagOptional">Optional</span> options: <a href="table.queryoptions.html" class="tsd-signature-type">QueryOptions</a></h5>
								</li>
							</ul>
							<h4 class="tsd-returns-title">Returns <span class="tsd-signature-type">QueryInput</span></h4>
						</li>
					</ul>
				</section>
				<section class="tsd-panel tsd-member tsd-kind-method tsd-parent-kind-interface tsd-is-overwrite">
					<a name="scan" class="tsd-anchor"></a>
					<h3>scan</h3>
					<ul class="tsd-signatures tsd-kind-method tsd-parent-kind-interface tsd-is-overwrite">
						<li class="tsd-signature tsd-kind-icon">scan<span class="tsd-signature-symbol">(</span>options<span class="tsd-signature-symbol">?: </span><a href="table.scanoptions.html" class="tsd-signature-type">ScanOptions</a><span class="tsd-signature-symbol">)</span><span class="tsd-signature-symbol">: </span><span class="tsd-signature-type">Promise</span><span class="tsd-signature-symbol">&lt;</span><span class="tsd-signature-type">ScanOutput</span><span class="tsd-signature-symbol">&gt;</span></li>
					</ul>
					<ul class="tsd-descriptions">
						<li class="tsd-description">
							<aside class="tsd-sources">
								<p>Overrides <a href="../classes/table.html">Table</a>.<a href="../classes/table.html#scan">scan</a></p>
								<ul>
<<<<<<< HEAD
									<li>Defined in <a href="https://github.com/JasonCraftsCode/dynamodb-datamodel/blob/main/src/Table.ts#L1349">Table.ts:1349</a></li>
=======
									<li>Defined in <a href="https://github.com/JasonCraftsCode/dynamodb-datamodel/blob/main/src/Table.ts#L928">Table.ts:928</a></li>
>>>>>>> 55e6784a
								</ul>
							</aside>
							<div class="tsd-comment tsd-typography">
								<div class="lead">
									<p>See Generic form of <a href="../classes/table.html#scan">Table.scan</a>.</p>
								</div>
							</div>
							<h4 class="tsd-parameters-title">Parameters</h4>
							<ul class="tsd-parameters">
								<li>
									<h5><span class="tsd-flag ts-flagOptional">Optional</span> options: <a href="table.scanoptions.html" class="tsd-signature-type">ScanOptions</a></h5>
								</li>
							</ul>
							<h4 class="tsd-returns-title">Returns <span class="tsd-signature-type">Promise</span><span class="tsd-signature-symbol">&lt;</span><span class="tsd-signature-type">ScanOutput</span><span class="tsd-signature-symbol">&gt;</span></h4>
						</li>
					</ul>
				</section>
				<section class="tsd-panel tsd-member tsd-kind-method tsd-parent-kind-interface tsd-is-overwrite">
					<a name="scanparams" class="tsd-anchor"></a>
					<h3>scan<wbr>Params</h3>
					<ul class="tsd-signatures tsd-kind-method tsd-parent-kind-interface tsd-is-overwrite">
						<li class="tsd-signature tsd-kind-icon">scan<wbr>Params<span class="tsd-signature-symbol">(</span>options<span class="tsd-signature-symbol">?: </span><a href="table.scanoptions.html" class="tsd-signature-type">ScanOptions</a><span class="tsd-signature-symbol">)</span><span class="tsd-signature-symbol">: </span><span class="tsd-signature-type">ScanInput</span></li>
					</ul>
					<ul class="tsd-descriptions">
						<li class="tsd-description">
							<aside class="tsd-sources">
								<p>Overrides <a href="../classes/table.html">Table</a>.<a href="../classes/table.html#scanparams">scanParams</a></p>
								<ul>
<<<<<<< HEAD
									<li>Defined in <a href="https://github.com/JasonCraftsCode/dynamodb-datamodel/blob/main/src/Table.ts#L1294">Table.ts:1294</a></li>
=======
									<li>Defined in <a href="https://github.com/JasonCraftsCode/dynamodb-datamodel/blob/main/src/Table.ts#L887">Table.ts:887</a></li>
>>>>>>> 55e6784a
								</ul>
							</aside>
							<div class="tsd-comment tsd-typography">
								<div class="lead">
									<p>See Generic form of <a href="../classes/table.html#scanparams">Table.scanParams</a>.</p>
								</div>
							</div>
							<h4 class="tsd-parameters-title">Parameters</h4>
							<ul class="tsd-parameters">
								<li>
									<h5><span class="tsd-flag ts-flagOptional">Optional</span> options: <a href="table.scanoptions.html" class="tsd-signature-type">ScanOptions</a></h5>
								</li>
							</ul>
							<h4 class="tsd-returns-title">Returns <span class="tsd-signature-type">ScanInput</span></h4>
						</li>
					</ul>
				</section>
				<section class="tsd-panel tsd-member tsd-kind-method tsd-parent-kind-interface tsd-is-overwrite">
					<a name="transactget" class="tsd-anchor"></a>
					<h3>transact<wbr>Get</h3>
					<ul class="tsd-signatures tsd-kind-method tsd-parent-kind-interface tsd-is-overwrite">
						<li class="tsd-signature tsd-kind-icon">transact<wbr>Get<span class="tsd-signature-symbol">(</span>keys<span class="tsd-signature-symbol">?: </span><a href="../classes/table.primarykey.html#attributevaluesmapt" class="tsd-signature-type">AttributeValuesMapT</a><span class="tsd-signature-symbol">&lt;</span><span class="tsd-signature-type">KEY</span><span class="tsd-signature-symbol">&gt;</span><span class="tsd-signature-symbol">[]</span>, getItems<span class="tsd-signature-symbol">?: </span><a href="table.transactgetitemt.html" class="tsd-signature-type">TransactGetItemT</a><span class="tsd-signature-symbol">&lt;</span><span class="tsd-signature-type">KEY</span><span class="tsd-signature-symbol">&gt;</span><span class="tsd-signature-symbol">[]</span>, options<span class="tsd-signature-symbol">?: </span><a href="table.transactgettableoptions.html" class="tsd-signature-type">TransactGetTableOptions</a><span class="tsd-signature-symbol">)</span><span class="tsd-signature-symbol">: </span><span class="tsd-signature-type">Promise</span><span class="tsd-signature-symbol">&lt;</span><span class="tsd-signature-type">TransactGetItemsOutput</span><span class="tsd-signature-symbol">&gt;</span></li>
					</ul>
					<ul class="tsd-descriptions">
						<li class="tsd-description">
							<aside class="tsd-sources">
								<p>Overrides <a href="../classes/table.html">Table</a>.<a href="../classes/table.html#transactget">transactGet</a></p>
								<ul>
									<li>Defined in <a href="https://github.com/JasonCraftsCode/dynamodb-datamodel/blob/main/src/Table.ts#L1365">Table.ts:1365</a></li>
								</ul>
							</aside>
							<div class="tsd-comment tsd-typography">
								<div class="lead">
									<p>See Generic form of <a href="../classes/table.html#transactgetparams">Table.transactGetParams</a>.</p>
								</div>
							</div>
							<h4 class="tsd-parameters-title">Parameters</h4>
							<ul class="tsd-parameters">
								<li>
									<h5><span class="tsd-flag ts-flagOptional">Optional</span> keys: <a href="../classes/table.primarykey.html#attributevaluesmapt" class="tsd-signature-type">AttributeValuesMapT</a><span class="tsd-signature-symbol">&lt;</span><span class="tsd-signature-type">KEY</span><span class="tsd-signature-symbol">&gt;</span><span class="tsd-signature-symbol">[]</span></h5>
								</li>
								<li>
									<h5><span class="tsd-flag ts-flagOptional">Optional</span> getItems: <a href="table.transactgetitemt.html" class="tsd-signature-type">TransactGetItemT</a><span class="tsd-signature-symbol">&lt;</span><span class="tsd-signature-type">KEY</span><span class="tsd-signature-symbol">&gt;</span><span class="tsd-signature-symbol">[]</span></h5>
								</li>
								<li>
									<h5><span class="tsd-flag ts-flagOptional">Optional</span> options: <a href="table.transactgettableoptions.html" class="tsd-signature-type">TransactGetTableOptions</a></h5>
								</li>
							</ul>
							<h4 class="tsd-returns-title">Returns <span class="tsd-signature-type">Promise</span><span class="tsd-signature-symbol">&lt;</span><span class="tsd-signature-type">TransactGetItemsOutput</span><span class="tsd-signature-symbol">&gt;</span></h4>
						</li>
					</ul>
				</section>
				<section class="tsd-panel tsd-member tsd-kind-method tsd-parent-kind-interface tsd-is-overwrite">
					<a name="transactgetparams" class="tsd-anchor"></a>
					<h3>transact<wbr>Get<wbr>Params</h3>
					<ul class="tsd-signatures tsd-kind-method tsd-parent-kind-interface tsd-is-overwrite">
						<li class="tsd-signature tsd-kind-icon">transact<wbr>Get<wbr>Params<span class="tsd-signature-symbol">(</span>keys<span class="tsd-signature-symbol">?: </span><a href="../classes/table.primarykey.html#attributevaluesmapt" class="tsd-signature-type">AttributeValuesMapT</a><span class="tsd-signature-symbol">&lt;</span><span class="tsd-signature-type">KEY</span><span class="tsd-signature-symbol">&gt;</span><span class="tsd-signature-symbol">[]</span>, getItems<span class="tsd-signature-symbol">?: </span><a href="table.transactgetitemt.html" class="tsd-signature-type">TransactGetItemT</a><span class="tsd-signature-symbol">&lt;</span><span class="tsd-signature-type">KEY</span><span class="tsd-signature-symbol">&gt;</span><span class="tsd-signature-symbol">[]</span>, options<span class="tsd-signature-symbol">?: </span><a href="table.transactgettableoptions.html" class="tsd-signature-type">TransactGetTableOptions</a><span class="tsd-signature-symbol">)</span><span class="tsd-signature-symbol">: </span><span class="tsd-signature-type">TransactGetItemsInput</span></li>
					</ul>
					<ul class="tsd-descriptions">
						<li class="tsd-description">
							<aside class="tsd-sources">
								<p>Overrides <a href="../classes/table.html">Table</a>.<a href="../classes/table.html#transactgetparams">transactGetParams</a></p>
								<ul>
									<li>Defined in <a href="https://github.com/JasonCraftsCode/dynamodb-datamodel/blob/main/src/Table.ts#L1310">Table.ts:1310</a></li>
								</ul>
							</aside>
							<div class="tsd-comment tsd-typography">
								<div class="lead">
									<p>See Generic form of <a href="../classes/table.html#transactgetparams">Table.transactGetParams</a>.</p>
								</div>
							</div>
							<h4 class="tsd-parameters-title">Parameters</h4>
							<ul class="tsd-parameters">
								<li>
									<h5><span class="tsd-flag ts-flagOptional">Optional</span> keys: <a href="../classes/table.primarykey.html#attributevaluesmapt" class="tsd-signature-type">AttributeValuesMapT</a><span class="tsd-signature-symbol">&lt;</span><span class="tsd-signature-type">KEY</span><span class="tsd-signature-symbol">&gt;</span><span class="tsd-signature-symbol">[]</span></h5>
								</li>
								<li>
									<h5><span class="tsd-flag ts-flagOptional">Optional</span> getItems: <a href="table.transactgetitemt.html" class="tsd-signature-type">TransactGetItemT</a><span class="tsd-signature-symbol">&lt;</span><span class="tsd-signature-type">KEY</span><span class="tsd-signature-symbol">&gt;</span><span class="tsd-signature-symbol">[]</span></h5>
								</li>
								<li>
									<h5><span class="tsd-flag ts-flagOptional">Optional</span> options: <a href="table.transactgettableoptions.html" class="tsd-signature-type">TransactGetTableOptions</a></h5>
								</li>
							</ul>
							<h4 class="tsd-returns-title">Returns <span class="tsd-signature-type">TransactGetItemsInput</span></h4>
						</li>
					</ul>
				</section>
				<section class="tsd-panel tsd-member tsd-kind-method tsd-parent-kind-interface tsd-is-overwrite">
					<a name="transactwrite" class="tsd-anchor"></a>
					<h3>transact<wbr>Write</h3>
					<ul class="tsd-signatures tsd-kind-method tsd-parent-kind-interface tsd-is-overwrite">
						<li class="tsd-signature tsd-kind-icon">transact<wbr>Write<span class="tsd-signature-symbol">(</span>write<span class="tsd-signature-symbol">: </span><a href="table.transactwritet.html" class="tsd-signature-type">TransactWriteT</a><span class="tsd-signature-symbol">&lt;</span><span class="tsd-signature-type">KEY</span><span class="tsd-signature-symbol">&gt;</span>, options<span class="tsd-signature-symbol">?: </span><a href="table.transactwritetableoptions.html" class="tsd-signature-type">TransactWriteTableOptions</a><span class="tsd-signature-symbol">)</span><span class="tsd-signature-symbol">: </span><span class="tsd-signature-type">Promise</span><span class="tsd-signature-symbol">&lt;</span><span class="tsd-signature-type">TransactWriteItemsOutput</span><span class="tsd-signature-symbol">&gt;</span></li>
					</ul>
					<ul class="tsd-descriptions">
						<li class="tsd-description">
							<aside class="tsd-sources">
								<p>Overrides <a href="../classes/table.html">Table</a>.<a href="../classes/table.html#transactwrite-1">transactWrite</a></p>
								<ul>
									<li>Defined in <a href="https://github.com/JasonCraftsCode/dynamodb-datamodel/blob/main/src/Table.ts#L1372">Table.ts:1372</a></li>
								</ul>
							</aside>
							<div class="tsd-comment tsd-typography">
								<div class="lead">
									<p>See Generic form of <a href="../classes/table.html#transactwriteparams">Table.transactWriteParams</a>.</p>
								</div>
							</div>
							<h4 class="tsd-parameters-title">Parameters</h4>
							<ul class="tsd-parameters">
								<li>
									<h5>write: <a href="table.transactwritet.html" class="tsd-signature-type">TransactWriteT</a><span class="tsd-signature-symbol">&lt;</span><span class="tsd-signature-type">KEY</span><span class="tsd-signature-symbol">&gt;</span></h5>
								</li>
								<li>
									<h5><span class="tsd-flag ts-flagOptional">Optional</span> options: <a href="table.transactwritetableoptions.html" class="tsd-signature-type">TransactWriteTableOptions</a></h5>
								</li>
							</ul>
							<h4 class="tsd-returns-title">Returns <span class="tsd-signature-type">Promise</span><span class="tsd-signature-symbol">&lt;</span><span class="tsd-signature-type">TransactWriteItemsOutput</span><span class="tsd-signature-symbol">&gt;</span></h4>
						</li>
					</ul>
				</section>
				<section class="tsd-panel tsd-member tsd-kind-method tsd-parent-kind-interface tsd-is-overwrite">
					<a name="transactwriteparams" class="tsd-anchor"></a>
					<h3>transact<wbr>Write<wbr>Params</h3>
					<ul class="tsd-signatures tsd-kind-method tsd-parent-kind-interface tsd-is-overwrite">
						<li class="tsd-signature tsd-kind-icon">transact<wbr>Write<wbr>Params<span class="tsd-signature-symbol">(</span>write<span class="tsd-signature-symbol">: </span><a href="table.transactwritet.html" class="tsd-signature-type">TransactWriteT</a><span class="tsd-signature-symbol">&lt;</span><span class="tsd-signature-type">KEY</span><span class="tsd-signature-symbol">&gt;</span>, options<span class="tsd-signature-symbol">?: </span><a href="table.transactwritetableoptions.html" class="tsd-signature-type">TransactWriteTableOptions</a><span class="tsd-signature-symbol">)</span><span class="tsd-signature-symbol">: </span><span class="tsd-signature-type">TransactWriteItemsInput</span></li>
					</ul>
					<ul class="tsd-descriptions">
						<li class="tsd-description">
							<aside class="tsd-sources">
								<p>Overrides <a href="../classes/table.html">Table</a>.<a href="../classes/table.html#transactwriteparams">transactWriteParams</a></p>
								<ul>
									<li>Defined in <a href="https://github.com/JasonCraftsCode/dynamodb-datamodel/blob/main/src/Table.ts#L1317">Table.ts:1317</a></li>
								</ul>
							</aside>
							<div class="tsd-comment tsd-typography">
								<div class="lead">
									<p>See Generic form of <a href="../classes/table.html#transactwriteparams">Table.transactWriteParams</a>.</p>
								</div>
							</div>
							<h4 class="tsd-parameters-title">Parameters</h4>
							<ul class="tsd-parameters">
								<li>
									<h5>write: <a href="table.transactwritet.html" class="tsd-signature-type">TransactWriteT</a><span class="tsd-signature-symbol">&lt;</span><span class="tsd-signature-type">KEY</span><span class="tsd-signature-symbol">&gt;</span></h5>
								</li>
								<li>
									<h5><span class="tsd-flag ts-flagOptional">Optional</span> options: <a href="table.transactwritetableoptions.html" class="tsd-signature-type">TransactWriteTableOptions</a></h5>
								</li>
							</ul>
							<h4 class="tsd-returns-title">Returns <span class="tsd-signature-type">TransactWriteItemsInput</span></h4>
						</li>
					</ul>
				</section>
				<section class="tsd-panel tsd-member tsd-kind-method tsd-parent-kind-interface tsd-is-overwrite">
					<a name="update" class="tsd-anchor"></a>
					<h3>update</h3>
					<ul class="tsd-signatures tsd-kind-method tsd-parent-kind-interface tsd-is-overwrite">
						<li class="tsd-signature tsd-kind-icon">update<span class="tsd-signature-symbol">(</span>key<span class="tsd-signature-symbol">: </span><a href="../classes/table.primarykey.html#attributevaluesmapt" class="tsd-signature-type">AttributeValuesMapT</a><span class="tsd-signature-symbol">&lt;</span><span class="tsd-signature-type">KEY</span><span class="tsd-signature-symbol">&gt;</span>, item<span class="tsd-signature-symbol">?: </span><a href="../classes/update.html#resolvermap" class="tsd-signature-type">ResolverMap</a>, options<span class="tsd-signature-symbol">?: </span><a href="table.updateoptions.html" class="tsd-signature-type">UpdateOptions</a><span class="tsd-signature-symbol">)</span><span class="tsd-signature-symbol">: </span><span class="tsd-signature-type">Promise</span><span class="tsd-signature-symbol">&lt;</span><span class="tsd-signature-type">UpdateItemOutput</span><span class="tsd-signature-symbol">&gt;</span></li>
					</ul>
					<ul class="tsd-descriptions">
						<li class="tsd-description">
							<aside class="tsd-sources">
								<p>Overrides <a href="../classes/table.html">Table</a>.<a href="../classes/table.html#update">update</a></p>
								<ul>
<<<<<<< HEAD
									<li>Defined in <a href="https://github.com/JasonCraftsCode/dynamodb-datamodel/blob/main/src/Table.ts#L1339">Table.ts:1339</a></li>
=======
									<li>Defined in <a href="https://github.com/JasonCraftsCode/dynamodb-datamodel/blob/main/src/Table.ts#L914">Table.ts:914</a></li>
>>>>>>> 55e6784a
								</ul>
							</aside>
							<div class="tsd-comment tsd-typography">
								<div class="lead">
									<p>See Generic form of <a href="../classes/table.html#update">Table.update</a>.</p>
								</div>
							</div>
							<h4 class="tsd-parameters-title">Parameters</h4>
							<ul class="tsd-parameters">
								<li>
									<h5>key: <a href="../classes/table.primarykey.html#attributevaluesmapt" class="tsd-signature-type">AttributeValuesMapT</a><span class="tsd-signature-symbol">&lt;</span><span class="tsd-signature-type">KEY</span><span class="tsd-signature-symbol">&gt;</span></h5>
								</li>
								<li>
									<h5><span class="tsd-flag ts-flagOptional">Optional</span> item: <a href="../classes/update.html#resolvermap" class="tsd-signature-type">ResolverMap</a></h5>
								</li>
								<li>
									<h5><span class="tsd-flag ts-flagOptional">Optional</span> options: <a href="table.updateoptions.html" class="tsd-signature-type">UpdateOptions</a></h5>
								</li>
							</ul>
							<h4 class="tsd-returns-title">Returns <span class="tsd-signature-type">Promise</span><span class="tsd-signature-symbol">&lt;</span><span class="tsd-signature-type">UpdateItemOutput</span><span class="tsd-signature-symbol">&gt;</span></h4>
						</li>
					</ul>
				</section>
				<section class="tsd-panel tsd-member tsd-kind-method tsd-parent-kind-interface tsd-is-overwrite">
					<a name="updateparams" class="tsd-anchor"></a>
					<h3>update<wbr>Params</h3>
					<ul class="tsd-signatures tsd-kind-method tsd-parent-kind-interface tsd-is-overwrite">
						<li class="tsd-signature tsd-kind-icon">update<wbr>Params<span class="tsd-signature-symbol">(</span>key<span class="tsd-signature-symbol">: </span><a href="../classes/table.primarykey.html#attributevaluesmapt" class="tsd-signature-type">AttributeValuesMapT</a><span class="tsd-signature-symbol">&lt;</span><span class="tsd-signature-type">KEY</span><span class="tsd-signature-symbol">&gt;</span>, item<span class="tsd-signature-symbol">?: </span><a href="../classes/update.html#resolvermap" class="tsd-signature-type">ResolverMap</a>, options<span class="tsd-signature-symbol">?: </span><a href="table.updateoptions.html" class="tsd-signature-type">UpdateOptions</a><span class="tsd-signature-symbol">)</span><span class="tsd-signature-symbol">: </span><span class="tsd-signature-type">UpdateItemInput</span></li>
					</ul>
					<ul class="tsd-descriptions">
						<li class="tsd-description">
							<aside class="tsd-sources">
								<p>Overrides <a href="../classes/table.html">Table</a>.<a href="../classes/table.html#updateparams">updateParams</a></p>
								<ul>
<<<<<<< HEAD
									<li>Defined in <a href="https://github.com/JasonCraftsCode/dynamodb-datamodel/blob/main/src/Table.ts#L1284">Table.ts:1284</a></li>
=======
									<li>Defined in <a href="https://github.com/JasonCraftsCode/dynamodb-datamodel/blob/main/src/Table.ts#L873">Table.ts:873</a></li>
>>>>>>> 55e6784a
								</ul>
							</aside>
							<div class="tsd-comment tsd-typography">
								<div class="lead">
									<p>See Generic form of <a href="../classes/table.html#updateparams">Table.updateParams</a>.</p>
								</div>
							</div>
							<h4 class="tsd-parameters-title">Parameters</h4>
							<ul class="tsd-parameters">
								<li>
									<h5>key: <a href="../classes/table.primarykey.html#attributevaluesmapt" class="tsd-signature-type">AttributeValuesMapT</a><span class="tsd-signature-symbol">&lt;</span><span class="tsd-signature-type">KEY</span><span class="tsd-signature-symbol">&gt;</span></h5>
								</li>
								<li>
									<h5><span class="tsd-flag ts-flagOptional">Optional</span> item: <a href="../classes/update.html#resolvermap" class="tsd-signature-type">ResolverMap</a></h5>
								</li>
								<li>
									<h5><span class="tsd-flag ts-flagOptional">Optional</span> options: <a href="table.updateoptions.html" class="tsd-signature-type">UpdateOptions</a></h5>
								</li>
							</ul>
							<h4 class="tsd-returns-title">Returns <span class="tsd-signature-type">UpdateItemInput</span></h4>
						</li>
					</ul>
				</section>
				<section class="tsd-panel tsd-member tsd-kind-method tsd-parent-kind-interface tsd-is-inherited tsd-is-static">
					<a name="addbatchparams" class="tsd-anchor"></a>
					<h3><span class="tsd-flag ts-flagStatic">Static</span> add<wbr>Batch<wbr>Params</h3>
					<ul class="tsd-signatures tsd-kind-method tsd-parent-kind-interface tsd-is-inherited tsd-is-static">
						<li class="tsd-signature tsd-kind-icon">add<wbr>Batch<wbr>Params<span class="tsd-signature-symbol">(</span>options<span class="tsd-signature-symbol">: </span><span class="tsd-signature-symbol">{ </span>consumed<span class="tsd-signature-symbol">?: </span><span class="tsd-signature-type">DocumentClient.ReturnConsumedCapacity</span><span class="tsd-signature-symbol">; </span>metrics<span class="tsd-signature-symbol">?: </span><span class="tsd-signature-type">DocumentClient.ReturnItemCollectionMetrics</span><span class="tsd-signature-symbol">; </span>token<span class="tsd-signature-symbol">?: </span><span class="tsd-signature-type">DocumentClient.ClientRequestToken</span><span class="tsd-signature-symbol"> }</span>, params<span class="tsd-signature-symbol">: </span><span class="tsd-signature-symbol">{ </span>ClientRequestToken<span class="tsd-signature-symbol">?: </span><span class="tsd-signature-type">DocumentClient.ClientRequestToken</span><span class="tsd-signature-symbol">; </span>ReturnConsumedCapacity<span class="tsd-signature-symbol">?: </span><span class="tsd-signature-type">DocumentClient.ReturnConsumedCapacity</span><span class="tsd-signature-symbol">; </span>ReturnItemCollectionMetrics<span class="tsd-signature-symbol">?: </span><span class="tsd-signature-type">DocumentClient.ReturnItemCollectionMetrics</span><span class="tsd-signature-symbol"> }</span><span class="tsd-signature-symbol">)</span><span class="tsd-signature-symbol">: </span><span class="tsd-signature-type">void</span></li>
					</ul>
					<ul class="tsd-descriptions">
						<li class="tsd-description">
							<aside class="tsd-sources">
								<p>Inherited from <a href="../classes/table.html">Table</a>.<a href="../classes/table.html#addbatchparams">addBatchParams</a></p>
								<ul>
									<li>Defined in <a href="https://github.com/JasonCraftsCode/dynamodb-datamodel/blob/main/src/Table.ts#L579">Table.ts:579</a></li>
								</ul>
							</aside>
							<div class="tsd-comment tsd-typography">
								<div class="lead">
									<p>Translates options into batch or transact based input params.</p>
								</div>
							</div>
							<h4 class="tsd-parameters-title">Parameters</h4>
							<ul class="tsd-parameters">
								<li>
									<h5>options: <span class="tsd-signature-symbol">{ </span>consumed<span class="tsd-signature-symbol">?: </span><span class="tsd-signature-type">DocumentClient.ReturnConsumedCapacity</span><span class="tsd-signature-symbol">; </span>metrics<span class="tsd-signature-symbol">?: </span><span class="tsd-signature-type">DocumentClient.ReturnItemCollectionMetrics</span><span class="tsd-signature-symbol">; </span>token<span class="tsd-signature-symbol">?: </span><span class="tsd-signature-type">DocumentClient.ClientRequestToken</span><span class="tsd-signature-symbol"> }</span></h5>
									<div class="tsd-comment tsd-typography">
										<p>Common batch or transact options to set on params.</p>
									</div>
									<ul class="tsd-parameters">
										<li class="tsd-parameter">
											<h5><span class="tsd-flag ts-flagOptional">Optional</span> consumed<span class="tsd-signature-symbol">?: </span><span class="tsd-signature-type">DocumentClient.ReturnConsumedCapacity</span></h5>
										</li>
										<li class="tsd-parameter">
											<h5><span class="tsd-flag ts-flagOptional">Optional</span> metrics<span class="tsd-signature-symbol">?: </span><span class="tsd-signature-type">DocumentClient.ReturnItemCollectionMetrics</span></h5>
										</li>
										<li class="tsd-parameter">
											<h5><span class="tsd-flag ts-flagOptional">Optional</span> token<span class="tsd-signature-symbol">?: </span><span class="tsd-signature-type">DocumentClient.ClientRequestToken</span></h5>
										</li>
									</ul>
								</li>
								<li>
									<h5>params: <span class="tsd-signature-symbol">{ </span>ClientRequestToken<span class="tsd-signature-symbol">?: </span><span class="tsd-signature-type">DocumentClient.ClientRequestToken</span><span class="tsd-signature-symbol">; </span>ReturnConsumedCapacity<span class="tsd-signature-symbol">?: </span><span class="tsd-signature-type">DocumentClient.ReturnConsumedCapacity</span><span class="tsd-signature-symbol">; </span>ReturnItemCollectionMetrics<span class="tsd-signature-symbol">?: </span><span class="tsd-signature-type">DocumentClient.ReturnItemCollectionMetrics</span><span class="tsd-signature-symbol"> }</span></h5>
									<div class="tsd-comment tsd-typography">
										<p>Input params to set based on options.</p>
									</div>
									<ul class="tsd-parameters">
										<li class="tsd-parameter">
											<h5><span class="tsd-flag ts-flagOptional">Optional</span> Client<wbr>Request<wbr>Token<span class="tsd-signature-symbol">?: </span><span class="tsd-signature-type">DocumentClient.ClientRequestToken</span></h5>
										</li>
										<li class="tsd-parameter">
											<h5><span class="tsd-flag ts-flagOptional">Optional</span> Return<wbr>Consumed<wbr>Capacity<span class="tsd-signature-symbol">?: </span><span class="tsd-signature-type">DocumentClient.ReturnConsumedCapacity</span></h5>
										</li>
										<li class="tsd-parameter">
											<h5><span class="tsd-flag ts-flagOptional">Optional</span> Return<wbr>Item<wbr>Collection<wbr>Metrics<span class="tsd-signature-symbol">?: </span><span class="tsd-signature-type">DocumentClient.ReturnItemCollectionMetrics</span></h5>
										</li>
									</ul>
								</li>
							</ul>
							<h4 class="tsd-returns-title">Returns <span class="tsd-signature-type">void</span></h4>
						</li>
					</ul>
				</section>
				<section class="tsd-panel tsd-member tsd-kind-method tsd-parent-kind-interface tsd-has-type-parameter tsd-is-inherited tsd-is-static">
					<a name="additemattributes" class="tsd-anchor"></a>
					<h3><span class="tsd-flag ts-flagStatic">Static</span> add<wbr>Item<wbr>Attributes</h3>
					<ul class="tsd-signatures tsd-kind-method tsd-parent-kind-interface tsd-has-type-parameter tsd-is-inherited tsd-is-static">
						<li class="tsd-signature tsd-kind-icon">add<wbr>Item<wbr>Attributes&lt;T&gt;<span class="tsd-signature-symbol">(</span>params<span class="tsd-signature-symbol">: </span><span class="tsd-signature-type">T</span>, itemAttributes<span class="tsd-signature-symbol">?: </span><span class="tsd-signature-type">string</span><span class="tsd-signature-symbol">[]</span>, attributes<span class="tsd-signature-symbol">?: </span><a href="table.expressionattributes.html" class="tsd-signature-type">ExpressionAttributes</a><span class="tsd-signature-symbol">)</span><span class="tsd-signature-symbol">: </span><span class="tsd-signature-type">T</span><span class="tsd-signature-symbol"> &amp; </span><a href="../classes/table.html#expressionparams" class="tsd-signature-type">ExpressionParams</a></li>
					</ul>
					<ul class="tsd-descriptions">
						<li class="tsd-description">
							<aside class="tsd-sources">
								<p>Inherited from <a href="../classes/table.html">Table</a>.<a href="../classes/table.html#additemattributes">addItemAttributes</a></p>
								<ul>
									<li>Defined in <a href="https://github.com/JasonCraftsCode/dynamodb-datamodel/blob/main/src/Table.ts#L512">Table.ts:512</a></li>
								</ul>
							</aside>
							<div class="tsd-comment tsd-typography">
								<div class="lead">
									<p>Appends attributes names to the ProjectionExpression for input params.</p>
								</div>
							</div>
							<h4 class="tsd-type-parameters-title">Type parameters</h4>
							<ul class="tsd-type-parameters">
								<li>
									<h4>T<span class="tsd-signature-symbol">: </span><a href="../classes/table.html#expressionparams" class="tsd-signature-type">ExpressionParams</a></h4>
								</li>
							</ul>
							<h4 class="tsd-parameters-title">Parameters</h4>
							<ul class="tsd-parameters">
								<li>
									<h5>params: <span class="tsd-signature-type">T</span></h5>
									<div class="tsd-comment tsd-typography">
										<p>Params to add ProjectionExpression on.</p>
									</div>
								</li>
								<li>
									<h5><span class="tsd-flag ts-flagOptional">Optional</span> itemAttributes: <span class="tsd-signature-type">string</span><span class="tsd-signature-symbol">[]</span></h5>
									<div class="tsd-comment tsd-typography">
										<p>List of attribute names to return.</p>
									</div>
								</li>
								<li>
									<h5><span class="tsd-flag ts-flagOptional">Optional</span> attributes: <a href="table.expressionattributes.html" class="tsd-signature-type">ExpressionAttributes</a></h5>
									<div class="tsd-comment tsd-typography">
										<p>Definition of the attribute types required for table and index primary key and for index projected attributes.</p>
									</div>
								</li>
							</ul>
							<h4 class="tsd-returns-title">Returns <span class="tsd-signature-type">T</span><span class="tsd-signature-symbol"> &amp; </span><a href="../classes/table.html#expressionparams" class="tsd-signature-type">ExpressionParams</a></h4>
							<p>Params that have ProjectionExpression added to.</p>
						</li>
					</ul>
				</section>
				<section class="tsd-panel tsd-member tsd-kind-method tsd-parent-kind-interface tsd-has-type-parameter tsd-is-inherited tsd-is-static">
					<a name="addparams" class="tsd-anchor"></a>
					<h3><span class="tsd-flag ts-flagStatic">Static</span> add<wbr>Params</h3>
					<ul class="tsd-signatures tsd-kind-method tsd-parent-kind-interface tsd-has-type-parameter tsd-is-inherited tsd-is-static">
						<li class="tsd-signature tsd-kind-icon">add<wbr>Params&lt;T&gt;<span class="tsd-signature-symbol">(</span>params<span class="tsd-signature-symbol">: </span><span class="tsd-signature-type">T</span>, options<span class="tsd-signature-symbol">: </span><a href="table.baseoptions.html" class="tsd-signature-type">BaseOptions</a>, type<span class="tsd-signature-symbol">: </span><span class="tsd-signature-type">"filter"</span><span class="tsd-signature-symbol"> | </span><span class="tsd-signature-type">"condition"</span>, addParams<span class="tsd-signature-symbol">?: </span><a href="../classes/table.html#addexpressionparams" class="tsd-signature-type">AddExpressionParams</a><span class="tsd-signature-symbol">)</span><span class="tsd-signature-symbol">: </span><span class="tsd-signature-type">T</span><span class="tsd-signature-symbol"> &amp; </span><a href="../classes/table.html#expressionparams" class="tsd-signature-type">ExpressionParams</a></li>
					</ul>
					<ul class="tsd-descriptions">
						<li class="tsd-description">
							<aside class="tsd-sources">
								<p>Inherited from <a href="../classes/table.html">Table</a>.<a href="../classes/table.html#addparams">addParams</a></p>
								<ul>
<<<<<<< HEAD
									<li>Defined in <a href="https://github.com/JasonCraftsCode/dynamodb-datamodel/blob/main/src/Table.ts#L537">Table.ts:537</a></li>
=======
									<li>Defined in <a href="https://github.com/JasonCraftsCode/dynamodb-datamodel/blob/main/src/Table.ts#L331">Table.ts:331</a></li>
>>>>>>> 55e6784a
								</ul>
							</aside>
							<div class="tsd-comment tsd-typography">
								<div class="lead">
									<p>Add expressions properties to the params object.</p>
								</div>
							</div>
							<h4 class="tsd-type-parameters-title">Type parameters</h4>
							<ul class="tsd-type-parameters">
								<li>
									<h4>T<span class="tsd-signature-symbol">: </span><a href="../classes/table.html#expressionparams" class="tsd-signature-type">ExpressionParams</a></h4>
									<div class="tsd-comment tsd-typography">
										<p>Type of table action input params</p>
									</div>
								</li>
							</ul>
							<h4 class="tsd-parameters-title">Parameters</h4>
							<ul class="tsd-parameters">
								<li>
									<h5>params: <span class="tsd-signature-type">T</span></h5>
									<div class="tsd-comment tsd-typography">
										<p>The params object to add expression properties to.</p>
									</div>
								</li>
								<li>
									<h5>options: <a href="table.baseoptions.html" class="tsd-signature-type">BaseOptions</a></h5>
									<div class="tsd-comment tsd-typography">
										<p>Options used to build params.</p>
									</div>
								</li>
								<li>
									<h5>type: <span class="tsd-signature-type">"filter"</span><span class="tsd-signature-symbol"> | </span><span class="tsd-signature-type">"condition"</span></h5>
									<div class="tsd-comment tsd-typography">
										<p>The type of expression to set either &#39;filter&#39; or &#39;condition&#39;,</p>
									</div>
								</li>
								<li>
									<h5><span class="tsd-flag ts-flagOptional">Optional</span> addParams: <a href="../classes/table.html#addexpressionparams" class="tsd-signature-type">AddExpressionParams</a></h5>
								</li>
							</ul>
							<h4 class="tsd-returns-title">Returns <span class="tsd-signature-type">T</span><span class="tsd-signature-symbol"> &amp; </span><a href="../classes/table.html#expressionparams" class="tsd-signature-type">ExpressionParams</a></h4>
							<p>Params object that was passed in with expression added.</p>
						</li>
					</ul>
				</section>
				<section class="tsd-panel tsd-member tsd-kind-method tsd-parent-kind-interface tsd-has-type-parameter tsd-is-inherited tsd-is-static">
					<a name="addwriteparams" class="tsd-anchor"></a>
					<h3><span class="tsd-flag ts-flagStatic">Static</span> add<wbr>Write<wbr>Params</h3>
					<ul class="tsd-signatures tsd-kind-method tsd-parent-kind-interface tsd-has-type-parameter tsd-is-inherited tsd-is-static">
						<li class="tsd-signature tsd-kind-icon">add<wbr>Write<wbr>Params&lt;T&gt;<span class="tsd-signature-symbol">(</span>params<span class="tsd-signature-symbol">: </span><span class="tsd-signature-type">T</span>, item<span class="tsd-signature-symbol">: </span><span class="tsd-signature-symbol">{ </span>conditions<span class="tsd-signature-symbol">?: </span><a href="../classes/condition.html#resolver" class="tsd-signature-type">Resolver</a><span class="tsd-signature-symbol">[]</span><span class="tsd-signature-symbol">; </span>returnFailure<span class="tsd-signature-symbol">?: </span><span class="tsd-signature-type">DocumentClient.ReturnValuesOnConditionCheckFailure</span><span class="tsd-signature-symbol"> }</span>, addParams<span class="tsd-signature-symbol">?: </span><a href="../classes/table.html#addexpressionparams" class="tsd-signature-type">AddExpressionParams</a><span class="tsd-signature-symbol">)</span><span class="tsd-signature-symbol">: </span><span class="tsd-signature-type">T</span><span class="tsd-signature-symbol"> &amp; </span><a href="../classes/table.html#expressionparams" class="tsd-signature-type">ExpressionParams</a></li>
					</ul>
					<ul class="tsd-descriptions">
						<li class="tsd-description">
							<aside class="tsd-sources">
								<p>Inherited from <a href="../classes/table.html">Table</a>.<a href="../classes/table.html#addwriteparams">addWriteParams</a></p>
								<ul>
									<li>Defined in <a href="https://github.com/JasonCraftsCode/dynamodb-datamodel/blob/main/src/Table.ts#L558">Table.ts:558</a></li>
								</ul>
							</aside>
							<div class="tsd-comment tsd-typography">
								<div class="lead">
									<p>Add expressions properties to the params object.</p>
								</div>
							</div>
							<h4 class="tsd-type-parameters-title">Type parameters</h4>
							<ul class="tsd-type-parameters">
								<li>
									<h4>T<span class="tsd-signature-symbol">: </span><a href="../classes/table.html#expressionparams" class="tsd-signature-type">ExpressionParams</a><span class="tsd-signature-symbol"> &amp; </span><span class="tsd-signature-symbol">{ </span>ReturnValuesOnConditionCheckFailure<span class="tsd-signature-symbol">?: </span><span class="tsd-signature-type">DocumentClient.ReturnValuesOnConditionCheckFailure</span><span class="tsd-signature-symbol"> }</span></h4>
									<div class="tsd-comment tsd-typography">
										<p>Type of table transact write item input params</p>
									</div>
								</li>
							</ul>
							<h4 class="tsd-parameters-title">Parameters</h4>
							<ul class="tsd-parameters">
								<li>
									<h5>params: <span class="tsd-signature-type">T</span></h5>
									<div class="tsd-comment tsd-typography">
										<p>The params object to add expression properties to.</p>
									</div>
								</li>
								<li>
									<h5>item: <span class="tsd-signature-symbol">{ </span>conditions<span class="tsd-signature-symbol">?: </span><a href="../classes/condition.html#resolver" class="tsd-signature-type">Resolver</a><span class="tsd-signature-symbol">[]</span><span class="tsd-signature-symbol">; </span>returnFailure<span class="tsd-signature-symbol">?: </span><span class="tsd-signature-type">DocumentClient.ReturnValuesOnConditionCheckFailure</span><span class="tsd-signature-symbol"> }</span></h5>
									<div class="tsd-comment tsd-typography">
										<p>Transact write item used to build params.</p>
									</div>
									<ul class="tsd-parameters">
										<li class="tsd-parameter">
											<h5><span class="tsd-flag ts-flagOptional">Optional</span> conditions<span class="tsd-signature-symbol">?: </span><a href="../classes/condition.html#resolver" class="tsd-signature-type">Resolver</a><span class="tsd-signature-symbol">[]</span></h5>
										</li>
										<li class="tsd-parameter">
											<h5><span class="tsd-flag ts-flagOptional">Optional</span> return<wbr>Failure<span class="tsd-signature-symbol">?: </span><span class="tsd-signature-type">DocumentClient.ReturnValuesOnConditionCheckFailure</span></h5>
										</li>
									</ul>
								</li>
								<li>
									<h5><span class="tsd-flag ts-flagOptional">Optional</span> addParams: <a href="../classes/table.html#addexpressionparams" class="tsd-signature-type">AddExpressionParams</a></h5>
								</li>
							</ul>
							<h4 class="tsd-returns-title">Returns <span class="tsd-signature-type">T</span><span class="tsd-signature-symbol"> &amp; </span><a href="../classes/table.html#expressionparams" class="tsd-signature-type">ExpressionParams</a></h4>
							<p>Params object that was passed in with expression added.</p>
						</li>
					</ul>
				</section>
				<section class="tsd-panel tsd-member tsd-kind-method tsd-parent-kind-interface tsd-is-inherited tsd-is-static">
					<a name="getkeyname" class="tsd-anchor"></a>
					<h3><span class="tsd-flag ts-flagStatic">Static</span> get<wbr>Key<wbr>Name</h3>
					<ul class="tsd-signatures tsd-kind-method tsd-parent-kind-interface tsd-is-inherited tsd-is-static">
						<li class="tsd-signature tsd-kind-icon">get<wbr>Key<wbr>Name<span class="tsd-signature-symbol">(</span>keySchema<span class="tsd-signature-symbol">: </span><a href="../classes/table.primarykey.html#keytypesmap" class="tsd-signature-type">KeyTypesMap</a>, type<span class="tsd-signature-symbol">: </span><a href="../classes/table.primarykey.html#keytypes" class="tsd-signature-type">KeyTypes</a><span class="tsd-signature-symbol">)</span><span class="tsd-signature-symbol">: </span><span class="tsd-signature-type">string</span></li>
					</ul>
					<ul class="tsd-descriptions">
						<li class="tsd-description">
							<aside class="tsd-sources">
								<p>Inherited from <a href="../classes/table.html">Table</a>.<a href="../classes/table.html#getkeyname">getKeyName</a></p>
								<ul>
<<<<<<< HEAD
									<li>Defined in <a href="https://github.com/JasonCraftsCode/dynamodb-datamodel/blob/main/src/Table.ts#L602">Table.ts:602</a></li>
=======
									<li>Defined in <a href="https://github.com/JasonCraftsCode/dynamodb-datamodel/blob/main/src/Table.ts#L350">Table.ts:350</a></li>
>>>>>>> 55e6784a
								</ul>
							</aside>
							<div class="tsd-comment tsd-typography">
								<div class="lead">
									<p>Finds the partition or sort key name for a table or index key schema.</p>
								</div>
							</div>
							<h4 class="tsd-parameters-title">Parameters</h4>
							<ul class="tsd-parameters">
								<li>
									<h5>keySchema: <a href="../classes/table.primarykey.html#keytypesmap" class="tsd-signature-type">KeyTypesMap</a></h5>
									<div class="tsd-comment tsd-typography">
										<p>Table key schema to find the primary key in.</p>
									</div>
								</li>
								<li>
									<h5>type: <a href="../classes/table.primarykey.html#keytypes" class="tsd-signature-type">KeyTypes</a></h5>
									<div class="tsd-comment tsd-typography">
										<p>Primary key type to look for, either HASH or RANGE.</p>
									</div>
								</li>
							</ul>
							<h4 class="tsd-returns-title">Returns <span class="tsd-signature-type">string</span></h4>
							<p>Name of the key if it exists otherwise an empty string.</p>
						</li>
					</ul>
				</section>
				<section class="tsd-panel tsd-member tsd-kind-method tsd-parent-kind-interface tsd-is-inherited tsd-is-static">
					<a name="getputaction" class="tsd-anchor"></a>
					<h3><span class="tsd-flag ts-flagStatic">Static</span> get<wbr>Put<wbr>Action</h3>
					<ul class="tsd-signatures tsd-kind-method tsd-parent-kind-interface tsd-is-inherited tsd-is-static">
						<li class="tsd-signature tsd-kind-icon">get<wbr>Put<wbr>Action<span class="tsd-signature-symbol">(</span>options<span class="tsd-signature-symbol">?: </span><a href="../classes/table.html#putwriteoptions" class="tsd-signature-type">PutWriteOptions</a><span class="tsd-signature-symbol">)</span><span class="tsd-signature-symbol">: </span><a href="../classes/table.html#putitemactions" class="tsd-signature-type">PutItemActions</a></li>
					</ul>
					<ul class="tsd-descriptions">
						<li class="tsd-description">
							<aside class="tsd-sources">
								<p>Inherited from <a href="../classes/table.html">Table</a>.<a href="../classes/table.html#getputaction">getPutAction</a></p>
								<ul>
<<<<<<< HEAD
									<li>Defined in <a href="https://github.com/JasonCraftsCode/dynamodb-datamodel/blob/main/src/Table.ts#L490">Table.ts:490</a></li>
=======
									<li>Defined in <a href="https://github.com/JasonCraftsCode/dynamodb-datamodel/blob/main/src/Table.ts#L307">Table.ts:307</a></li>
>>>>>>> 55e6784a
								</ul>
							</aside>
							<div class="tsd-comment tsd-typography">
								<div class="lead">
									<p>Maps PutWriteOptions to one of the put based ItemActions used by Fields to tell the type of put operation.</p>
								</div>
							</div>
							<h4 class="tsd-parameters-title">Parameters</h4>
							<ul class="tsd-parameters">
								<li>
									<h5><span class="tsd-flag ts-flagOptional">Optional</span> options: <a href="../classes/table.html#putwriteoptions" class="tsd-signature-type">PutWriteOptions</a></h5>
									<div class="tsd-comment tsd-typography">
										<p>Put write option to map into a put item action.</p>
									</div>
								</li>
							</ul>
							<h4 class="tsd-returns-title">Returns <a href="../classes/table.html#putitemactions" class="tsd-signature-type">PutItemActions</a></h4>
						</li>
					</ul>
				</section>
				<section class="tsd-panel tsd-member tsd-kind-method tsd-parent-kind-interface tsd-is-inherited tsd-is-static">
					<a name="isputaction" class="tsd-anchor"></a>
					<h3><span class="tsd-flag ts-flagStatic">Static</span> is<wbr>Put<wbr>Action</h3>
					<ul class="tsd-signatures tsd-kind-method tsd-parent-kind-interface tsd-is-inherited tsd-is-static">
						<li class="tsd-signature tsd-kind-icon">is<wbr>Put<wbr>Action<span class="tsd-signature-symbol">(</span>action<span class="tsd-signature-symbol">: </span><a href="../classes/table.html#itemactions" class="tsd-signature-type">ItemActions</a><span class="tsd-signature-symbol">)</span><span class="tsd-signature-symbol">: </span><span class="tsd-signature-type">boolean</span></li>
					</ul>
					<ul class="tsd-descriptions">
						<li class="tsd-description">
							<aside class="tsd-sources">
								<p>Inherited from <a href="../classes/table.html">Table</a>.<a href="../classes/table.html#isputaction">isPutAction</a></p>
								<ul>
<<<<<<< HEAD
									<li>Defined in <a href="https://github.com/JasonCraftsCode/dynamodb-datamodel/blob/main/src/Table.ts#L501">Table.ts:501</a></li>
=======
									<li>Defined in <a href="https://github.com/JasonCraftsCode/dynamodb-datamodel/blob/main/src/Table.ts#L318">Table.ts:318</a></li>
>>>>>>> 55e6784a
								</ul>
							</aside>
							<div class="tsd-comment tsd-typography">
								<div class="lead">
									<p>Checks if item action is a put based action.</p>
								</div>
							</div>
							<h4 class="tsd-parameters-title">Parameters</h4>
							<ul class="tsd-parameters">
								<li>
									<h5>action: <a href="../classes/table.html#itemactions" class="tsd-signature-type">ItemActions</a></h5>
									<div class="tsd-comment tsd-typography">
										<p>Item actions to check if put.</p>
									</div>
								</li>
							</ul>
							<h4 class="tsd-returns-title">Returns <span class="tsd-signature-type">boolean</span></h4>
							<p>True if item action is a put action.</p>
						</li>
					</ul>
				</section>
			</section>
		</div>
		<div class="col-4 col-menu menu-sticky-wrap menu-highlight">
			<nav class="tsd-navigation primary">
				<ul>
					<li class="globals  ">
						<a href="../globals.html"><em>Globals</em></a>
					</li>
				</ul>
			</nav>
			<nav class="tsd-navigation secondary menu-sticky">
				<ul class="before-current">
					<li class=" tsd-kind-class">
						<a href="../classes/condition.html" class="tsd-kind-icon">Condition</a>
					</li>
					<li class=" tsd-kind-class">
						<a href="../classes/conditionexpression.html" class="tsd-kind-icon">Condition<wbr>Expression</a>
					</li>
					<li class=" tsd-kind-class">
						<a href="../classes/expressionattributes.html" class="tsd-kind-icon">Expression<wbr>Attributes</a>
					</li>
					<li class=" tsd-kind-class">
						<a href="../classes/fields.html" class="tsd-kind-icon">Fields</a>
					</li>
					<li class=" tsd-kind-class">
						<a href="../classes/index.html" class="tsd-kind-icon">Index</a>
					</li>
					<li class=" tsd-kind-class">
						<a href="../classes/keycondition.html" class="tsd-kind-icon">Key<wbr>Condition</a>
					</li>
					<li class=" tsd-kind-class">
						<a href="../classes/keyconditionexpression.html" class="tsd-kind-icon">Key<wbr>Condition<wbr>Expression</a>
					</li>
					<li class=" tsd-kind-class">
						<a href="../classes/model.html" class="tsd-kind-icon">Model</a>
					</li>
				</ul>
				<ul class="current">
					<li class="current tsd-kind-class">
						<a href="../classes/table.html" class="tsd-kind-icon">Table</a>
						<ul>
							<li class="current tsd-kind-interface tsd-parent-kind-class tsd-has-type-parameter">
								<a href="table.tablet.html" class="tsd-kind-icon">TableT</a>
								<ul>
									<li class=" tsd-kind-constructor tsd-parent-kind-interface tsd-is-inherited">
										<a href="table.tablet.html#constructor" class="tsd-kind-icon">constructor</a>
									</li>
									<li class=" tsd-kind-property tsd-parent-kind-interface tsd-is-overwrite">
										<a href="table.tablet.html#keyattributes" class="tsd-kind-icon">key<wbr>Attributes</a>
									</li>
									<li class=" tsd-kind-property tsd-parent-kind-interface tsd-is-overwrite">
										<a href="table.tablet.html#keyschema" class="tsd-kind-icon">key<wbr>Schema</a>
									</li>
									<li class=" tsd-kind-property tsd-parent-kind-interface tsd-is-inherited">
										<a href="table.tablet.html#name" class="tsd-kind-icon">name</a>
									</li>
									<li class=" tsd-kind-get-signature tsd-parent-kind-interface tsd-is-inherited">
										<a href="table.tablet.html#client" class="tsd-kind-icon">client</a>
									</li>
									<li class=" tsd-kind-method tsd-parent-kind-interface tsd-is-overwrite">
										<a href="table.tablet.html#batchget" class="tsd-kind-icon">batch<wbr>Get</a>
									</li>
									<li class=" tsd-kind-method tsd-parent-kind-interface tsd-is-overwrite">
										<a href="table.tablet.html#batchgetparams" class="tsd-kind-icon">batch<wbr>Get<wbr>Params</a>
									</li>
									<li class=" tsd-kind-method tsd-parent-kind-interface tsd-is-overwrite">
										<a href="table.tablet.html#batchwrite" class="tsd-kind-icon">batch<wbr>Write</a>
									</li>
									<li class=" tsd-kind-method tsd-parent-kind-interface tsd-is-overwrite">
										<a href="table.tablet.html#batchwriteparams" class="tsd-kind-icon">batch<wbr>Write<wbr>Params</a>
									</li>
									<li class=" tsd-kind-method tsd-parent-kind-interface tsd-is-inherited">
										<a href="table.tablet.html#createbinaryset" class="tsd-kind-icon">create<wbr>Binary<wbr>Set</a>
									</li>
									<li class=" tsd-kind-method tsd-parent-kind-interface tsd-is-inherited">
										<a href="table.tablet.html#createnumberset" class="tsd-kind-icon">create<wbr>Number<wbr>Set</a>
									</li>
									<li class=" tsd-kind-method tsd-parent-kind-interface tsd-is-inherited">
										<a href="table.tablet.html#createset" class="tsd-kind-icon">create<wbr>Set</a>
									</li>
									<li class=" tsd-kind-method tsd-parent-kind-interface tsd-is-inherited">
										<a href="table.tablet.html#createstringset" class="tsd-kind-icon">create<wbr>String<wbr>Set</a>
									</li>
									<li class=" tsd-kind-method tsd-parent-kind-interface tsd-is-overwrite">
										<a href="table.tablet.html#delete" class="tsd-kind-icon">delete</a>
									</li>
									<li class=" tsd-kind-method tsd-parent-kind-interface tsd-is-overwrite">
										<a href="table.tablet.html#deleteparams" class="tsd-kind-icon">delete<wbr>Params</a>
									</li>
									<li class=" tsd-kind-method tsd-parent-kind-interface tsd-is-overwrite">
										<a href="table.tablet.html#get" class="tsd-kind-icon">get</a>
									</li>
									<li class=" tsd-kind-method tsd-parent-kind-interface tsd-is-overwrite">
										<a href="table.tablet.html#getparams" class="tsd-kind-icon">get<wbr>Params</a>
									</li>
									<li class=" tsd-kind-method tsd-parent-kind-interface tsd-is-inherited">
										<a href="table.tablet.html#getpartitionkey" class="tsd-kind-icon">get<wbr>Partition<wbr>Key</a>
									</li>
									<li class=" tsd-kind-method tsd-parent-kind-interface tsd-is-inherited">
										<a href="table.tablet.html#getputcondition" class="tsd-kind-icon">get<wbr>Put<wbr>Condition</a>
									</li>
									<li class=" tsd-kind-method tsd-parent-kind-interface tsd-is-inherited">
										<a href="table.tablet.html#getsortkey" class="tsd-kind-icon">get<wbr>Sort<wbr>Key</a>
									</li>
									<li class=" tsd-kind-method tsd-parent-kind-interface tsd-is-inherited">
										<a href="table.tablet.html#onerror" class="tsd-kind-icon">on<wbr>Error</a>
									</li>
									<li class=" tsd-kind-method tsd-parent-kind-interface tsd-is-overwrite">
										<a href="table.tablet.html#put" class="tsd-kind-icon">put</a>
									</li>
									<li class=" tsd-kind-method tsd-parent-kind-interface tsd-is-overwrite">
										<a href="table.tablet.html#putparams" class="tsd-kind-icon">put<wbr>Params</a>
									</li>
									<li class=" tsd-kind-method tsd-parent-kind-interface tsd-is-overwrite">
										<a href="table.tablet.html#query" class="tsd-kind-icon">query</a>
									</li>
									<li class=" tsd-kind-method tsd-parent-kind-interface tsd-is-overwrite">
										<a href="table.tablet.html#queryparams" class="tsd-kind-icon">query<wbr>Params</a>
									</li>
									<li class=" tsd-kind-method tsd-parent-kind-interface tsd-is-overwrite">
										<a href="table.tablet.html#scan" class="tsd-kind-icon">scan</a>
									</li>
									<li class=" tsd-kind-method tsd-parent-kind-interface tsd-is-overwrite">
										<a href="table.tablet.html#scanparams" class="tsd-kind-icon">scan<wbr>Params</a>
									</li>
									<li class=" tsd-kind-method tsd-parent-kind-interface tsd-is-overwrite">
										<a href="table.tablet.html#transactget" class="tsd-kind-icon">transact<wbr>Get</a>
									</li>
									<li class=" tsd-kind-method tsd-parent-kind-interface tsd-is-overwrite">
										<a href="table.tablet.html#transactgetparams" class="tsd-kind-icon">transact<wbr>Get<wbr>Params</a>
									</li>
									<li class=" tsd-kind-method tsd-parent-kind-interface tsd-is-overwrite">
										<a href="table.tablet.html#transactwrite" class="tsd-kind-icon">transact<wbr>Write</a>
									</li>
									<li class=" tsd-kind-method tsd-parent-kind-interface tsd-is-overwrite">
										<a href="table.tablet.html#transactwriteparams" class="tsd-kind-icon">transact<wbr>Write<wbr>Params</a>
									</li>
									<li class=" tsd-kind-method tsd-parent-kind-interface tsd-is-overwrite">
										<a href="table.tablet.html#update" class="tsd-kind-icon">update</a>
									</li>
									<li class=" tsd-kind-method tsd-parent-kind-interface tsd-is-overwrite">
										<a href="table.tablet.html#updateparams" class="tsd-kind-icon">update<wbr>Params</a>
									</li>
									<li class=" tsd-kind-method tsd-parent-kind-interface tsd-is-inherited tsd-is-static">
										<a href="table.tablet.html#addbatchparams" class="tsd-kind-icon">add<wbr>Batch<wbr>Params</a>
									</li>
									<li class=" tsd-kind-method tsd-parent-kind-interface tsd-has-type-parameter tsd-is-inherited tsd-is-static">
										<a href="table.tablet.html#additemattributes" class="tsd-kind-icon">add<wbr>Item<wbr>Attributes</a>
									</li>
									<li class=" tsd-kind-method tsd-parent-kind-interface tsd-has-type-parameter tsd-is-inherited tsd-is-static">
										<a href="table.tablet.html#addparams" class="tsd-kind-icon">add<wbr>Params</a>
									</li>
									<li class=" tsd-kind-method tsd-parent-kind-interface tsd-has-type-parameter tsd-is-inherited tsd-is-static">
										<a href="table.tablet.html#addwriteparams" class="tsd-kind-icon">add<wbr>Write<wbr>Params</a>
									</li>
									<li class=" tsd-kind-method tsd-parent-kind-interface tsd-is-inherited tsd-is-static">
										<a href="table.tablet.html#getkeyname" class="tsd-kind-icon">get<wbr>Key<wbr>Name</a>
									</li>
									<li class=" tsd-kind-method tsd-parent-kind-interface tsd-is-inherited tsd-is-static">
										<a href="table.tablet.html#getputaction" class="tsd-kind-icon">get<wbr>Put<wbr>Action</a>
									</li>
									<li class=" tsd-kind-method tsd-parent-kind-interface tsd-is-inherited tsd-is-static">
										<a href="table.tablet.html#isputaction" class="tsd-kind-icon">is<wbr>Put<wbr>Action</a>
									</li>
								</ul>
							</li>
						</ul>
					</li>
				</ul>
				<ul class="after-current">
					<li class=" tsd-kind-class">
						<a href="../classes/update.html" class="tsd-kind-icon">Update</a>
					</li>
					<li class=" tsd-kind-class">
						<a href="../classes/updateexpression.html" class="tsd-kind-icon">Update<wbr>Expression</a>
					</li>
					<li class=" tsd-kind-function">
						<a href="../globals.html#validateindex" class="tsd-kind-icon">validate<wbr>Index</a>
					</li>
					<li class=" tsd-kind-function">
						<a href="../globals.html#validateindexes" class="tsd-kind-icon">validate<wbr>Indexes</a>
					</li>
					<li class=" tsd-kind-function tsd-has-type-parameter">
						<a href="../globals.html#validatetable" class="tsd-kind-icon">validate<wbr>Table</a>
					</li>
				</ul>
			</nav>
		</div>
	</div>
</div>
<footer class="with-border-bottom">
	<div class="container">
		<h2>Legend</h2>
		<div class="tsd-legend-group">
			<ul class="tsd-legend">
				<li class="tsd-kind-module"><span class="tsd-kind-icon">Module</span></li>
				<li class="tsd-kind-object-literal"><span class="tsd-kind-icon">Object literal</span></li>
				<li class="tsd-kind-variable"><span class="tsd-kind-icon">Variable</span></li>
				<li class="tsd-kind-function"><span class="tsd-kind-icon">Function</span></li>
				<li class="tsd-kind-function tsd-has-type-parameter"><span class="tsd-kind-icon">Function with type parameter</span></li>
				<li class="tsd-kind-index-signature"><span class="tsd-kind-icon">Index signature</span></li>
				<li class="tsd-kind-type-alias"><span class="tsd-kind-icon">Type alias</span></li>
				<li class="tsd-kind-type-alias tsd-has-type-parameter"><span class="tsd-kind-icon">Type alias with type parameter</span></li>
			</ul>
			<ul class="tsd-legend">
				<li class="tsd-kind-enum"><span class="tsd-kind-icon">Enumeration</span></li>
				<li class="tsd-kind-enum-member"><span class="tsd-kind-icon">Enumeration member</span></li>
				<li class="tsd-kind-property tsd-parent-kind-enum"><span class="tsd-kind-icon">Property</span></li>
				<li class="tsd-kind-method tsd-parent-kind-enum"><span class="tsd-kind-icon">Method</span></li>
			</ul>
			<ul class="tsd-legend">
				<li class="tsd-kind-interface"><span class="tsd-kind-icon">Interface</span></li>
				<li class="tsd-kind-interface tsd-has-type-parameter"><span class="tsd-kind-icon">Interface with type parameter</span></li>
				<li class="tsd-kind-constructor tsd-parent-kind-interface"><span class="tsd-kind-icon">Constructor</span></li>
				<li class="tsd-kind-property tsd-parent-kind-interface"><span class="tsd-kind-icon">Property</span></li>
				<li class="tsd-kind-method tsd-parent-kind-interface"><span class="tsd-kind-icon">Method</span></li>
				<li class="tsd-kind-index-signature tsd-parent-kind-interface"><span class="tsd-kind-icon">Index signature</span></li>
			</ul>
			<ul class="tsd-legend">
				<li class="tsd-kind-class"><span class="tsd-kind-icon">Class</span></li>
				<li class="tsd-kind-class tsd-has-type-parameter"><span class="tsd-kind-icon">Class with type parameter</span></li>
				<li class="tsd-kind-constructor tsd-parent-kind-class"><span class="tsd-kind-icon">Constructor</span></li>
				<li class="tsd-kind-property tsd-parent-kind-class"><span class="tsd-kind-icon">Property</span></li>
				<li class="tsd-kind-method tsd-parent-kind-class"><span class="tsd-kind-icon">Method</span></li>
				<li class="tsd-kind-accessor tsd-parent-kind-class"><span class="tsd-kind-icon">Accessor</span></li>
				<li class="tsd-kind-index-signature tsd-parent-kind-class"><span class="tsd-kind-icon">Index signature</span></li>
			</ul>
			<ul class="tsd-legend">
				<li class="tsd-kind-constructor tsd-parent-kind-class tsd-is-inherited"><span class="tsd-kind-icon">Inherited constructor</span></li>
				<li class="tsd-kind-property tsd-parent-kind-class tsd-is-inherited"><span class="tsd-kind-icon">Inherited property</span></li>
				<li class="tsd-kind-method tsd-parent-kind-class tsd-is-inherited"><span class="tsd-kind-icon">Inherited method</span></li>
				<li class="tsd-kind-accessor tsd-parent-kind-class tsd-is-inherited"><span class="tsd-kind-icon">Inherited accessor</span></li>
			</ul>
			<ul class="tsd-legend">
				<li class="tsd-kind-property tsd-parent-kind-class tsd-is-protected"><span class="tsd-kind-icon">Protected property</span></li>
				<li class="tsd-kind-method tsd-parent-kind-class tsd-is-protected"><span class="tsd-kind-icon">Protected method</span></li>
				<li class="tsd-kind-accessor tsd-parent-kind-class tsd-is-protected"><span class="tsd-kind-icon">Protected accessor</span></li>
			</ul>
			<ul class="tsd-legend">
				<li class="tsd-kind-property tsd-parent-kind-class tsd-is-private"><span class="tsd-kind-icon">Private property</span></li>
				<li class="tsd-kind-method tsd-parent-kind-class tsd-is-private"><span class="tsd-kind-icon">Private method</span></li>
				<li class="tsd-kind-accessor tsd-parent-kind-class tsd-is-private"><span class="tsd-kind-icon">Private accessor</span></li>
			</ul>
			<ul class="tsd-legend">
				<li class="tsd-kind-property tsd-parent-kind-class tsd-is-static"><span class="tsd-kind-icon">Static property</span></li>
				<li class="tsd-kind-call-signature tsd-parent-kind-class tsd-is-static"><span class="tsd-kind-icon">Static method</span></li>
			</ul>
		</div>
	</div>
</footer>
<div class="container tsd-generator">
	<p>Generated using <a href="https://typedoc.org/" target="_blank">TypeDoc</a></p>
</div>
<div class="overlay"></div>
<script src="../assets/js/main.js"></script>
<script>if (location.protocol == 'file:') document.write('<script src="../assets/js/search.js"><' + '/script>');</script>
</body>
</html><|MERGE_RESOLUTION|>--- conflicted
+++ resolved
@@ -1,1874 +1,3236 @@
-<!doctype html>
+<!DOCTYPE html>
 <html class="default no-js">
-<head>
-	<meta charset="utf-8">
-	<meta http-equiv="X-UA-Compatible" content="IE=edge">
-	<title>TableT | dynamodb-datamodel - v0.2.3</title>
-	<meta name="description" content="">
-	<meta name="viewport" content="width=device-width, initial-scale=1">
-	<link rel="stylesheet" href="../assets/css/main.css">
-</head>
-<body>
-<header>
-	<div class="tsd-page-toolbar">
-		<div class="container">
-			<div class="table-wrap">
-				<div class="table-cell" id="tsd-search" data-index="../assets/js/search.js" data-base="..">
-					<div class="field">
-						<label for="tsd-search-field" class="tsd-widget search no-caption">Search</label>
-						<input id="tsd-search-field" type="text" />
-					</div>
-					<ul class="results">
-						<li class="state loading">Preparing search index...</li>
-						<li class="state failure">The search index is not available</li>
-					</ul>
-					<a href="../index.html" class="title">dynamodb-datamodel - v0.2.3</a>
-				</div>
-				<div class="table-cell" id="tsd-widgets">
-					<div id="tsd-filter">
-						<a href="#" class="tsd-widget options no-caption" data-toggle="options">Options</a>
-						<div class="tsd-filter-group">
-							<div class="tsd-select" id="tsd-filter-visibility">
-								<span class="tsd-select-label">All</span>
-								<ul class="tsd-select-list">
-									<li data-value="public">Public</li>
-									<li data-value="protected">Public/Protected</li>
-									<li data-value="private" class="selected">All</li>
-								</ul>
-							</div>
-							<input type="checkbox" id="tsd-filter-inherited" checked />
-							<label class="tsd-widget" for="tsd-filter-inherited">Inherited</label>
-						</div>
-					</div>
-					<a href="#" class="tsd-widget menu no-caption" data-toggle="menu">Menu</a>
-				</div>
-			</div>
-		</div>
-	</div>
-	<div class="tsd-page-title">
-		<div class="container">
-			<ul class="tsd-breadcrumb">
-				<li>
-					<a href="../globals.html">Globals</a>
-				</li>
-				<li>
-					<a href="../classes/table.html">Table</a>
-				</li>
-				<li>
-					<a href="table.tablet.html">TableT</a>
-				</li>
-			</ul>
-			<h1>Interface TableT&lt;KEY, ATTRIBUTES&gt;</h1>
-		</div>
-	</div>
-</header>
-<div class="container container-main">
-	<div class="row">
-		<div class="col-8 col-content">
-			<section class="tsd-panel tsd-comment">
-				<div class="tsd-comment tsd-typography">
-					<div class="lead">
-						<p>Generic form of <a href="../classes/table.html">Table</a>.</p>
-					</div>
-				</div>
-			</section>
-			<section class="tsd-panel tsd-type-parameters">
-				<h3>Type parameters</h3>
-				<ul class="tsd-type-parameters">
-					<li>
-						<h4>KEY</h4>
-						<div class="tsd-comment tsd-typography">
-							<div class="lead">
-								<p>The interface of the table&#39;s primary key.</p>
-							</div>
-						</div>
-					</li>
-					<li>
-						<h4>ATTRIBUTES</h4>
-						<div class="tsd-comment tsd-typography">
-							<div class="lead">
-								<p>The interface or type that has all required attributes, including
-								table and index primary key and all defined index projected attributes.</p>
-							</div>
-						</div>
-					</li>
-				</ul>
-			</section>
-			<section class="tsd-panel tsd-hierarchy">
-				<h3>Hierarchy</h3>
-				<ul class="tsd-hierarchy">
-					<li>
-						<a href="../classes/table.html" class="tsd-signature-type">Table</a>
-						<ul class="tsd-hierarchy">
-							<li>
-								<span class="target">TableT</span>
-							</li>
-						</ul>
-					</li>
-				</ul>
-			</section>
-			<section class="tsd-panel-group tsd-index-group">
-				<h2>Index</h2>
-				<section class="tsd-panel tsd-index-panel">
-					<div class="tsd-index-content">
-						<section class="tsd-index-section tsd-is-inherited">
-							<h3>Constructors</h3>
-							<ul class="tsd-index-list">
-								<li class="tsd-kind-constructor tsd-parent-kind-interface tsd-is-inherited"><a href="table.tablet.html#constructor" class="tsd-kind-icon">constructor</a></li>
-							</ul>
-						</section>
-						<section class="tsd-index-section ">
-							<h3>Properties</h3>
-							<ul class="tsd-index-list">
-								<li class="tsd-kind-property tsd-parent-kind-interface tsd-is-overwrite"><a href="table.tablet.html#keyattributes" class="tsd-kind-icon">key<wbr>Attributes</a></li>
-								<li class="tsd-kind-property tsd-parent-kind-interface tsd-is-overwrite"><a href="table.tablet.html#keyschema" class="tsd-kind-icon">key<wbr>Schema</a></li>
-								<li class="tsd-kind-property tsd-parent-kind-interface tsd-is-inherited"><a href="table.tablet.html#name" class="tsd-kind-icon">name</a></li>
-							</ul>
-						</section>
-						<section class="tsd-index-section tsd-is-inherited">
-							<h3>Accessors</h3>
-							<ul class="tsd-index-list">
-								<li class="tsd-kind-get-signature tsd-parent-kind-interface tsd-is-inherited"><a href="table.tablet.html#client" class="tsd-kind-icon">client</a></li>
-							</ul>
-						</section>
-						<section class="tsd-index-section ">
-							<h3>Methods</h3>
-							<ul class="tsd-index-list">
-								<li class="tsd-kind-method tsd-parent-kind-interface tsd-is-overwrite"><a href="table.tablet.html#batchget" class="tsd-kind-icon">batch<wbr>Get</a></li>
-								<li class="tsd-kind-method tsd-parent-kind-interface tsd-is-overwrite"><a href="table.tablet.html#batchgetparams" class="tsd-kind-icon">batch<wbr>Get<wbr>Params</a></li>
-								<li class="tsd-kind-method tsd-parent-kind-interface tsd-is-overwrite"><a href="table.tablet.html#batchwrite" class="tsd-kind-icon">batch<wbr>Write</a></li>
-								<li class="tsd-kind-method tsd-parent-kind-interface tsd-is-overwrite"><a href="table.tablet.html#batchwriteparams" class="tsd-kind-icon">batch<wbr>Write<wbr>Params</a></li>
-								<li class="tsd-kind-method tsd-parent-kind-interface tsd-is-inherited"><a href="table.tablet.html#createbinaryset" class="tsd-kind-icon">create<wbr>Binary<wbr>Set</a></li>
-								<li class="tsd-kind-method tsd-parent-kind-interface tsd-is-inherited"><a href="table.tablet.html#createnumberset" class="tsd-kind-icon">create<wbr>Number<wbr>Set</a></li>
-								<li class="tsd-kind-method tsd-parent-kind-interface tsd-is-inherited"><a href="table.tablet.html#createset" class="tsd-kind-icon">create<wbr>Set</a></li>
-								<li class="tsd-kind-method tsd-parent-kind-interface tsd-is-inherited"><a href="table.tablet.html#createstringset" class="tsd-kind-icon">create<wbr>String<wbr>Set</a></li>
-								<li class="tsd-kind-method tsd-parent-kind-interface tsd-is-overwrite"><a href="table.tablet.html#delete" class="tsd-kind-icon">delete</a></li>
-								<li class="tsd-kind-method tsd-parent-kind-interface tsd-is-overwrite"><a href="table.tablet.html#deleteparams" class="tsd-kind-icon">delete<wbr>Params</a></li>
-								<li class="tsd-kind-method tsd-parent-kind-interface tsd-is-overwrite"><a href="table.tablet.html#get" class="tsd-kind-icon">get</a></li>
-								<li class="tsd-kind-method tsd-parent-kind-interface tsd-is-overwrite"><a href="table.tablet.html#getparams" class="tsd-kind-icon">get<wbr>Params</a></li>
-								<li class="tsd-kind-method tsd-parent-kind-interface tsd-is-inherited"><a href="table.tablet.html#getpartitionkey" class="tsd-kind-icon">get<wbr>Partition<wbr>Key</a></li>
-								<li class="tsd-kind-method tsd-parent-kind-interface tsd-is-inherited"><a href="table.tablet.html#getputcondition" class="tsd-kind-icon">get<wbr>Put<wbr>Condition</a></li>
-								<li class="tsd-kind-method tsd-parent-kind-interface tsd-is-inherited"><a href="table.tablet.html#getsortkey" class="tsd-kind-icon">get<wbr>Sort<wbr>Key</a></li>
-								<li class="tsd-kind-method tsd-parent-kind-interface tsd-is-inherited"><a href="table.tablet.html#onerror" class="tsd-kind-icon">on<wbr>Error</a></li>
-								<li class="tsd-kind-method tsd-parent-kind-interface tsd-is-overwrite"><a href="table.tablet.html#put" class="tsd-kind-icon">put</a></li>
-								<li class="tsd-kind-method tsd-parent-kind-interface tsd-is-overwrite"><a href="table.tablet.html#putparams" class="tsd-kind-icon">put<wbr>Params</a></li>
-								<li class="tsd-kind-method tsd-parent-kind-interface tsd-is-overwrite"><a href="table.tablet.html#query" class="tsd-kind-icon">query</a></li>
-								<li class="tsd-kind-method tsd-parent-kind-interface tsd-is-overwrite"><a href="table.tablet.html#queryparams" class="tsd-kind-icon">query<wbr>Params</a></li>
-								<li class="tsd-kind-method tsd-parent-kind-interface tsd-is-overwrite"><a href="table.tablet.html#scan" class="tsd-kind-icon">scan</a></li>
-								<li class="tsd-kind-method tsd-parent-kind-interface tsd-is-overwrite"><a href="table.tablet.html#scanparams" class="tsd-kind-icon">scan<wbr>Params</a></li>
-								<li class="tsd-kind-method tsd-parent-kind-interface tsd-is-overwrite"><a href="table.tablet.html#transactget" class="tsd-kind-icon">transact<wbr>Get</a></li>
-								<li class="tsd-kind-method tsd-parent-kind-interface tsd-is-overwrite"><a href="table.tablet.html#transactgetparams" class="tsd-kind-icon">transact<wbr>Get<wbr>Params</a></li>
-								<li class="tsd-kind-method tsd-parent-kind-interface tsd-is-overwrite"><a href="table.tablet.html#transactwrite" class="tsd-kind-icon">transact<wbr>Write</a></li>
-								<li class="tsd-kind-method tsd-parent-kind-interface tsd-is-overwrite"><a href="table.tablet.html#transactwriteparams" class="tsd-kind-icon">transact<wbr>Write<wbr>Params</a></li>
-								<li class="tsd-kind-method tsd-parent-kind-interface tsd-is-overwrite"><a href="table.tablet.html#update" class="tsd-kind-icon">update</a></li>
-								<li class="tsd-kind-method tsd-parent-kind-interface tsd-is-overwrite"><a href="table.tablet.html#updateparams" class="tsd-kind-icon">update<wbr>Params</a></li>
-								<li class="tsd-kind-method tsd-parent-kind-interface tsd-is-inherited tsd-is-static"><a href="table.tablet.html#addbatchparams" class="tsd-kind-icon">add<wbr>Batch<wbr>Params</a></li>
-								<li class="tsd-kind-method tsd-parent-kind-interface tsd-has-type-parameter tsd-is-inherited tsd-is-static"><a href="table.tablet.html#additemattributes" class="tsd-kind-icon">add<wbr>Item<wbr>Attributes</a></li>
-								<li class="tsd-kind-method tsd-parent-kind-interface tsd-has-type-parameter tsd-is-inherited tsd-is-static"><a href="table.tablet.html#addparams" class="tsd-kind-icon">add<wbr>Params</a></li>
-								<li class="tsd-kind-method tsd-parent-kind-interface tsd-has-type-parameter tsd-is-inherited tsd-is-static"><a href="table.tablet.html#addwriteparams" class="tsd-kind-icon">add<wbr>Write<wbr>Params</a></li>
-								<li class="tsd-kind-method tsd-parent-kind-interface tsd-is-inherited tsd-is-static"><a href="table.tablet.html#getkeyname" class="tsd-kind-icon">get<wbr>Key<wbr>Name</a></li>
-								<li class="tsd-kind-method tsd-parent-kind-interface tsd-is-inherited tsd-is-static"><a href="table.tablet.html#getputaction" class="tsd-kind-icon">get<wbr>Put<wbr>Action</a></li>
-								<li class="tsd-kind-method tsd-parent-kind-interface tsd-is-inherited tsd-is-static"><a href="table.tablet.html#isputaction" class="tsd-kind-icon">is<wbr>Put<wbr>Action</a></li>
-							</ul>
-						</section>
-					</div>
-				</section>
-			</section>
-			<section class="tsd-panel-group tsd-member-group tsd-is-inherited">
-				<h2>Constructors</h2>
-				<section class="tsd-panel tsd-member tsd-kind-constructor tsd-parent-kind-interface tsd-is-inherited">
-					<a name="constructor" class="tsd-anchor"></a>
-					<h3>constructor</h3>
-					<ul class="tsd-signatures tsd-kind-constructor tsd-parent-kind-interface tsd-is-inherited">
-						<li class="tsd-signature tsd-kind-icon">new <wbr>TableT<span class="tsd-signature-symbol">(</span>params<span class="tsd-signature-symbol">: </span><a href="table.tableparams.html" class="tsd-signature-type">TableParams</a><span class="tsd-signature-symbol">)</span><span class="tsd-signature-symbol">: </span><a href="table.tablet.html" class="tsd-signature-type">TableT</a></li>
-					</ul>
-					<ul class="tsd-descriptions">
-						<li class="tsd-description">
-							<aside class="tsd-sources">
-								<p>Inherited from <a href="../classes/table.html">Table</a>.<a href="../classes/table.html#constructor">constructor</a></p>
-								<ul>
-									<li>Defined in <a href="https://github.com/JasonCraftsCode/dynamodb-datamodel/blob/main/src/Table.ts#L48">Table.ts:48</a></li>
-								</ul>
-							</aside>
-							<div class="tsd-comment tsd-typography">
-							</div>
-							<h4 class="tsd-parameters-title">Parameters</h4>
-							<ul class="tsd-parameters">
-								<li>
-									<h5>params: <a href="table.tableparams.html" class="tsd-signature-type">TableParams</a></h5>
-									<div class="tsd-comment tsd-typography">
-										<div class="lead">
-											<p>Initialize the Table&#39;s name, attributes, keySchema and index properties.</p>
-										</div>
-									</div>
-								</li>
-							</ul>
-							<h4 class="tsd-returns-title">Returns <a href="table.tablet.html" class="tsd-signature-type">TableT</a></h4>
-						</li>
-					</ul>
-				</section>
-			</section>
-			<section class="tsd-panel-group tsd-member-group ">
-				<h2>Properties</h2>
-				<section class="tsd-panel tsd-member tsd-kind-property tsd-parent-kind-interface tsd-is-overwrite">
-					<a name="keyattributes" class="tsd-anchor"></a>
-					<h3>key<wbr>Attributes</h3>
-					<div class="tsd-signature tsd-kind-icon">key<wbr>Attributes<span class="tsd-signature-symbol">:</span> <a href="../classes/table.primarykey.html#attributetypesmapt" class="tsd-signature-type">AttributeTypesMapT</a><span class="tsd-signature-symbol">&lt;</span><span class="tsd-signature-type">ATTRIBUTES</span><span class="tsd-signature-symbol">&gt;</span></div>
-					<aside class="tsd-sources">
-						<p>Overrides <a href="../classes/table.html">Table</a>.<a href="../classes/table.html#keyattributes">keyAttributes</a></p>
-						<ul>
-<<<<<<< HEAD
-							<li>Defined in <a href="https://github.com/JasonCraftsCode/dynamodb-datamodel/blob/main/src/Table.ts#L1260">Table.ts:1260</a></li>
-=======
-							<li>Defined in <a href="https://github.com/JasonCraftsCode/dynamodb-datamodel/blob/main/src/Table.ts#L841">Table.ts:841</a></li>
->>>>>>> 55e6784a
-						</ul>
-					</aside>
-					<div class="tsd-comment tsd-typography">
-						<div class="lead">
-							<p>Generic form of <a href="../classes/table.html#keyattributes">Table.keyAttributes</a>.</p>
-						</div>
-					</div>
-				</section>
-				<section class="tsd-panel tsd-member tsd-kind-property tsd-parent-kind-interface tsd-is-overwrite">
-					<a name="keyschema" class="tsd-anchor"></a>
-					<h3>key<wbr>Schema</h3>
-					<div class="tsd-signature tsd-kind-icon">key<wbr>Schema<span class="tsd-signature-symbol">:</span> <a href="../classes/table.primarykey.html#keytypesmapt" class="tsd-signature-type">KeyTypesMapT</a><span class="tsd-signature-symbol">&lt;</span><span class="tsd-signature-type">KEY</span><span class="tsd-signature-symbol">&gt;</span></div>
-					<aside class="tsd-sources">
-						<p>Overrides <a href="../classes/table.html">Table</a>.<a href="../classes/table.html#keyschema">keySchema</a></p>
-						<ul>
-<<<<<<< HEAD
-							<li>Defined in <a href="https://github.com/JasonCraftsCode/dynamodb-datamodel/blob/main/src/Table.ts#L1263">Table.ts:1263</a></li>
-=======
-							<li>Defined in <a href="https://github.com/JasonCraftsCode/dynamodb-datamodel/blob/main/src/Table.ts#L846">Table.ts:846</a></li>
->>>>>>> 55e6784a
-						</ul>
-					</aside>
-					<div class="tsd-comment tsd-typography">
-						<div class="lead">
-							<p>Generic form of <a href="../classes/table.html#keyschema">Table.keySchema</a>.</p>
-						</div>
-					</div>
-				</section>
-				<section class="tsd-panel tsd-member tsd-kind-property tsd-parent-kind-interface tsd-is-inherited">
-					<a name="name" class="tsd-anchor"></a>
-					<h3>name</h3>
-					<div class="tsd-signature tsd-kind-icon">name<span class="tsd-signature-symbol">:</span> <span class="tsd-signature-type">string</span></div>
-					<aside class="tsd-sources">
-						<p>Inherited from <a href="../classes/table.html">Table</a>.<a href="../classes/table.html#name">name</a></p>
-						<ul>
-							<li>Defined in <a href="https://github.com/JasonCraftsCode/dynamodb-datamodel/blob/main/src/Table.ts#L29">Table.ts:29</a></li>
-						</ul>
-					</aside>
-					<div class="tsd-comment tsd-typography">
-						<div class="lead">
-							<p>Name of the DynamoDB table, used to set the TableName when calling DynamoDB methods.</p>
-						</div>
-					</div>
-				</section>
-			</section>
-			<section class="tsd-panel-group tsd-member-group tsd-is-inherited">
-				<h2>Accessors</h2>
-				<section class="tsd-panel tsd-member tsd-kind-get-signature tsd-parent-kind-interface tsd-is-inherited">
-					<a name="client" class="tsd-anchor"></a>
-					<h3>client</h3>
-					<ul class="tsd-signatures tsd-kind-get-signature tsd-parent-kind-interface tsd-is-inherited">
-						<li class="tsd-signature tsd-kind-icon"><span class="tsd-signature-symbol">get</span> client<span class="tsd-signature-symbol">(</span><span class="tsd-signature-symbol">)</span><span class="tsd-signature-symbol">: </span><span class="tsd-signature-type">DocumentClient</span></li>
-					</ul>
-					<ul class="tsd-descriptions">
-						<li class="tsd-description">
-							<aside class="tsd-sources">
-								<p>Inherited from <a href="../classes/table.html">Table</a>.<a href="../classes/table.html#client">client</a></p>
-								<ul>
-									<li>Defined in <a href="https://github.com/JasonCraftsCode/dynamodb-datamodel/blob/main/src/Table.ts#L65">Table.ts:65</a></li>
-								</ul>
-							</aside>
-							<div class="tsd-comment tsd-typography">
-								<div class="lead">
-									<p>Gets the DocumentClient associated with this Table, which may mean creating one.</p>
-								</div>
-							</div>
-							<h4 class="tsd-returns-title">Returns <span class="tsd-signature-type">DocumentClient</span></h4>
-							<p>The DocumentClient used for all Table operations.</p>
-						</li>
-					</ul>
-				</section>
-			</section>
-			<section class="tsd-panel-group tsd-member-group ">
-				<h2>Methods</h2>
-				<section class="tsd-panel tsd-member tsd-kind-method tsd-parent-kind-interface tsd-is-overwrite">
-					<a name="batchget" class="tsd-anchor"></a>
-					<h3>batch<wbr>Get</h3>
-					<ul class="tsd-signatures tsd-kind-method tsd-parent-kind-interface tsd-is-overwrite">
-						<li class="tsd-signature tsd-kind-icon">batch<wbr>Get<span class="tsd-signature-symbol">(</span>keys<span class="tsd-signature-symbol">: </span><a href="../classes/table.primarykey.html#attributevaluesmapt" class="tsd-signature-type">AttributeValuesMapT</a><span class="tsd-signature-symbol">&lt;</span><span class="tsd-signature-type">KEY</span><span class="tsd-signature-symbol">&gt;</span><span class="tsd-signature-symbol">[]</span>, options<span class="tsd-signature-symbol">?: </span><a href="table.batchgettableoptions.html" class="tsd-signature-type">BatchGetTableOptions</a><span class="tsd-signature-symbol">)</span><span class="tsd-signature-symbol">: </span><span class="tsd-signature-type">Promise</span><span class="tsd-signature-symbol">&lt;</span><span class="tsd-signature-type">BatchGetItemOutput</span><span class="tsd-signature-symbol">&gt;</span></li>
-					</ul>
-					<ul class="tsd-descriptions">
-						<li class="tsd-description">
-							<aside class="tsd-sources">
-								<p>Overrides <a href="../classes/table.html">Table</a>.<a href="../classes/table.html#batchget">batchGet</a></p>
-								<ul>
-									<li>Defined in <a href="https://github.com/JasonCraftsCode/dynamodb-datamodel/blob/main/src/Table.ts#L1352">Table.ts:1352</a></li>
-								</ul>
-							</aside>
-							<div class="tsd-comment tsd-typography">
-								<div class="lead">
-									<p>See Generic form of <a href="../classes/table.html#batchgetparams">Table.batchGetParams</a>.</p>
-								</div>
-							</div>
-							<h4 class="tsd-parameters-title">Parameters</h4>
-							<ul class="tsd-parameters">
-								<li>
-									<h5>keys: <a href="../classes/table.primarykey.html#attributevaluesmapt" class="tsd-signature-type">AttributeValuesMapT</a><span class="tsd-signature-symbol">&lt;</span><span class="tsd-signature-type">KEY</span><span class="tsd-signature-symbol">&gt;</span><span class="tsd-signature-symbol">[]</span></h5>
-								</li>
-								<li>
-									<h5><span class="tsd-flag ts-flagOptional">Optional</span> options: <a href="table.batchgettableoptions.html" class="tsd-signature-type">BatchGetTableOptions</a></h5>
-								</li>
-							</ul>
-							<h4 class="tsd-returns-title">Returns <span class="tsd-signature-type">Promise</span><span class="tsd-signature-symbol">&lt;</span><span class="tsd-signature-type">BatchGetItemOutput</span><span class="tsd-signature-symbol">&gt;</span></h4>
-						</li>
-					</ul>
-				</section>
-				<section class="tsd-panel tsd-member tsd-kind-method tsd-parent-kind-interface tsd-is-overwrite">
-					<a name="batchgetparams" class="tsd-anchor"></a>
-					<h3>batch<wbr>Get<wbr>Params</h3>
-					<ul class="tsd-signatures tsd-kind-method tsd-parent-kind-interface tsd-is-overwrite">
-						<li class="tsd-signature tsd-kind-icon">batch<wbr>Get<wbr>Params<span class="tsd-signature-symbol">(</span>keys<span class="tsd-signature-symbol">: </span><a href="../classes/table.primarykey.html#attributevaluesmapt" class="tsd-signature-type">AttributeValuesMapT</a><span class="tsd-signature-symbol">&lt;</span><span class="tsd-signature-type">KEY</span><span class="tsd-signature-symbol">&gt;</span><span class="tsd-signature-symbol">[]</span>, options<span class="tsd-signature-symbol">?: </span><a href="table.batchgettableoptions.html" class="tsd-signature-type">BatchGetTableOptions</a><span class="tsd-signature-symbol">)</span><span class="tsd-signature-symbol">: </span><span class="tsd-signature-type">BatchGetItemInput</span></li>
-					</ul>
-					<ul class="tsd-descriptions">
-						<li class="tsd-description">
-							<aside class="tsd-sources">
-								<p>Overrides <a href="../classes/table.html">Table</a>.<a href="../classes/table.html#batchgetparams">batchGetParams</a></p>
-								<ul>
-									<li>Defined in <a href="https://github.com/JasonCraftsCode/dynamodb-datamodel/blob/main/src/Table.ts#L1297">Table.ts:1297</a></li>
-								</ul>
-							</aside>
-							<div class="tsd-comment tsd-typography">
-								<div class="lead">
-									<p>See Generic form of <a href="../classes/table.html#batchgetparams">Table.batchGetParams</a>.</p>
-								</div>
-							</div>
-							<h4 class="tsd-parameters-title">Parameters</h4>
-							<ul class="tsd-parameters">
-								<li>
-									<h5>keys: <a href="../classes/table.primarykey.html#attributevaluesmapt" class="tsd-signature-type">AttributeValuesMapT</a><span class="tsd-signature-symbol">&lt;</span><span class="tsd-signature-type">KEY</span><span class="tsd-signature-symbol">&gt;</span><span class="tsd-signature-symbol">[]</span></h5>
-								</li>
-								<li>
-									<h5><span class="tsd-flag ts-flagOptional">Optional</span> options: <a href="table.batchgettableoptions.html" class="tsd-signature-type">BatchGetTableOptions</a></h5>
-								</li>
-							</ul>
-							<h4 class="tsd-returns-title">Returns <span class="tsd-signature-type">BatchGetItemInput</span></h4>
-						</li>
-					</ul>
-				</section>
-				<section class="tsd-panel tsd-member tsd-kind-method tsd-parent-kind-interface tsd-is-overwrite">
-					<a name="batchwrite" class="tsd-anchor"></a>
-					<h3>batch<wbr>Write</h3>
-					<ul class="tsd-signatures tsd-kind-method tsd-parent-kind-interface tsd-is-overwrite">
-						<li class="tsd-signature tsd-kind-icon">batch<wbr>Write<span class="tsd-signature-symbol">(</span>putItems<span class="tsd-signature-symbol">?: </span><a href="table.putitemt.html" class="tsd-signature-type">PutItemT</a><span class="tsd-signature-symbol">&lt;</span><span class="tsd-signature-type">KEY</span><span class="tsd-signature-symbol">&gt;</span><span class="tsd-signature-symbol">[]</span>, delKeys<span class="tsd-signature-symbol">?: </span><a href="../classes/table.primarykey.html#attributevaluesmapt" class="tsd-signature-type">AttributeValuesMapT</a><span class="tsd-signature-symbol">&lt;</span><span class="tsd-signature-type">KEY</span><span class="tsd-signature-symbol">&gt;</span><span class="tsd-signature-symbol">[]</span>, options<span class="tsd-signature-symbol">?: </span><a href="table.batchwritetableoptions.html" class="tsd-signature-type">BatchWriteTableOptions</a><span class="tsd-signature-symbol">)</span><span class="tsd-signature-symbol">: </span><span class="tsd-signature-type">Promise</span><span class="tsd-signature-symbol">&lt;</span><span class="tsd-signature-type">BatchWriteItemOutput</span><span class="tsd-signature-symbol">&gt;</span></li>
-					</ul>
-					<ul class="tsd-descriptions">
-						<li class="tsd-description">
-							<aside class="tsd-sources">
-								<p>Overrides <a href="../classes/table.html">Table</a>.<a href="../classes/table.html#batchwrite">batchWrite</a></p>
-								<ul>
-									<li>Defined in <a href="https://github.com/JasonCraftsCode/dynamodb-datamodel/blob/main/src/Table.ts#L1358">Table.ts:1358</a></li>
-								</ul>
-							</aside>
-							<div class="tsd-comment tsd-typography">
-								<div class="lead">
-									<p>See Generic form of <a href="../classes/table.html#batchwriteparams">Table.batchWriteParams</a>.</p>
-								</div>
-							</div>
-							<h4 class="tsd-parameters-title">Parameters</h4>
-							<ul class="tsd-parameters">
-								<li>
-									<h5><span class="tsd-flag ts-flagOptional">Optional</span> putItems: <a href="table.putitemt.html" class="tsd-signature-type">PutItemT</a><span class="tsd-signature-symbol">&lt;</span><span class="tsd-signature-type">KEY</span><span class="tsd-signature-symbol">&gt;</span><span class="tsd-signature-symbol">[]</span></h5>
-								</li>
-								<li>
-									<h5><span class="tsd-flag ts-flagOptional">Optional</span> delKeys: <a href="../classes/table.primarykey.html#attributevaluesmapt" class="tsd-signature-type">AttributeValuesMapT</a><span class="tsd-signature-symbol">&lt;</span><span class="tsd-signature-type">KEY</span><span class="tsd-signature-symbol">&gt;</span><span class="tsd-signature-symbol">[]</span></h5>
-								</li>
-								<li>
-									<h5><span class="tsd-flag ts-flagOptional">Optional</span> options: <a href="table.batchwritetableoptions.html" class="tsd-signature-type">BatchWriteTableOptions</a></h5>
-								</li>
-							</ul>
-							<h4 class="tsd-returns-title">Returns <span class="tsd-signature-type">Promise</span><span class="tsd-signature-symbol">&lt;</span><span class="tsd-signature-type">BatchWriteItemOutput</span><span class="tsd-signature-symbol">&gt;</span></h4>
-						</li>
-					</ul>
-				</section>
-				<section class="tsd-panel tsd-member tsd-kind-method tsd-parent-kind-interface tsd-is-overwrite">
-					<a name="batchwriteparams" class="tsd-anchor"></a>
-					<h3>batch<wbr>Write<wbr>Params</h3>
-					<ul class="tsd-signatures tsd-kind-method tsd-parent-kind-interface tsd-is-overwrite">
-						<li class="tsd-signature tsd-kind-icon">batch<wbr>Write<wbr>Params<span class="tsd-signature-symbol">(</span>putItems<span class="tsd-signature-symbol">?: </span><a href="table.putitemt.html" class="tsd-signature-type">PutItemT</a><span class="tsd-signature-symbol">&lt;</span><span class="tsd-signature-type">KEY</span><span class="tsd-signature-symbol">&gt;</span><span class="tsd-signature-symbol">[]</span>, delKeys<span class="tsd-signature-symbol">?: </span><a href="../classes/table.primarykey.html#attributevaluesmapt" class="tsd-signature-type">AttributeValuesMapT</a><span class="tsd-signature-symbol">&lt;</span><span class="tsd-signature-type">KEY</span><span class="tsd-signature-symbol">&gt;</span><span class="tsd-signature-symbol">[]</span>, options<span class="tsd-signature-symbol">?: </span><a href="table.batchwritetableoptions.html" class="tsd-signature-type">BatchWriteTableOptions</a><span class="tsd-signature-symbol">)</span><span class="tsd-signature-symbol">: </span><span class="tsd-signature-type">BatchWriteItemInput</span></li>
-					</ul>
-					<ul class="tsd-descriptions">
-						<li class="tsd-description">
-							<aside class="tsd-sources">
-								<p>Overrides <a href="../classes/table.html">Table</a>.<a href="../classes/table.html#batchwriteparams">batchWriteParams</a></p>
-								<ul>
-									<li>Defined in <a href="https://github.com/JasonCraftsCode/dynamodb-datamodel/blob/main/src/Table.ts#L1303">Table.ts:1303</a></li>
-								</ul>
-							</aside>
-							<div class="tsd-comment tsd-typography">
-								<div class="lead">
-									<p>See Generic form of <a href="../classes/table.html#batchwriteparams">Table.batchWriteParams</a>.</p>
-								</div>
-							</div>
-							<h4 class="tsd-parameters-title">Parameters</h4>
-							<ul class="tsd-parameters">
-								<li>
-									<h5><span class="tsd-flag ts-flagOptional">Optional</span> putItems: <a href="table.putitemt.html" class="tsd-signature-type">PutItemT</a><span class="tsd-signature-symbol">&lt;</span><span class="tsd-signature-type">KEY</span><span class="tsd-signature-symbol">&gt;</span><span class="tsd-signature-symbol">[]</span></h5>
-								</li>
-								<li>
-									<h5><span class="tsd-flag ts-flagOptional">Optional</span> delKeys: <a href="../classes/table.primarykey.html#attributevaluesmapt" class="tsd-signature-type">AttributeValuesMapT</a><span class="tsd-signature-symbol">&lt;</span><span class="tsd-signature-type">KEY</span><span class="tsd-signature-symbol">&gt;</span><span class="tsd-signature-symbol">[]</span></h5>
-								</li>
-								<li>
-									<h5><span class="tsd-flag ts-flagOptional">Optional</span> options: <a href="table.batchwritetableoptions.html" class="tsd-signature-type">BatchWriteTableOptions</a></h5>
-								</li>
-							</ul>
-							<h4 class="tsd-returns-title">Returns <span class="tsd-signature-type">BatchWriteItemInput</span></h4>
-						</li>
-					</ul>
-				</section>
-				<section class="tsd-panel tsd-member tsd-kind-method tsd-parent-kind-interface tsd-is-inherited">
-					<a name="createbinaryset" class="tsd-anchor"></a>
-					<h3>create<wbr>Binary<wbr>Set</h3>
-					<ul class="tsd-signatures tsd-kind-method tsd-parent-kind-interface tsd-is-inherited">
-						<li class="tsd-signature tsd-kind-icon">create<wbr>Binary<wbr>Set<span class="tsd-signature-symbol">(</span>list<span class="tsd-signature-symbol">: </span><a href="../classes/table.html#binaryvalue" class="tsd-signature-type">BinaryValue</a><span class="tsd-signature-symbol">[]</span>, options<span class="tsd-signature-symbol">?: </span><span class="tsd-signature-type">DocumentClient.CreateSetOptions</span><span class="tsd-signature-symbol">)</span><span class="tsd-signature-symbol">: </span><a href="../classes/table.html#binarysetvalue" class="tsd-signature-type">BinarySetValue</a></li>
-					</ul>
-					<ul class="tsd-descriptions">
-						<li class="tsd-description">
-							<aside class="tsd-sources">
-								<p>Inherited from <a href="../classes/table.html">Table</a>.<a href="../classes/table.html#createbinaryset">createBinarySet</a></p>
-								<ul>
-									<li>Defined in <a href="https://github.com/JasonCraftsCode/dynamodb-datamodel/blob/main/src/Table.ts#L123">Table.ts:123</a></li>
-								</ul>
-							</aside>
-							<div class="tsd-comment tsd-typography">
-								<div class="lead">
-									<p>Create a binary set from a binary array.</p>
-								</div>
-							</div>
-							<h4 class="tsd-parameters-title">Parameters</h4>
-							<ul class="tsd-parameters">
-								<li>
-									<h5>list: <a href="../classes/table.html#binaryvalue" class="tsd-signature-type">BinaryValue</a><span class="tsd-signature-symbol">[]</span></h5>
-									<div class="tsd-comment tsd-typography">
-										<p>Binary array to create set from.</p>
-									</div>
-								</li>
-								<li>
-									<h5><span class="tsd-flag ts-flagOptional">Optional</span> options: <span class="tsd-signature-type">DocumentClient.CreateSetOptions</span></h5>
-									<div class="tsd-comment tsd-typography">
-										<p>Options to pass DocumentClient createSet.</p>
-									</div>
-								</li>
-							</ul>
-							<h4 class="tsd-returns-title">Returns <a href="../classes/table.html#binarysetvalue" class="tsd-signature-type">BinarySetValue</a></h4>
-						</li>
-					</ul>
-				</section>
-				<section class="tsd-panel tsd-member tsd-kind-method tsd-parent-kind-interface tsd-is-inherited">
-					<a name="createnumberset" class="tsd-anchor"></a>
-					<h3>create<wbr>Number<wbr>Set</h3>
-					<ul class="tsd-signatures tsd-kind-method tsd-parent-kind-interface tsd-is-inherited">
-						<li class="tsd-signature tsd-kind-icon">create<wbr>Number<wbr>Set<span class="tsd-signature-symbol">(</span>list<span class="tsd-signature-symbol">: </span><span class="tsd-signature-type">number</span><span class="tsd-signature-symbol">[]</span>, options<span class="tsd-signature-symbol">?: </span><span class="tsd-signature-type">DocumentClient.CreateSetOptions</span><span class="tsd-signature-symbol">)</span><span class="tsd-signature-symbol">: </span><a href="../classes/table.html#numbersetvalue" class="tsd-signature-type">NumberSetValue</a></li>
-					</ul>
-					<ul class="tsd-descriptions">
-						<li class="tsd-description">
-							<aside class="tsd-sources">
-								<p>Inherited from <a href="../classes/table.html">Table</a>.<a href="../classes/table.html#createnumberset">createNumberSet</a></p>
-								<ul>
-									<li>Defined in <a href="https://github.com/JasonCraftsCode/dynamodb-datamodel/blob/main/src/Table.ts#L114">Table.ts:114</a></li>
-								</ul>
-							</aside>
-							<div class="tsd-comment tsd-typography">
-								<div class="lead">
-									<p>Create a number set from a number array.</p>
-								</div>
-							</div>
-							<h4 class="tsd-parameters-title">Parameters</h4>
-							<ul class="tsd-parameters">
-								<li>
-									<h5>list: <span class="tsd-signature-type">number</span><span class="tsd-signature-symbol">[]</span></h5>
-									<div class="tsd-comment tsd-typography">
-										<p>Number array to create set from.</p>
-									</div>
-								</li>
-								<li>
-									<h5><span class="tsd-flag ts-flagOptional">Optional</span> options: <span class="tsd-signature-type">DocumentClient.CreateSetOptions</span></h5>
-									<div class="tsd-comment tsd-typography">
-										<p>Options to pass DocumentClient createSet.</p>
-									</div>
-								</li>
-							</ul>
-							<h4 class="tsd-returns-title">Returns <a href="../classes/table.html#numbersetvalue" class="tsd-signature-type">NumberSetValue</a></h4>
-						</li>
-					</ul>
-				</section>
-				<section class="tsd-panel tsd-member tsd-kind-method tsd-parent-kind-interface tsd-is-inherited">
-					<a name="createset" class="tsd-anchor"></a>
-					<h3>create<wbr>Set</h3>
-					<ul class="tsd-signatures tsd-kind-method tsd-parent-kind-interface tsd-is-inherited">
-						<li class="tsd-signature tsd-kind-icon">create<wbr>Set<span class="tsd-signature-symbol">(</span>list<span class="tsd-signature-symbol">: </span><span class="tsd-signature-type">string</span><span class="tsd-signature-symbol">[]</span><span class="tsd-signature-symbol"> | </span><span class="tsd-signature-type">number</span><span class="tsd-signature-symbol">[]</span><span class="tsd-signature-symbol"> | </span><a href="../classes/table.html#binaryvalue" class="tsd-signature-type">BinaryValue</a><span class="tsd-signature-symbol">[]</span>, options<span class="tsd-signature-symbol">?: </span><span class="tsd-signature-type">DocumentClient.CreateSetOptions</span><span class="tsd-signature-symbol">)</span><span class="tsd-signature-symbol">: </span><a href="../classes/table.html#attributesetvalues" class="tsd-signature-type">AttributeSetValues</a></li>
-					</ul>
-					<ul class="tsd-descriptions">
-						<li class="tsd-description">
-							<aside class="tsd-sources">
-								<p>Inherited from <a href="../classes/table.html">Table</a>.<a href="../classes/table.html#createset">createSet</a></p>
-								<ul>
-									<li>Defined in <a href="https://github.com/JasonCraftsCode/dynamodb-datamodel/blob/main/src/Table.ts#L93">Table.ts:93</a></li>
-								</ul>
-							</aside>
-							<div class="tsd-comment tsd-typography">
-								<div class="lead">
-									<p>Wrapper around the <a href="https://docs.aws.amazon.com/AWSJavaScriptSDK/latest/AWS/DynamoDB/DocumentClient.html#createSet-property" class="external">DocumentClient.createSet</a>
-										used by the below create*Set methods to create type safe sets. Choose to leverage DocumentClient
-									implementation of set to allow DocumentClient to correctly auto convert to DynamoDB&#39;s native types.</p>
-								</div>
-							</div>
-							<h4 class="tsd-parameters-title">Parameters</h4>
-							<ul class="tsd-parameters">
-								<li>
-									<h5>list: <span class="tsd-signature-type">string</span><span class="tsd-signature-symbol">[]</span><span class="tsd-signature-symbol"> | </span><span class="tsd-signature-type">number</span><span class="tsd-signature-symbol">[]</span><span class="tsd-signature-symbol"> | </span><a href="../classes/table.html#binaryvalue" class="tsd-signature-type">BinaryValue</a><span class="tsd-signature-symbol">[]</span></h5>
-									<div class="tsd-comment tsd-typography">
-										<p>Array of items to create the set from.</p>
-									</div>
-								</li>
-								<li>
-									<h5><span class="tsd-flag ts-flagOptional">Optional</span> options: <span class="tsd-signature-type">DocumentClient.CreateSetOptions</span></h5>
-									<div class="tsd-comment tsd-typography">
-										<p>Options to pass DocumentClient createSet.</p>
-									</div>
-								</li>
-							</ul>
-							<h4 class="tsd-returns-title">Returns <a href="../classes/table.html#attributesetvalues" class="tsd-signature-type">AttributeSetValues</a></h4>
-						</li>
-					</ul>
-				</section>
-				<section class="tsd-panel tsd-member tsd-kind-method tsd-parent-kind-interface tsd-is-inherited">
-					<a name="createstringset" class="tsd-anchor"></a>
-					<h3>create<wbr>String<wbr>Set</h3>
-					<ul class="tsd-signatures tsd-kind-method tsd-parent-kind-interface tsd-is-inherited">
-						<li class="tsd-signature tsd-kind-icon">create<wbr>String<wbr>Set<span class="tsd-signature-symbol">(</span>list<span class="tsd-signature-symbol">: </span><span class="tsd-signature-type">string</span><span class="tsd-signature-symbol">[]</span>, options<span class="tsd-signature-symbol">?: </span><span class="tsd-signature-type">DocumentClient.CreateSetOptions</span><span class="tsd-signature-symbol">)</span><span class="tsd-signature-symbol">: </span><a href="../classes/table.html#stringsetvalue" class="tsd-signature-type">StringSetValue</a></li>
-					</ul>
-					<ul class="tsd-descriptions">
-						<li class="tsd-description">
-							<aside class="tsd-sources">
-								<p>Inherited from <a href="../classes/table.html">Table</a>.<a href="../classes/table.html#createstringset">createStringSet</a></p>
-								<ul>
-									<li>Defined in <a href="https://github.com/JasonCraftsCode/dynamodb-datamodel/blob/main/src/Table.ts#L105">Table.ts:105</a></li>
-								</ul>
-							</aside>
-							<div class="tsd-comment tsd-typography">
-								<div class="lead">
-									<p>Create a string set from a string array.</p>
-								</div>
-							</div>
-							<h4 class="tsd-parameters-title">Parameters</h4>
-							<ul class="tsd-parameters">
-								<li>
-									<h5>list: <span class="tsd-signature-type">string</span><span class="tsd-signature-symbol">[]</span></h5>
-									<div class="tsd-comment tsd-typography">
-										<p>String array to create set from.</p>
-									</div>
-								</li>
-								<li>
-									<h5><span class="tsd-flag ts-flagOptional">Optional</span> options: <span class="tsd-signature-type">DocumentClient.CreateSetOptions</span></h5>
-									<div class="tsd-comment tsd-typography">
-										<p>Options to pass DocumentClient createSet.</p>
-									</div>
-								</li>
-							</ul>
-							<h4 class="tsd-returns-title">Returns <a href="../classes/table.html#stringsetvalue" class="tsd-signature-type">StringSetValue</a></h4>
-						</li>
-					</ul>
-				</section>
-				<section class="tsd-panel tsd-member tsd-kind-method tsd-parent-kind-interface tsd-is-overwrite">
-					<a name="delete" class="tsd-anchor"></a>
-					<h3>delete</h3>
-					<ul class="tsd-signatures tsd-kind-method tsd-parent-kind-interface tsd-is-overwrite">
-						<li class="tsd-signature tsd-kind-icon">delete<span class="tsd-signature-symbol">(</span>key<span class="tsd-signature-symbol">: </span><a href="../classes/table.primarykey.html#attributevaluesmapt" class="tsd-signature-type">AttributeValuesMapT</a><span class="tsd-signature-symbol">&lt;</span><span class="tsd-signature-type">KEY</span><span class="tsd-signature-symbol">&gt;</span>, options<span class="tsd-signature-symbol">?: </span><a href="table.deleteoptions.html" class="tsd-signature-type">DeleteOptions</a><span class="tsd-signature-symbol">)</span><span class="tsd-signature-symbol">: </span><span class="tsd-signature-type">Promise</span><span class="tsd-signature-symbol">&lt;</span><span class="tsd-signature-type">DeleteItemOutput</span><span class="tsd-signature-symbol">&gt;</span></li>
-					</ul>
-					<ul class="tsd-descriptions">
-						<li class="tsd-description">
-							<aside class="tsd-sources">
-								<p>Overrides <a href="../classes/table.html">Table</a>.<a href="../classes/table.html#delete">delete</a></p>
-								<ul>
-<<<<<<< HEAD
-									<li>Defined in <a href="https://github.com/JasonCraftsCode/dynamodb-datamodel/blob/main/src/Table.ts#L1326">Table.ts:1326</a></li>
-=======
-									<li>Defined in <a href="https://github.com/JasonCraftsCode/dynamodb-datamodel/blob/main/src/Table.ts#L897">Table.ts:897</a></li>
->>>>>>> 55e6784a
-								</ul>
-							</aside>
-							<div class="tsd-comment tsd-typography">
-								<div class="lead">
-									<p>See Generic form of <a href="../classes/table.html#delete">Table.delete</a>.</p>
-								</div>
-							</div>
-							<h4 class="tsd-parameters-title">Parameters</h4>
-							<ul class="tsd-parameters">
-								<li>
-									<h5>key: <a href="../classes/table.primarykey.html#attributevaluesmapt" class="tsd-signature-type">AttributeValuesMapT</a><span class="tsd-signature-symbol">&lt;</span><span class="tsd-signature-type">KEY</span><span class="tsd-signature-symbol">&gt;</span></h5>
-								</li>
-								<li>
-									<h5><span class="tsd-flag ts-flagOptional">Optional</span> options: <a href="table.deleteoptions.html" class="tsd-signature-type">DeleteOptions</a></h5>
-								</li>
-							</ul>
-							<h4 class="tsd-returns-title">Returns <span class="tsd-signature-type">Promise</span><span class="tsd-signature-symbol">&lt;</span><span class="tsd-signature-type">DeleteItemOutput</span><span class="tsd-signature-symbol">&gt;</span></h4>
-						</li>
-					</ul>
-				</section>
-				<section class="tsd-panel tsd-member tsd-kind-method tsd-parent-kind-interface tsd-is-overwrite">
-					<a name="deleteparams" class="tsd-anchor"></a>
-					<h3>delete<wbr>Params</h3>
-					<ul class="tsd-signatures tsd-kind-method tsd-parent-kind-interface tsd-is-overwrite">
-						<li class="tsd-signature tsd-kind-icon">delete<wbr>Params<span class="tsd-signature-symbol">(</span>key<span class="tsd-signature-symbol">: </span><a href="../classes/table.primarykey.html#attributevaluesmapt" class="tsd-signature-type">AttributeValuesMapT</a><span class="tsd-signature-symbol">&lt;</span><span class="tsd-signature-type">KEY</span><span class="tsd-signature-symbol">&gt;</span>, options<span class="tsd-signature-symbol">?: </span><a href="table.deleteoptions.html" class="tsd-signature-type">DeleteOptions</a><span class="tsd-signature-symbol">)</span><span class="tsd-signature-symbol">: </span><span class="tsd-signature-type">DeleteItemInput</span></li>
-					</ul>
-					<ul class="tsd-descriptions">
-						<li class="tsd-description">
-							<aside class="tsd-sources">
-								<p>Overrides <a href="../classes/table.html">Table</a>.<a href="../classes/table.html#deleteparams">deleteParams</a></p>
-								<ul>
-<<<<<<< HEAD
-									<li>Defined in <a href="https://github.com/JasonCraftsCode/dynamodb-datamodel/blob/main/src/Table.ts#L1271">Table.ts:1271</a></li>
-=======
-									<li>Defined in <a href="https://github.com/JasonCraftsCode/dynamodb-datamodel/blob/main/src/Table.ts#L856">Table.ts:856</a></li>
->>>>>>> 55e6784a
-								</ul>
-							</aside>
-							<div class="tsd-comment tsd-typography">
-								<div class="lead">
-									<p>See Generic form of <a href="../classes/table.html#deleteparams">Table.deleteParams</a>.</p>
-								</div>
-							</div>
-							<h4 class="tsd-parameters-title">Parameters</h4>
-							<ul class="tsd-parameters">
-								<li>
-									<h5>key: <a href="../classes/table.primarykey.html#attributevaluesmapt" class="tsd-signature-type">AttributeValuesMapT</a><span class="tsd-signature-symbol">&lt;</span><span class="tsd-signature-type">KEY</span><span class="tsd-signature-symbol">&gt;</span></h5>
-								</li>
-								<li>
-									<h5><span class="tsd-flag ts-flagOptional">Optional</span> options: <a href="table.deleteoptions.html" class="tsd-signature-type">DeleteOptions</a></h5>
-								</li>
-							</ul>
-							<h4 class="tsd-returns-title">Returns <span class="tsd-signature-type">DeleteItemInput</span></h4>
-						</li>
-					</ul>
-				</section>
-				<section class="tsd-panel tsd-member tsd-kind-method tsd-parent-kind-interface tsd-is-overwrite">
-					<a name="get" class="tsd-anchor"></a>
-					<h3>get</h3>
-					<ul class="tsd-signatures tsd-kind-method tsd-parent-kind-interface tsd-is-overwrite">
-						<li class="tsd-signature tsd-kind-icon">get<span class="tsd-signature-symbol">(</span>key<span class="tsd-signature-symbol">: </span><a href="../classes/table.primarykey.html#attributevaluesmapt" class="tsd-signature-type">AttributeValuesMapT</a><span class="tsd-signature-symbol">&lt;</span><span class="tsd-signature-type">KEY</span><span class="tsd-signature-symbol">&gt;</span>, options<span class="tsd-signature-symbol">?: </span><a href="table.getoptions.html" class="tsd-signature-type">GetOptions</a><span class="tsd-signature-symbol">)</span><span class="tsd-signature-symbol">: </span><span class="tsd-signature-type">Promise</span><span class="tsd-signature-symbol">&lt;</span><span class="tsd-signature-type">GetItemOutput</span><span class="tsd-signature-symbol">&gt;</span></li>
-					</ul>
-					<ul class="tsd-descriptions">
-						<li class="tsd-description">
-							<aside class="tsd-sources">
-								<p>Overrides <a href="../classes/table.html">Table</a>.<a href="../classes/table.html#get">get</a></p>
-								<ul>
-<<<<<<< HEAD
-									<li>Defined in <a href="https://github.com/JasonCraftsCode/dynamodb-datamodel/blob/main/src/Table.ts#L1323">Table.ts:1323</a></li>
-=======
-									<li>Defined in <a href="https://github.com/JasonCraftsCode/dynamodb-datamodel/blob/main/src/Table.ts#L892">Table.ts:892</a></li>
->>>>>>> 55e6784a
-								</ul>
-							</aside>
-							<div class="tsd-comment tsd-typography">
-								<div class="lead">
-									<p>See Generic form of <a href="../classes/table.html#get">Table.get</a>.</p>
-								</div>
-							</div>
-							<h4 class="tsd-parameters-title">Parameters</h4>
-							<ul class="tsd-parameters">
-								<li>
-									<h5>key: <a href="../classes/table.primarykey.html#attributevaluesmapt" class="tsd-signature-type">AttributeValuesMapT</a><span class="tsd-signature-symbol">&lt;</span><span class="tsd-signature-type">KEY</span><span class="tsd-signature-symbol">&gt;</span></h5>
-								</li>
-								<li>
-									<h5><span class="tsd-flag ts-flagOptional">Optional</span> options: <a href="table.getoptions.html" class="tsd-signature-type">GetOptions</a></h5>
-								</li>
-							</ul>
-							<h4 class="tsd-returns-title">Returns <span class="tsd-signature-type">Promise</span><span class="tsd-signature-symbol">&lt;</span><span class="tsd-signature-type">GetItemOutput</span><span class="tsd-signature-symbol">&gt;</span></h4>
-						</li>
-					</ul>
-				</section>
-				<section class="tsd-panel tsd-member tsd-kind-method tsd-parent-kind-interface tsd-is-overwrite">
-					<a name="getparams" class="tsd-anchor"></a>
-					<h3>get<wbr>Params</h3>
-					<ul class="tsd-signatures tsd-kind-method tsd-parent-kind-interface tsd-is-overwrite">
-						<li class="tsd-signature tsd-kind-icon">get<wbr>Params<span class="tsd-signature-symbol">(</span>key<span class="tsd-signature-symbol">: </span><a href="../classes/table.primarykey.html#attributevaluesmapt" class="tsd-signature-type">AttributeValuesMapT</a><span class="tsd-signature-symbol">&lt;</span><span class="tsd-signature-type">KEY</span><span class="tsd-signature-symbol">&gt;</span>, options<span class="tsd-signature-symbol">?: </span><a href="table.getoptions.html" class="tsd-signature-type">GetOptions</a><span class="tsd-signature-symbol">)</span><span class="tsd-signature-symbol">: </span><span class="tsd-signature-type">GetItemInput</span></li>
-					</ul>
-					<ul class="tsd-descriptions">
-						<li class="tsd-description">
-							<aside class="tsd-sources">
-								<p>Overrides <a href="../classes/table.html">Table</a>.<a href="../classes/table.html#getparams">getParams</a></p>
-								<ul>
-<<<<<<< HEAD
-									<li>Defined in <a href="https://github.com/JasonCraftsCode/dynamodb-datamodel/blob/main/src/Table.ts#L1268">Table.ts:1268</a></li>
-=======
-									<li>Defined in <a href="https://github.com/JasonCraftsCode/dynamodb-datamodel/blob/main/src/Table.ts#L851">Table.ts:851</a></li>
->>>>>>> 55e6784a
-								</ul>
-							</aside>
-							<div class="tsd-comment tsd-typography">
-								<div class="lead">
-									<p>See Generic form of <a href="../classes/table.html#getparams">Table.getParams</a>.</p>
-								</div>
-							</div>
-							<h4 class="tsd-parameters-title">Parameters</h4>
-							<ul class="tsd-parameters">
-								<li>
-									<h5>key: <a href="../classes/table.primarykey.html#attributevaluesmapt" class="tsd-signature-type">AttributeValuesMapT</a><span class="tsd-signature-symbol">&lt;</span><span class="tsd-signature-type">KEY</span><span class="tsd-signature-symbol">&gt;</span></h5>
-								</li>
-								<li>
-									<h5><span class="tsd-flag ts-flagOptional">Optional</span> options: <a href="table.getoptions.html" class="tsd-signature-type">GetOptions</a></h5>
-								</li>
-							</ul>
-							<h4 class="tsd-returns-title">Returns <span class="tsd-signature-type">GetItemInput</span></h4>
-						</li>
-					</ul>
-				</section>
-				<section class="tsd-panel tsd-member tsd-kind-method tsd-parent-kind-interface tsd-is-inherited">
-					<a name="getpartitionkey" class="tsd-anchor"></a>
-					<h3>get<wbr>Partition<wbr>Key</h3>
-					<ul class="tsd-signatures tsd-kind-method tsd-parent-kind-interface tsd-is-inherited">
-						<li class="tsd-signature tsd-kind-icon">get<wbr>Partition<wbr>Key<span class="tsd-signature-symbol">(</span><span class="tsd-signature-symbol">)</span><span class="tsd-signature-symbol">: </span><span class="tsd-signature-type">string</span></li>
-					</ul>
-					<ul class="tsd-descriptions">
-						<li class="tsd-description">
-							<aside class="tsd-sources">
-								<p>Inherited from <a href="../classes/table.html">Table</a>.<a href="../classes/table.html#getpartitionkey">getPartitionKey</a></p>
-								<ul>
-									<li>Defined in <a href="https://github.com/JasonCraftsCode/dynamodb-datamodel/blob/main/src/Table.ts#L74">Table.ts:74</a></li>
-								</ul>
-							</aside>
-							<div class="tsd-comment tsd-typography">
-								<div class="lead">
-									<p>Gets the partition key name for the Table.</p>
-								</div>
-							</div>
-							<h4 class="tsd-returns-title">Returns <span class="tsd-signature-type">string</span></h4>
-							<p>The name of the primary (or HASH) key attribute.</p>
-						</li>
-					</ul>
-				</section>
-				<section class="tsd-panel tsd-member tsd-kind-method tsd-parent-kind-interface tsd-is-inherited">
-					<a name="getputcondition" class="tsd-anchor"></a>
-					<h3>get<wbr>Put<wbr>Condition</h3>
-					<ul class="tsd-signatures tsd-kind-method tsd-parent-kind-interface tsd-is-inherited">
-						<li class="tsd-signature tsd-kind-icon">get<wbr>Put<wbr>Condition<span class="tsd-signature-symbol">(</span>options<span class="tsd-signature-symbol">: </span><a href="../classes/table.html#putwriteoptions" class="tsd-signature-type">PutWriteOptions</a><span class="tsd-signature-symbol"> | </span><span class="tsd-signature-type">undefined</span><span class="tsd-signature-symbol">)</span><span class="tsd-signature-symbol">: </span><a href="../classes/condition.html#resolver" class="tsd-signature-type">Resolver</a><span class="tsd-signature-symbol"> | </span><span class="tsd-signature-type">void</span></li>
-					</ul>
-					<ul class="tsd-descriptions">
-						<li class="tsd-description">
-							<aside class="tsd-sources">
-								<p>Inherited from <a href="../classes/table.html">Table</a>.<a href="../classes/table.html#getputcondition">getPutCondition</a></p>
-								<ul>
-									<li>Defined in <a href="https://github.com/JasonCraftsCode/dynamodb-datamodel/blob/main/src/Table.ts#L156">Table.ts:156</a></li>
-								</ul>
-							</aside>
-							<div class="tsd-comment tsd-typography">
-								<div class="lead">
-									<p>Get the condition that is needed to support a specific PutWriteOptions.</p>
-								</div>
-							</div>
-							<h4 class="tsd-parameters-title">Parameters</h4>
-							<ul class="tsd-parameters">
-								<li>
-									<h5>options: <a href="../classes/table.html#putwriteoptions" class="tsd-signature-type">PutWriteOptions</a><span class="tsd-signature-symbol"> | </span><span class="tsd-signature-type">undefined</span></h5>
-									<div class="tsd-comment tsd-typography">
-										<p>Type of put to get the condition for.</p>
-									</div>
-								</li>
-							</ul>
-							<h4 class="tsd-returns-title">Returns <a href="../classes/condition.html#resolver" class="tsd-signature-type">Resolver</a><span class="tsd-signature-symbol"> | </span><span class="tsd-signature-type">void</span></h4>
-							<p>Condition resolver that maps to the PutWriteOptions.</p>
-						</li>
-					</ul>
-				</section>
-				<section class="tsd-panel tsd-member tsd-kind-method tsd-parent-kind-interface tsd-is-inherited">
-					<a name="getsortkey" class="tsd-anchor"></a>
-					<h3>get<wbr>Sort<wbr>Key</h3>
-					<ul class="tsd-signatures tsd-kind-method tsd-parent-kind-interface tsd-is-inherited">
-						<li class="tsd-signature tsd-kind-icon">get<wbr>Sort<wbr>Key<span class="tsd-signature-symbol">(</span><span class="tsd-signature-symbol">)</span><span class="tsd-signature-symbol">: </span><span class="tsd-signature-type">string</span></li>
-					</ul>
-					<ul class="tsd-descriptions">
-						<li class="tsd-description">
-							<aside class="tsd-sources">
-								<p>Inherited from <a href="../classes/table.html">Table</a>.<a href="../classes/table.html#getsortkey">getSortKey</a></p>
-								<ul>
-									<li>Defined in <a href="https://github.com/JasonCraftsCode/dynamodb-datamodel/blob/main/src/Table.ts#L82">Table.ts:82</a></li>
-								</ul>
-							</aside>
-							<div class="tsd-comment tsd-typography">
-								<div class="lead">
-									<p>Gets the sort key name for the Table.</p>
-								</div>
-							</div>
-							<h4 class="tsd-returns-title">Returns <span class="tsd-signature-type">string</span></h4>
-							<p>The name of the sort (or RANGE) key attribute.</p>
-						</li>
-					</ul>
-				</section>
-				<section class="tsd-panel tsd-member tsd-kind-method tsd-parent-kind-interface tsd-is-inherited">
-					<a name="onerror" class="tsd-anchor"></a>
-					<h3>on<wbr>Error</h3>
-					<ul class="tsd-signatures tsd-kind-method tsd-parent-kind-interface tsd-is-inherited">
-						<li class="tsd-signature tsd-kind-icon">on<wbr>Error<span class="tsd-signature-symbol">(</span>msg<span class="tsd-signature-symbol">: </span><span class="tsd-signature-type">string</span><span class="tsd-signature-symbol">)</span><span class="tsd-signature-symbol">: </span><span class="tsd-signature-type">never</span></li>
-					</ul>
-					<ul class="tsd-descriptions">
-						<li class="tsd-description">
-							<aside class="tsd-sources">
-								<p>Inherited from <a href="../classes/table.html">Table</a>.<a href="../classes/table.html#onerror">onError</a></p>
-								<ul>
-									<li>Defined in <a href="https://github.com/JasonCraftsCode/dynamodb-datamodel/blob/main/src/Table.ts#L46">Table.ts:46</a></li>
-								</ul>
-							</aside>
-							<div class="tsd-comment tsd-typography">
-								<div class="lead">
-									<p>Determines how errors should be handled.
-									The default is to throw on any errors.</p>
-								</div>
-							</div>
-							<h4 class="tsd-parameters-title">Parameters</h4>
-							<ul class="tsd-parameters">
-								<li>
-									<h5>msg: <span class="tsd-signature-type">string</span></h5>
-								</li>
-							</ul>
-							<h4 class="tsd-returns-title">Returns <span class="tsd-signature-type">never</span></h4>
-						</li>
-					</ul>
-				</section>
-				<section class="tsd-panel tsd-member tsd-kind-method tsd-parent-kind-interface tsd-is-overwrite">
-					<a name="put" class="tsd-anchor"></a>
-					<h3>put</h3>
-					<ul class="tsd-signatures tsd-kind-method tsd-parent-kind-interface tsd-is-overwrite">
-						<li class="tsd-signature tsd-kind-icon">put<span class="tsd-signature-symbol">(</span>key<span class="tsd-signature-symbol">: </span><a href="../classes/table.primarykey.html#attributevaluesmapt" class="tsd-signature-type">AttributeValuesMapT</a><span class="tsd-signature-symbol">&lt;</span><span class="tsd-signature-type">KEY</span><span class="tsd-signature-symbol">&gt;</span>, item<span class="tsd-signature-symbol">?: </span><a href="../classes/table.html#attributevaluesmap" class="tsd-signature-type">AttributeValuesMap</a>, options<span class="tsd-signature-symbol">?: </span><a href="table.putoptions.html" class="tsd-signature-type">PutOptions</a><span class="tsd-signature-symbol">)</span><span class="tsd-signature-symbol">: </span><span class="tsd-signature-type">Promise</span><span class="tsd-signature-symbol">&lt;</span><span class="tsd-signature-type">PutItemOutput</span><span class="tsd-signature-symbol">&gt;</span></li>
-					</ul>
-					<ul class="tsd-descriptions">
-						<li class="tsd-description">
-							<aside class="tsd-sources">
-								<p>Overrides <a href="../classes/table.html">Table</a>.<a href="../classes/table.html#put">put</a></p>
-								<ul>
-<<<<<<< HEAD
-									<li>Defined in <a href="https://github.com/JasonCraftsCode/dynamodb-datamodel/blob/main/src/Table.ts#L1332">Table.ts:1332</a></li>
-=======
-									<li>Defined in <a href="https://github.com/JasonCraftsCode/dynamodb-datamodel/blob/main/src/Table.ts#L905">Table.ts:905</a></li>
->>>>>>> 55e6784a
-								</ul>
-							</aside>
-							<div class="tsd-comment tsd-typography">
-								<div class="lead">
-									<p>See Generic form of <a href="../classes/table.html#put">Table.put</a>.</p>
-								</div>
-							</div>
-							<h4 class="tsd-parameters-title">Parameters</h4>
-							<ul class="tsd-parameters">
-								<li>
-									<h5>key: <a href="../classes/table.primarykey.html#attributevaluesmapt" class="tsd-signature-type">AttributeValuesMapT</a><span class="tsd-signature-symbol">&lt;</span><span class="tsd-signature-type">KEY</span><span class="tsd-signature-symbol">&gt;</span></h5>
-								</li>
-								<li>
-									<h5><span class="tsd-flag ts-flagOptional">Optional</span> item: <a href="../classes/table.html#attributevaluesmap" class="tsd-signature-type">AttributeValuesMap</a></h5>
-								</li>
-								<li>
-									<h5><span class="tsd-flag ts-flagOptional">Optional</span> options: <a href="table.putoptions.html" class="tsd-signature-type">PutOptions</a></h5>
-								</li>
-							</ul>
-							<h4 class="tsd-returns-title">Returns <span class="tsd-signature-type">Promise</span><span class="tsd-signature-symbol">&lt;</span><span class="tsd-signature-type">PutItemOutput</span><span class="tsd-signature-symbol">&gt;</span></h4>
-						</li>
-					</ul>
-				</section>
-				<section class="tsd-panel tsd-member tsd-kind-method tsd-parent-kind-interface tsd-is-overwrite">
-					<a name="putparams" class="tsd-anchor"></a>
-					<h3>put<wbr>Params</h3>
-					<ul class="tsd-signatures tsd-kind-method tsd-parent-kind-interface tsd-is-overwrite">
-						<li class="tsd-signature tsd-kind-icon">put<wbr>Params<span class="tsd-signature-symbol">(</span>key<span class="tsd-signature-symbol">: </span><a href="../classes/table.primarykey.html#attributevaluesmapt" class="tsd-signature-type">AttributeValuesMapT</a><span class="tsd-signature-symbol">&lt;</span><span class="tsd-signature-type">KEY</span><span class="tsd-signature-symbol">&gt;</span>, item<span class="tsd-signature-symbol">?: </span><a href="../classes/table.html#attributevaluesmap" class="tsd-signature-type">AttributeValuesMap</a>, options<span class="tsd-signature-symbol">?: </span><a href="table.putoptions.html" class="tsd-signature-type">PutOptions</a><span class="tsd-signature-symbol">)</span><span class="tsd-signature-symbol">: </span><span class="tsd-signature-type">PutItemInput</span></li>
-					</ul>
-					<ul class="tsd-descriptions">
-						<li class="tsd-description">
-							<aside class="tsd-sources">
-								<p>Overrides <a href="../classes/table.html">Table</a>.<a href="../classes/table.html#putparams">putParams</a></p>
-								<ul>
-<<<<<<< HEAD
-									<li>Defined in <a href="https://github.com/JasonCraftsCode/dynamodb-datamodel/blob/main/src/Table.ts#L1277">Table.ts:1277</a></li>
-=======
-									<li>Defined in <a href="https://github.com/JasonCraftsCode/dynamodb-datamodel/blob/main/src/Table.ts#L864">Table.ts:864</a></li>
->>>>>>> 55e6784a
-								</ul>
-							</aside>
-							<div class="tsd-comment tsd-typography">
-								<div class="lead">
-									<p>See Generic form of <a href="../classes/table.html#putparams">Table.putParams</a>.</p>
-								</div>
-							</div>
-							<h4 class="tsd-parameters-title">Parameters</h4>
-							<ul class="tsd-parameters">
-								<li>
-									<h5>key: <a href="../classes/table.primarykey.html#attributevaluesmapt" class="tsd-signature-type">AttributeValuesMapT</a><span class="tsd-signature-symbol">&lt;</span><span class="tsd-signature-type">KEY</span><span class="tsd-signature-symbol">&gt;</span></h5>
-								</li>
-								<li>
-									<h5><span class="tsd-flag ts-flagOptional">Optional</span> item: <a href="../classes/table.html#attributevaluesmap" class="tsd-signature-type">AttributeValuesMap</a></h5>
-								</li>
-								<li>
-									<h5><span class="tsd-flag ts-flagOptional">Optional</span> options: <a href="table.putoptions.html" class="tsd-signature-type">PutOptions</a></h5>
-								</li>
-							</ul>
-							<h4 class="tsd-returns-title">Returns <span class="tsd-signature-type">PutItemInput</span></h4>
-						</li>
-					</ul>
-				</section>
-				<section class="tsd-panel tsd-member tsd-kind-method tsd-parent-kind-interface tsd-is-overwrite">
-					<a name="query" class="tsd-anchor"></a>
-					<h3>query</h3>
-					<ul class="tsd-signatures tsd-kind-method tsd-parent-kind-interface tsd-is-overwrite">
-						<li class="tsd-signature tsd-kind-icon">query<span class="tsd-signature-symbol">(</span>key<span class="tsd-signature-symbol">: </span><a href="../classes/table.primarykey.html#keyquerymapt" class="tsd-signature-type">KeyQueryMapT</a><span class="tsd-signature-symbol">&lt;</span><span class="tsd-signature-type">KEY</span><span class="tsd-signature-symbol">&gt;</span>, options<span class="tsd-signature-symbol">?: </span><a href="table.queryoptions.html" class="tsd-signature-type">QueryOptions</a><span class="tsd-signature-symbol">)</span><span class="tsd-signature-symbol">: </span><span class="tsd-signature-type">Promise</span><span class="tsd-signature-symbol">&lt;</span><span class="tsd-signature-type">QueryOutput</span><span class="tsd-signature-symbol">&gt;</span></li>
-					</ul>
-					<ul class="tsd-descriptions">
-						<li class="tsd-description">
-							<aside class="tsd-sources">
-								<p>Overrides <a href="../classes/table.html">Table</a>.<a href="../classes/table.html#query">query</a></p>
-								<ul>
-<<<<<<< HEAD
-									<li>Defined in <a href="https://github.com/JasonCraftsCode/dynamodb-datamodel/blob/main/src/Table.ts#L1346">Table.ts:1346</a></li>
-=======
-									<li>Defined in <a href="https://github.com/JasonCraftsCode/dynamodb-datamodel/blob/main/src/Table.ts#L923">Table.ts:923</a></li>
->>>>>>> 55e6784a
-								</ul>
-							</aside>
-							<div class="tsd-comment tsd-typography">
-								<div class="lead">
-									<p>See Generic form of <a href="../classes/table.html#query">Table.query</a>.</p>
-								</div>
-							</div>
-							<h4 class="tsd-parameters-title">Parameters</h4>
-							<ul class="tsd-parameters">
-								<li>
-									<h5>key: <a href="../classes/table.primarykey.html#keyquerymapt" class="tsd-signature-type">KeyQueryMapT</a><span class="tsd-signature-symbol">&lt;</span><span class="tsd-signature-type">KEY</span><span class="tsd-signature-symbol">&gt;</span></h5>
-								</li>
-								<li>
-									<h5><span class="tsd-flag ts-flagOptional">Optional</span> options: <a href="table.queryoptions.html" class="tsd-signature-type">QueryOptions</a></h5>
-								</li>
-							</ul>
-							<h4 class="tsd-returns-title">Returns <span class="tsd-signature-type">Promise</span><span class="tsd-signature-symbol">&lt;</span><span class="tsd-signature-type">QueryOutput</span><span class="tsd-signature-symbol">&gt;</span></h4>
-						</li>
-					</ul>
-				</section>
-				<section class="tsd-panel tsd-member tsd-kind-method tsd-parent-kind-interface tsd-is-overwrite">
-					<a name="queryparams" class="tsd-anchor"></a>
-					<h3>query<wbr>Params</h3>
-					<ul class="tsd-signatures tsd-kind-method tsd-parent-kind-interface tsd-is-overwrite">
-						<li class="tsd-signature tsd-kind-icon">query<wbr>Params<span class="tsd-signature-symbol">(</span>key<span class="tsd-signature-symbol">: </span><a href="../classes/table.primarykey.html#keyquerymapt" class="tsd-signature-type">KeyQueryMapT</a><span class="tsd-signature-symbol">&lt;</span><span class="tsd-signature-type">KEY</span><span class="tsd-signature-symbol">&gt;</span>, options<span class="tsd-signature-symbol">?: </span><a href="table.queryoptions.html" class="tsd-signature-type">QueryOptions</a><span class="tsd-signature-symbol">)</span><span class="tsd-signature-symbol">: </span><span class="tsd-signature-type">QueryInput</span></li>
-					</ul>
-					<ul class="tsd-descriptions">
-						<li class="tsd-description">
-							<aside class="tsd-sources">
-								<p>Overrides <a href="../classes/table.html">Table</a>.<a href="../classes/table.html#queryparams">queryParams</a></p>
-								<ul>
-<<<<<<< HEAD
-									<li>Defined in <a href="https://github.com/JasonCraftsCode/dynamodb-datamodel/blob/main/src/Table.ts#L1291">Table.ts:1291</a></li>
-=======
-									<li>Defined in <a href="https://github.com/JasonCraftsCode/dynamodb-datamodel/blob/main/src/Table.ts#L882">Table.ts:882</a></li>
->>>>>>> 55e6784a
-								</ul>
-							</aside>
-							<div class="tsd-comment tsd-typography">
-								<div class="lead">
-									<p>See Generic form of <a href="../classes/table.html#queryparams">Table.queryParams</a>.</p>
-								</div>
-							</div>
-							<h4 class="tsd-parameters-title">Parameters</h4>
-							<ul class="tsd-parameters">
-								<li>
-									<h5>key: <a href="../classes/table.primarykey.html#keyquerymapt" class="tsd-signature-type">KeyQueryMapT</a><span class="tsd-signature-symbol">&lt;</span><span class="tsd-signature-type">KEY</span><span class="tsd-signature-symbol">&gt;</span></h5>
-								</li>
-								<li>
-									<h5><span class="tsd-flag ts-flagOptional">Optional</span> options: <a href="table.queryoptions.html" class="tsd-signature-type">QueryOptions</a></h5>
-								</li>
-							</ul>
-							<h4 class="tsd-returns-title">Returns <span class="tsd-signature-type">QueryInput</span></h4>
-						</li>
-					</ul>
-				</section>
-				<section class="tsd-panel tsd-member tsd-kind-method tsd-parent-kind-interface tsd-is-overwrite">
-					<a name="scan" class="tsd-anchor"></a>
-					<h3>scan</h3>
-					<ul class="tsd-signatures tsd-kind-method tsd-parent-kind-interface tsd-is-overwrite">
-						<li class="tsd-signature tsd-kind-icon">scan<span class="tsd-signature-symbol">(</span>options<span class="tsd-signature-symbol">?: </span><a href="table.scanoptions.html" class="tsd-signature-type">ScanOptions</a><span class="tsd-signature-symbol">)</span><span class="tsd-signature-symbol">: </span><span class="tsd-signature-type">Promise</span><span class="tsd-signature-symbol">&lt;</span><span class="tsd-signature-type">ScanOutput</span><span class="tsd-signature-symbol">&gt;</span></li>
-					</ul>
-					<ul class="tsd-descriptions">
-						<li class="tsd-description">
-							<aside class="tsd-sources">
-								<p>Overrides <a href="../classes/table.html">Table</a>.<a href="../classes/table.html#scan">scan</a></p>
-								<ul>
-<<<<<<< HEAD
-									<li>Defined in <a href="https://github.com/JasonCraftsCode/dynamodb-datamodel/blob/main/src/Table.ts#L1349">Table.ts:1349</a></li>
-=======
-									<li>Defined in <a href="https://github.com/JasonCraftsCode/dynamodb-datamodel/blob/main/src/Table.ts#L928">Table.ts:928</a></li>
->>>>>>> 55e6784a
-								</ul>
-							</aside>
-							<div class="tsd-comment tsd-typography">
-								<div class="lead">
-									<p>See Generic form of <a href="../classes/table.html#scan">Table.scan</a>.</p>
-								</div>
-							</div>
-							<h4 class="tsd-parameters-title">Parameters</h4>
-							<ul class="tsd-parameters">
-								<li>
-									<h5><span class="tsd-flag ts-flagOptional">Optional</span> options: <a href="table.scanoptions.html" class="tsd-signature-type">ScanOptions</a></h5>
-								</li>
-							</ul>
-							<h4 class="tsd-returns-title">Returns <span class="tsd-signature-type">Promise</span><span class="tsd-signature-symbol">&lt;</span><span class="tsd-signature-type">ScanOutput</span><span class="tsd-signature-symbol">&gt;</span></h4>
-						</li>
-					</ul>
-				</section>
-				<section class="tsd-panel tsd-member tsd-kind-method tsd-parent-kind-interface tsd-is-overwrite">
-					<a name="scanparams" class="tsd-anchor"></a>
-					<h3>scan<wbr>Params</h3>
-					<ul class="tsd-signatures tsd-kind-method tsd-parent-kind-interface tsd-is-overwrite">
-						<li class="tsd-signature tsd-kind-icon">scan<wbr>Params<span class="tsd-signature-symbol">(</span>options<span class="tsd-signature-symbol">?: </span><a href="table.scanoptions.html" class="tsd-signature-type">ScanOptions</a><span class="tsd-signature-symbol">)</span><span class="tsd-signature-symbol">: </span><span class="tsd-signature-type">ScanInput</span></li>
-					</ul>
-					<ul class="tsd-descriptions">
-						<li class="tsd-description">
-							<aside class="tsd-sources">
-								<p>Overrides <a href="../classes/table.html">Table</a>.<a href="../classes/table.html#scanparams">scanParams</a></p>
-								<ul>
-<<<<<<< HEAD
-									<li>Defined in <a href="https://github.com/JasonCraftsCode/dynamodb-datamodel/blob/main/src/Table.ts#L1294">Table.ts:1294</a></li>
-=======
-									<li>Defined in <a href="https://github.com/JasonCraftsCode/dynamodb-datamodel/blob/main/src/Table.ts#L887">Table.ts:887</a></li>
->>>>>>> 55e6784a
-								</ul>
-							</aside>
-							<div class="tsd-comment tsd-typography">
-								<div class="lead">
-									<p>See Generic form of <a href="../classes/table.html#scanparams">Table.scanParams</a>.</p>
-								</div>
-							</div>
-							<h4 class="tsd-parameters-title">Parameters</h4>
-							<ul class="tsd-parameters">
-								<li>
-									<h5><span class="tsd-flag ts-flagOptional">Optional</span> options: <a href="table.scanoptions.html" class="tsd-signature-type">ScanOptions</a></h5>
-								</li>
-							</ul>
-							<h4 class="tsd-returns-title">Returns <span class="tsd-signature-type">ScanInput</span></h4>
-						</li>
-					</ul>
-				</section>
-				<section class="tsd-panel tsd-member tsd-kind-method tsd-parent-kind-interface tsd-is-overwrite">
-					<a name="transactget" class="tsd-anchor"></a>
-					<h3>transact<wbr>Get</h3>
-					<ul class="tsd-signatures tsd-kind-method tsd-parent-kind-interface tsd-is-overwrite">
-						<li class="tsd-signature tsd-kind-icon">transact<wbr>Get<span class="tsd-signature-symbol">(</span>keys<span class="tsd-signature-symbol">?: </span><a href="../classes/table.primarykey.html#attributevaluesmapt" class="tsd-signature-type">AttributeValuesMapT</a><span class="tsd-signature-symbol">&lt;</span><span class="tsd-signature-type">KEY</span><span class="tsd-signature-symbol">&gt;</span><span class="tsd-signature-symbol">[]</span>, getItems<span class="tsd-signature-symbol">?: </span><a href="table.transactgetitemt.html" class="tsd-signature-type">TransactGetItemT</a><span class="tsd-signature-symbol">&lt;</span><span class="tsd-signature-type">KEY</span><span class="tsd-signature-symbol">&gt;</span><span class="tsd-signature-symbol">[]</span>, options<span class="tsd-signature-symbol">?: </span><a href="table.transactgettableoptions.html" class="tsd-signature-type">TransactGetTableOptions</a><span class="tsd-signature-symbol">)</span><span class="tsd-signature-symbol">: </span><span class="tsd-signature-type">Promise</span><span class="tsd-signature-symbol">&lt;</span><span class="tsd-signature-type">TransactGetItemsOutput</span><span class="tsd-signature-symbol">&gt;</span></li>
-					</ul>
-					<ul class="tsd-descriptions">
-						<li class="tsd-description">
-							<aside class="tsd-sources">
-								<p>Overrides <a href="../classes/table.html">Table</a>.<a href="../classes/table.html#transactget">transactGet</a></p>
-								<ul>
-									<li>Defined in <a href="https://github.com/JasonCraftsCode/dynamodb-datamodel/blob/main/src/Table.ts#L1365">Table.ts:1365</a></li>
-								</ul>
-							</aside>
-							<div class="tsd-comment tsd-typography">
-								<div class="lead">
-									<p>See Generic form of <a href="../classes/table.html#transactgetparams">Table.transactGetParams</a>.</p>
-								</div>
-							</div>
-							<h4 class="tsd-parameters-title">Parameters</h4>
-							<ul class="tsd-parameters">
-								<li>
-									<h5><span class="tsd-flag ts-flagOptional">Optional</span> keys: <a href="../classes/table.primarykey.html#attributevaluesmapt" class="tsd-signature-type">AttributeValuesMapT</a><span class="tsd-signature-symbol">&lt;</span><span class="tsd-signature-type">KEY</span><span class="tsd-signature-symbol">&gt;</span><span class="tsd-signature-symbol">[]</span></h5>
-								</li>
-								<li>
-									<h5><span class="tsd-flag ts-flagOptional">Optional</span> getItems: <a href="table.transactgetitemt.html" class="tsd-signature-type">TransactGetItemT</a><span class="tsd-signature-symbol">&lt;</span><span class="tsd-signature-type">KEY</span><span class="tsd-signature-symbol">&gt;</span><span class="tsd-signature-symbol">[]</span></h5>
-								</li>
-								<li>
-									<h5><span class="tsd-flag ts-flagOptional">Optional</span> options: <a href="table.transactgettableoptions.html" class="tsd-signature-type">TransactGetTableOptions</a></h5>
-								</li>
-							</ul>
-							<h4 class="tsd-returns-title">Returns <span class="tsd-signature-type">Promise</span><span class="tsd-signature-symbol">&lt;</span><span class="tsd-signature-type">TransactGetItemsOutput</span><span class="tsd-signature-symbol">&gt;</span></h4>
-						</li>
-					</ul>
-				</section>
-				<section class="tsd-panel tsd-member tsd-kind-method tsd-parent-kind-interface tsd-is-overwrite">
-					<a name="transactgetparams" class="tsd-anchor"></a>
-					<h3>transact<wbr>Get<wbr>Params</h3>
-					<ul class="tsd-signatures tsd-kind-method tsd-parent-kind-interface tsd-is-overwrite">
-						<li class="tsd-signature tsd-kind-icon">transact<wbr>Get<wbr>Params<span class="tsd-signature-symbol">(</span>keys<span class="tsd-signature-symbol">?: </span><a href="../classes/table.primarykey.html#attributevaluesmapt" class="tsd-signature-type">AttributeValuesMapT</a><span class="tsd-signature-symbol">&lt;</span><span class="tsd-signature-type">KEY</span><span class="tsd-signature-symbol">&gt;</span><span class="tsd-signature-symbol">[]</span>, getItems<span class="tsd-signature-symbol">?: </span><a href="table.transactgetitemt.html" class="tsd-signature-type">TransactGetItemT</a><span class="tsd-signature-symbol">&lt;</span><span class="tsd-signature-type">KEY</span><span class="tsd-signature-symbol">&gt;</span><span class="tsd-signature-symbol">[]</span>, options<span class="tsd-signature-symbol">?: </span><a href="table.transactgettableoptions.html" class="tsd-signature-type">TransactGetTableOptions</a><span class="tsd-signature-symbol">)</span><span class="tsd-signature-symbol">: </span><span class="tsd-signature-type">TransactGetItemsInput</span></li>
-					</ul>
-					<ul class="tsd-descriptions">
-						<li class="tsd-description">
-							<aside class="tsd-sources">
-								<p>Overrides <a href="../classes/table.html">Table</a>.<a href="../classes/table.html#transactgetparams">transactGetParams</a></p>
-								<ul>
-									<li>Defined in <a href="https://github.com/JasonCraftsCode/dynamodb-datamodel/blob/main/src/Table.ts#L1310">Table.ts:1310</a></li>
-								</ul>
-							</aside>
-							<div class="tsd-comment tsd-typography">
-								<div class="lead">
-									<p>See Generic form of <a href="../classes/table.html#transactgetparams">Table.transactGetParams</a>.</p>
-								</div>
-							</div>
-							<h4 class="tsd-parameters-title">Parameters</h4>
-							<ul class="tsd-parameters">
-								<li>
-									<h5><span class="tsd-flag ts-flagOptional">Optional</span> keys: <a href="../classes/table.primarykey.html#attributevaluesmapt" class="tsd-signature-type">AttributeValuesMapT</a><span class="tsd-signature-symbol">&lt;</span><span class="tsd-signature-type">KEY</span><span class="tsd-signature-symbol">&gt;</span><span class="tsd-signature-symbol">[]</span></h5>
-								</li>
-								<li>
-									<h5><span class="tsd-flag ts-flagOptional">Optional</span> getItems: <a href="table.transactgetitemt.html" class="tsd-signature-type">TransactGetItemT</a><span class="tsd-signature-symbol">&lt;</span><span class="tsd-signature-type">KEY</span><span class="tsd-signature-symbol">&gt;</span><span class="tsd-signature-symbol">[]</span></h5>
-								</li>
-								<li>
-									<h5><span class="tsd-flag ts-flagOptional">Optional</span> options: <a href="table.transactgettableoptions.html" class="tsd-signature-type">TransactGetTableOptions</a></h5>
-								</li>
-							</ul>
-							<h4 class="tsd-returns-title">Returns <span class="tsd-signature-type">TransactGetItemsInput</span></h4>
-						</li>
-					</ul>
-				</section>
-				<section class="tsd-panel tsd-member tsd-kind-method tsd-parent-kind-interface tsd-is-overwrite">
-					<a name="transactwrite" class="tsd-anchor"></a>
-					<h3>transact<wbr>Write</h3>
-					<ul class="tsd-signatures tsd-kind-method tsd-parent-kind-interface tsd-is-overwrite">
-						<li class="tsd-signature tsd-kind-icon">transact<wbr>Write<span class="tsd-signature-symbol">(</span>write<span class="tsd-signature-symbol">: </span><a href="table.transactwritet.html" class="tsd-signature-type">TransactWriteT</a><span class="tsd-signature-symbol">&lt;</span><span class="tsd-signature-type">KEY</span><span class="tsd-signature-symbol">&gt;</span>, options<span class="tsd-signature-symbol">?: </span><a href="table.transactwritetableoptions.html" class="tsd-signature-type">TransactWriteTableOptions</a><span class="tsd-signature-symbol">)</span><span class="tsd-signature-symbol">: </span><span class="tsd-signature-type">Promise</span><span class="tsd-signature-symbol">&lt;</span><span class="tsd-signature-type">TransactWriteItemsOutput</span><span class="tsd-signature-symbol">&gt;</span></li>
-					</ul>
-					<ul class="tsd-descriptions">
-						<li class="tsd-description">
-							<aside class="tsd-sources">
-								<p>Overrides <a href="../classes/table.html">Table</a>.<a href="../classes/table.html#transactwrite-1">transactWrite</a></p>
-								<ul>
-									<li>Defined in <a href="https://github.com/JasonCraftsCode/dynamodb-datamodel/blob/main/src/Table.ts#L1372">Table.ts:1372</a></li>
-								</ul>
-							</aside>
-							<div class="tsd-comment tsd-typography">
-								<div class="lead">
-									<p>See Generic form of <a href="../classes/table.html#transactwriteparams">Table.transactWriteParams</a>.</p>
-								</div>
-							</div>
-							<h4 class="tsd-parameters-title">Parameters</h4>
-							<ul class="tsd-parameters">
-								<li>
-									<h5>write: <a href="table.transactwritet.html" class="tsd-signature-type">TransactWriteT</a><span class="tsd-signature-symbol">&lt;</span><span class="tsd-signature-type">KEY</span><span class="tsd-signature-symbol">&gt;</span></h5>
-								</li>
-								<li>
-									<h5><span class="tsd-flag ts-flagOptional">Optional</span> options: <a href="table.transactwritetableoptions.html" class="tsd-signature-type">TransactWriteTableOptions</a></h5>
-								</li>
-							</ul>
-							<h4 class="tsd-returns-title">Returns <span class="tsd-signature-type">Promise</span><span class="tsd-signature-symbol">&lt;</span><span class="tsd-signature-type">TransactWriteItemsOutput</span><span class="tsd-signature-symbol">&gt;</span></h4>
-						</li>
-					</ul>
-				</section>
-				<section class="tsd-panel tsd-member tsd-kind-method tsd-parent-kind-interface tsd-is-overwrite">
-					<a name="transactwriteparams" class="tsd-anchor"></a>
-					<h3>transact<wbr>Write<wbr>Params</h3>
-					<ul class="tsd-signatures tsd-kind-method tsd-parent-kind-interface tsd-is-overwrite">
-						<li class="tsd-signature tsd-kind-icon">transact<wbr>Write<wbr>Params<span class="tsd-signature-symbol">(</span>write<span class="tsd-signature-symbol">: </span><a href="table.transactwritet.html" class="tsd-signature-type">TransactWriteT</a><span class="tsd-signature-symbol">&lt;</span><span class="tsd-signature-type">KEY</span><span class="tsd-signature-symbol">&gt;</span>, options<span class="tsd-signature-symbol">?: </span><a href="table.transactwritetableoptions.html" class="tsd-signature-type">TransactWriteTableOptions</a><span class="tsd-signature-symbol">)</span><span class="tsd-signature-symbol">: </span><span class="tsd-signature-type">TransactWriteItemsInput</span></li>
-					</ul>
-					<ul class="tsd-descriptions">
-						<li class="tsd-description">
-							<aside class="tsd-sources">
-								<p>Overrides <a href="../classes/table.html">Table</a>.<a href="../classes/table.html#transactwriteparams">transactWriteParams</a></p>
-								<ul>
-									<li>Defined in <a href="https://github.com/JasonCraftsCode/dynamodb-datamodel/blob/main/src/Table.ts#L1317">Table.ts:1317</a></li>
-								</ul>
-							</aside>
-							<div class="tsd-comment tsd-typography">
-								<div class="lead">
-									<p>See Generic form of <a href="../classes/table.html#transactwriteparams">Table.transactWriteParams</a>.</p>
-								</div>
-							</div>
-							<h4 class="tsd-parameters-title">Parameters</h4>
-							<ul class="tsd-parameters">
-								<li>
-									<h5>write: <a href="table.transactwritet.html" class="tsd-signature-type">TransactWriteT</a><span class="tsd-signature-symbol">&lt;</span><span class="tsd-signature-type">KEY</span><span class="tsd-signature-symbol">&gt;</span></h5>
-								</li>
-								<li>
-									<h5><span class="tsd-flag ts-flagOptional">Optional</span> options: <a href="table.transactwritetableoptions.html" class="tsd-signature-type">TransactWriteTableOptions</a></h5>
-								</li>
-							</ul>
-							<h4 class="tsd-returns-title">Returns <span class="tsd-signature-type">TransactWriteItemsInput</span></h4>
-						</li>
-					</ul>
-				</section>
-				<section class="tsd-panel tsd-member tsd-kind-method tsd-parent-kind-interface tsd-is-overwrite">
-					<a name="update" class="tsd-anchor"></a>
-					<h3>update</h3>
-					<ul class="tsd-signatures tsd-kind-method tsd-parent-kind-interface tsd-is-overwrite">
-						<li class="tsd-signature tsd-kind-icon">update<span class="tsd-signature-symbol">(</span>key<span class="tsd-signature-symbol">: </span><a href="../classes/table.primarykey.html#attributevaluesmapt" class="tsd-signature-type">AttributeValuesMapT</a><span class="tsd-signature-symbol">&lt;</span><span class="tsd-signature-type">KEY</span><span class="tsd-signature-symbol">&gt;</span>, item<span class="tsd-signature-symbol">?: </span><a href="../classes/update.html#resolvermap" class="tsd-signature-type">ResolverMap</a>, options<span class="tsd-signature-symbol">?: </span><a href="table.updateoptions.html" class="tsd-signature-type">UpdateOptions</a><span class="tsd-signature-symbol">)</span><span class="tsd-signature-symbol">: </span><span class="tsd-signature-type">Promise</span><span class="tsd-signature-symbol">&lt;</span><span class="tsd-signature-type">UpdateItemOutput</span><span class="tsd-signature-symbol">&gt;</span></li>
-					</ul>
-					<ul class="tsd-descriptions">
-						<li class="tsd-description">
-							<aside class="tsd-sources">
-								<p>Overrides <a href="../classes/table.html">Table</a>.<a href="../classes/table.html#update">update</a></p>
-								<ul>
-<<<<<<< HEAD
-									<li>Defined in <a href="https://github.com/JasonCraftsCode/dynamodb-datamodel/blob/main/src/Table.ts#L1339">Table.ts:1339</a></li>
-=======
-									<li>Defined in <a href="https://github.com/JasonCraftsCode/dynamodb-datamodel/blob/main/src/Table.ts#L914">Table.ts:914</a></li>
->>>>>>> 55e6784a
-								</ul>
-							</aside>
-							<div class="tsd-comment tsd-typography">
-								<div class="lead">
-									<p>See Generic form of <a href="../classes/table.html#update">Table.update</a>.</p>
-								</div>
-							</div>
-							<h4 class="tsd-parameters-title">Parameters</h4>
-							<ul class="tsd-parameters">
-								<li>
-									<h5>key: <a href="../classes/table.primarykey.html#attributevaluesmapt" class="tsd-signature-type">AttributeValuesMapT</a><span class="tsd-signature-symbol">&lt;</span><span class="tsd-signature-type">KEY</span><span class="tsd-signature-symbol">&gt;</span></h5>
-								</li>
-								<li>
-									<h5><span class="tsd-flag ts-flagOptional">Optional</span> item: <a href="../classes/update.html#resolvermap" class="tsd-signature-type">ResolverMap</a></h5>
-								</li>
-								<li>
-									<h5><span class="tsd-flag ts-flagOptional">Optional</span> options: <a href="table.updateoptions.html" class="tsd-signature-type">UpdateOptions</a></h5>
-								</li>
-							</ul>
-							<h4 class="tsd-returns-title">Returns <span class="tsd-signature-type">Promise</span><span class="tsd-signature-symbol">&lt;</span><span class="tsd-signature-type">UpdateItemOutput</span><span class="tsd-signature-symbol">&gt;</span></h4>
-						</li>
-					</ul>
-				</section>
-				<section class="tsd-panel tsd-member tsd-kind-method tsd-parent-kind-interface tsd-is-overwrite">
-					<a name="updateparams" class="tsd-anchor"></a>
-					<h3>update<wbr>Params</h3>
-					<ul class="tsd-signatures tsd-kind-method tsd-parent-kind-interface tsd-is-overwrite">
-						<li class="tsd-signature tsd-kind-icon">update<wbr>Params<span class="tsd-signature-symbol">(</span>key<span class="tsd-signature-symbol">: </span><a href="../classes/table.primarykey.html#attributevaluesmapt" class="tsd-signature-type">AttributeValuesMapT</a><span class="tsd-signature-symbol">&lt;</span><span class="tsd-signature-type">KEY</span><span class="tsd-signature-symbol">&gt;</span>, item<span class="tsd-signature-symbol">?: </span><a href="../classes/update.html#resolvermap" class="tsd-signature-type">ResolverMap</a>, options<span class="tsd-signature-symbol">?: </span><a href="table.updateoptions.html" class="tsd-signature-type">UpdateOptions</a><span class="tsd-signature-symbol">)</span><span class="tsd-signature-symbol">: </span><span class="tsd-signature-type">UpdateItemInput</span></li>
-					</ul>
-					<ul class="tsd-descriptions">
-						<li class="tsd-description">
-							<aside class="tsd-sources">
-								<p>Overrides <a href="../classes/table.html">Table</a>.<a href="../classes/table.html#updateparams">updateParams</a></p>
-								<ul>
-<<<<<<< HEAD
-									<li>Defined in <a href="https://github.com/JasonCraftsCode/dynamodb-datamodel/blob/main/src/Table.ts#L1284">Table.ts:1284</a></li>
-=======
-									<li>Defined in <a href="https://github.com/JasonCraftsCode/dynamodb-datamodel/blob/main/src/Table.ts#L873">Table.ts:873</a></li>
->>>>>>> 55e6784a
-								</ul>
-							</aside>
-							<div class="tsd-comment tsd-typography">
-								<div class="lead">
-									<p>See Generic form of <a href="../classes/table.html#updateparams">Table.updateParams</a>.</p>
-								</div>
-							</div>
-							<h4 class="tsd-parameters-title">Parameters</h4>
-							<ul class="tsd-parameters">
-								<li>
-									<h5>key: <a href="../classes/table.primarykey.html#attributevaluesmapt" class="tsd-signature-type">AttributeValuesMapT</a><span class="tsd-signature-symbol">&lt;</span><span class="tsd-signature-type">KEY</span><span class="tsd-signature-symbol">&gt;</span></h5>
-								</li>
-								<li>
-									<h5><span class="tsd-flag ts-flagOptional">Optional</span> item: <a href="../classes/update.html#resolvermap" class="tsd-signature-type">ResolverMap</a></h5>
-								</li>
-								<li>
-									<h5><span class="tsd-flag ts-flagOptional">Optional</span> options: <a href="table.updateoptions.html" class="tsd-signature-type">UpdateOptions</a></h5>
-								</li>
-							</ul>
-							<h4 class="tsd-returns-title">Returns <span class="tsd-signature-type">UpdateItemInput</span></h4>
-						</li>
-					</ul>
-				</section>
-				<section class="tsd-panel tsd-member tsd-kind-method tsd-parent-kind-interface tsd-is-inherited tsd-is-static">
-					<a name="addbatchparams" class="tsd-anchor"></a>
-					<h3><span class="tsd-flag ts-flagStatic">Static</span> add<wbr>Batch<wbr>Params</h3>
-					<ul class="tsd-signatures tsd-kind-method tsd-parent-kind-interface tsd-is-inherited tsd-is-static">
-						<li class="tsd-signature tsd-kind-icon">add<wbr>Batch<wbr>Params<span class="tsd-signature-symbol">(</span>options<span class="tsd-signature-symbol">: </span><span class="tsd-signature-symbol">{ </span>consumed<span class="tsd-signature-symbol">?: </span><span class="tsd-signature-type">DocumentClient.ReturnConsumedCapacity</span><span class="tsd-signature-symbol">; </span>metrics<span class="tsd-signature-symbol">?: </span><span class="tsd-signature-type">DocumentClient.ReturnItemCollectionMetrics</span><span class="tsd-signature-symbol">; </span>token<span class="tsd-signature-symbol">?: </span><span class="tsd-signature-type">DocumentClient.ClientRequestToken</span><span class="tsd-signature-symbol"> }</span>, params<span class="tsd-signature-symbol">: </span><span class="tsd-signature-symbol">{ </span>ClientRequestToken<span class="tsd-signature-symbol">?: </span><span class="tsd-signature-type">DocumentClient.ClientRequestToken</span><span class="tsd-signature-symbol">; </span>ReturnConsumedCapacity<span class="tsd-signature-symbol">?: </span><span class="tsd-signature-type">DocumentClient.ReturnConsumedCapacity</span><span class="tsd-signature-symbol">; </span>ReturnItemCollectionMetrics<span class="tsd-signature-symbol">?: </span><span class="tsd-signature-type">DocumentClient.ReturnItemCollectionMetrics</span><span class="tsd-signature-symbol"> }</span><span class="tsd-signature-symbol">)</span><span class="tsd-signature-symbol">: </span><span class="tsd-signature-type">void</span></li>
-					</ul>
-					<ul class="tsd-descriptions">
-						<li class="tsd-description">
-							<aside class="tsd-sources">
-								<p>Inherited from <a href="../classes/table.html">Table</a>.<a href="../classes/table.html#addbatchparams">addBatchParams</a></p>
-								<ul>
-									<li>Defined in <a href="https://github.com/JasonCraftsCode/dynamodb-datamodel/blob/main/src/Table.ts#L579">Table.ts:579</a></li>
-								</ul>
-							</aside>
-							<div class="tsd-comment tsd-typography">
-								<div class="lead">
-									<p>Translates options into batch or transact based input params.</p>
-								</div>
-							</div>
-							<h4 class="tsd-parameters-title">Parameters</h4>
-							<ul class="tsd-parameters">
-								<li>
-									<h5>options: <span class="tsd-signature-symbol">{ </span>consumed<span class="tsd-signature-symbol">?: </span><span class="tsd-signature-type">DocumentClient.ReturnConsumedCapacity</span><span class="tsd-signature-symbol">; </span>metrics<span class="tsd-signature-symbol">?: </span><span class="tsd-signature-type">DocumentClient.ReturnItemCollectionMetrics</span><span class="tsd-signature-symbol">; </span>token<span class="tsd-signature-symbol">?: </span><span class="tsd-signature-type">DocumentClient.ClientRequestToken</span><span class="tsd-signature-symbol"> }</span></h5>
-									<div class="tsd-comment tsd-typography">
-										<p>Common batch or transact options to set on params.</p>
-									</div>
-									<ul class="tsd-parameters">
-										<li class="tsd-parameter">
-											<h5><span class="tsd-flag ts-flagOptional">Optional</span> consumed<span class="tsd-signature-symbol">?: </span><span class="tsd-signature-type">DocumentClient.ReturnConsumedCapacity</span></h5>
-										</li>
-										<li class="tsd-parameter">
-											<h5><span class="tsd-flag ts-flagOptional">Optional</span> metrics<span class="tsd-signature-symbol">?: </span><span class="tsd-signature-type">DocumentClient.ReturnItemCollectionMetrics</span></h5>
-										</li>
-										<li class="tsd-parameter">
-											<h5><span class="tsd-flag ts-flagOptional">Optional</span> token<span class="tsd-signature-symbol">?: </span><span class="tsd-signature-type">DocumentClient.ClientRequestToken</span></h5>
-										</li>
-									</ul>
-								</li>
-								<li>
-									<h5>params: <span class="tsd-signature-symbol">{ </span>ClientRequestToken<span class="tsd-signature-symbol">?: </span><span class="tsd-signature-type">DocumentClient.ClientRequestToken</span><span class="tsd-signature-symbol">; </span>ReturnConsumedCapacity<span class="tsd-signature-symbol">?: </span><span class="tsd-signature-type">DocumentClient.ReturnConsumedCapacity</span><span class="tsd-signature-symbol">; </span>ReturnItemCollectionMetrics<span class="tsd-signature-symbol">?: </span><span class="tsd-signature-type">DocumentClient.ReturnItemCollectionMetrics</span><span class="tsd-signature-symbol"> }</span></h5>
-									<div class="tsd-comment tsd-typography">
-										<p>Input params to set based on options.</p>
-									</div>
-									<ul class="tsd-parameters">
-										<li class="tsd-parameter">
-											<h5><span class="tsd-flag ts-flagOptional">Optional</span> Client<wbr>Request<wbr>Token<span class="tsd-signature-symbol">?: </span><span class="tsd-signature-type">DocumentClient.ClientRequestToken</span></h5>
-										</li>
-										<li class="tsd-parameter">
-											<h5><span class="tsd-flag ts-flagOptional">Optional</span> Return<wbr>Consumed<wbr>Capacity<span class="tsd-signature-symbol">?: </span><span class="tsd-signature-type">DocumentClient.ReturnConsumedCapacity</span></h5>
-										</li>
-										<li class="tsd-parameter">
-											<h5><span class="tsd-flag ts-flagOptional">Optional</span> Return<wbr>Item<wbr>Collection<wbr>Metrics<span class="tsd-signature-symbol">?: </span><span class="tsd-signature-type">DocumentClient.ReturnItemCollectionMetrics</span></h5>
-										</li>
-									</ul>
-								</li>
-							</ul>
-							<h4 class="tsd-returns-title">Returns <span class="tsd-signature-type">void</span></h4>
-						</li>
-					</ul>
-				</section>
-				<section class="tsd-panel tsd-member tsd-kind-method tsd-parent-kind-interface tsd-has-type-parameter tsd-is-inherited tsd-is-static">
-					<a name="additemattributes" class="tsd-anchor"></a>
-					<h3><span class="tsd-flag ts-flagStatic">Static</span> add<wbr>Item<wbr>Attributes</h3>
-					<ul class="tsd-signatures tsd-kind-method tsd-parent-kind-interface tsd-has-type-parameter tsd-is-inherited tsd-is-static">
-						<li class="tsd-signature tsd-kind-icon">add<wbr>Item<wbr>Attributes&lt;T&gt;<span class="tsd-signature-symbol">(</span>params<span class="tsd-signature-symbol">: </span><span class="tsd-signature-type">T</span>, itemAttributes<span class="tsd-signature-symbol">?: </span><span class="tsd-signature-type">string</span><span class="tsd-signature-symbol">[]</span>, attributes<span class="tsd-signature-symbol">?: </span><a href="table.expressionattributes.html" class="tsd-signature-type">ExpressionAttributes</a><span class="tsd-signature-symbol">)</span><span class="tsd-signature-symbol">: </span><span class="tsd-signature-type">T</span><span class="tsd-signature-symbol"> &amp; </span><a href="../classes/table.html#expressionparams" class="tsd-signature-type">ExpressionParams</a></li>
-					</ul>
-					<ul class="tsd-descriptions">
-						<li class="tsd-description">
-							<aside class="tsd-sources">
-								<p>Inherited from <a href="../classes/table.html">Table</a>.<a href="../classes/table.html#additemattributes">addItemAttributes</a></p>
-								<ul>
-									<li>Defined in <a href="https://github.com/JasonCraftsCode/dynamodb-datamodel/blob/main/src/Table.ts#L512">Table.ts:512</a></li>
-								</ul>
-							</aside>
-							<div class="tsd-comment tsd-typography">
-								<div class="lead">
-									<p>Appends attributes names to the ProjectionExpression for input params.</p>
-								</div>
-							</div>
-							<h4 class="tsd-type-parameters-title">Type parameters</h4>
-							<ul class="tsd-type-parameters">
-								<li>
-									<h4>T<span class="tsd-signature-symbol">: </span><a href="../classes/table.html#expressionparams" class="tsd-signature-type">ExpressionParams</a></h4>
-								</li>
-							</ul>
-							<h4 class="tsd-parameters-title">Parameters</h4>
-							<ul class="tsd-parameters">
-								<li>
-									<h5>params: <span class="tsd-signature-type">T</span></h5>
-									<div class="tsd-comment tsd-typography">
-										<p>Params to add ProjectionExpression on.</p>
-									</div>
-								</li>
-								<li>
-									<h5><span class="tsd-flag ts-flagOptional">Optional</span> itemAttributes: <span class="tsd-signature-type">string</span><span class="tsd-signature-symbol">[]</span></h5>
-									<div class="tsd-comment tsd-typography">
-										<p>List of attribute names to return.</p>
-									</div>
-								</li>
-								<li>
-									<h5><span class="tsd-flag ts-flagOptional">Optional</span> attributes: <a href="table.expressionattributes.html" class="tsd-signature-type">ExpressionAttributes</a></h5>
-									<div class="tsd-comment tsd-typography">
-										<p>Definition of the attribute types required for table and index primary key and for index projected attributes.</p>
-									</div>
-								</li>
-							</ul>
-							<h4 class="tsd-returns-title">Returns <span class="tsd-signature-type">T</span><span class="tsd-signature-symbol"> &amp; </span><a href="../classes/table.html#expressionparams" class="tsd-signature-type">ExpressionParams</a></h4>
-							<p>Params that have ProjectionExpression added to.</p>
-						</li>
-					</ul>
-				</section>
-				<section class="tsd-panel tsd-member tsd-kind-method tsd-parent-kind-interface tsd-has-type-parameter tsd-is-inherited tsd-is-static">
-					<a name="addparams" class="tsd-anchor"></a>
-					<h3><span class="tsd-flag ts-flagStatic">Static</span> add<wbr>Params</h3>
-					<ul class="tsd-signatures tsd-kind-method tsd-parent-kind-interface tsd-has-type-parameter tsd-is-inherited tsd-is-static">
-						<li class="tsd-signature tsd-kind-icon">add<wbr>Params&lt;T&gt;<span class="tsd-signature-symbol">(</span>params<span class="tsd-signature-symbol">: </span><span class="tsd-signature-type">T</span>, options<span class="tsd-signature-symbol">: </span><a href="table.baseoptions.html" class="tsd-signature-type">BaseOptions</a>, type<span class="tsd-signature-symbol">: </span><span class="tsd-signature-type">"filter"</span><span class="tsd-signature-symbol"> | </span><span class="tsd-signature-type">"condition"</span>, addParams<span class="tsd-signature-symbol">?: </span><a href="../classes/table.html#addexpressionparams" class="tsd-signature-type">AddExpressionParams</a><span class="tsd-signature-symbol">)</span><span class="tsd-signature-symbol">: </span><span class="tsd-signature-type">T</span><span class="tsd-signature-symbol"> &amp; </span><a href="../classes/table.html#expressionparams" class="tsd-signature-type">ExpressionParams</a></li>
-					</ul>
-					<ul class="tsd-descriptions">
-						<li class="tsd-description">
-							<aside class="tsd-sources">
-								<p>Inherited from <a href="../classes/table.html">Table</a>.<a href="../classes/table.html#addparams">addParams</a></p>
-								<ul>
-<<<<<<< HEAD
-									<li>Defined in <a href="https://github.com/JasonCraftsCode/dynamodb-datamodel/blob/main/src/Table.ts#L537">Table.ts:537</a></li>
-=======
-									<li>Defined in <a href="https://github.com/JasonCraftsCode/dynamodb-datamodel/blob/main/src/Table.ts#L331">Table.ts:331</a></li>
->>>>>>> 55e6784a
-								</ul>
-							</aside>
-							<div class="tsd-comment tsd-typography">
-								<div class="lead">
-									<p>Add expressions properties to the params object.</p>
-								</div>
-							</div>
-							<h4 class="tsd-type-parameters-title">Type parameters</h4>
-							<ul class="tsd-type-parameters">
-								<li>
-									<h4>T<span class="tsd-signature-symbol">: </span><a href="../classes/table.html#expressionparams" class="tsd-signature-type">ExpressionParams</a></h4>
-									<div class="tsd-comment tsd-typography">
-										<p>Type of table action input params</p>
-									</div>
-								</li>
-							</ul>
-							<h4 class="tsd-parameters-title">Parameters</h4>
-							<ul class="tsd-parameters">
-								<li>
-									<h5>params: <span class="tsd-signature-type">T</span></h5>
-									<div class="tsd-comment tsd-typography">
-										<p>The params object to add expression properties to.</p>
-									</div>
-								</li>
-								<li>
-									<h5>options: <a href="table.baseoptions.html" class="tsd-signature-type">BaseOptions</a></h5>
-									<div class="tsd-comment tsd-typography">
-										<p>Options used to build params.</p>
-									</div>
-								</li>
-								<li>
-									<h5>type: <span class="tsd-signature-type">"filter"</span><span class="tsd-signature-symbol"> | </span><span class="tsd-signature-type">"condition"</span></h5>
-									<div class="tsd-comment tsd-typography">
-										<p>The type of expression to set either &#39;filter&#39; or &#39;condition&#39;,</p>
-									</div>
-								</li>
-								<li>
-									<h5><span class="tsd-flag ts-flagOptional">Optional</span> addParams: <a href="../classes/table.html#addexpressionparams" class="tsd-signature-type">AddExpressionParams</a></h5>
-								</li>
-							</ul>
-							<h4 class="tsd-returns-title">Returns <span class="tsd-signature-type">T</span><span class="tsd-signature-symbol"> &amp; </span><a href="../classes/table.html#expressionparams" class="tsd-signature-type">ExpressionParams</a></h4>
-							<p>Params object that was passed in with expression added.</p>
-						</li>
-					</ul>
-				</section>
-				<section class="tsd-panel tsd-member tsd-kind-method tsd-parent-kind-interface tsd-has-type-parameter tsd-is-inherited tsd-is-static">
-					<a name="addwriteparams" class="tsd-anchor"></a>
-					<h3><span class="tsd-flag ts-flagStatic">Static</span> add<wbr>Write<wbr>Params</h3>
-					<ul class="tsd-signatures tsd-kind-method tsd-parent-kind-interface tsd-has-type-parameter tsd-is-inherited tsd-is-static">
-						<li class="tsd-signature tsd-kind-icon">add<wbr>Write<wbr>Params&lt;T&gt;<span class="tsd-signature-symbol">(</span>params<span class="tsd-signature-symbol">: </span><span class="tsd-signature-type">T</span>, item<span class="tsd-signature-symbol">: </span><span class="tsd-signature-symbol">{ </span>conditions<span class="tsd-signature-symbol">?: </span><a href="../classes/condition.html#resolver" class="tsd-signature-type">Resolver</a><span class="tsd-signature-symbol">[]</span><span class="tsd-signature-symbol">; </span>returnFailure<span class="tsd-signature-symbol">?: </span><span class="tsd-signature-type">DocumentClient.ReturnValuesOnConditionCheckFailure</span><span class="tsd-signature-symbol"> }</span>, addParams<span class="tsd-signature-symbol">?: </span><a href="../classes/table.html#addexpressionparams" class="tsd-signature-type">AddExpressionParams</a><span class="tsd-signature-symbol">)</span><span class="tsd-signature-symbol">: </span><span class="tsd-signature-type">T</span><span class="tsd-signature-symbol"> &amp; </span><a href="../classes/table.html#expressionparams" class="tsd-signature-type">ExpressionParams</a></li>
-					</ul>
-					<ul class="tsd-descriptions">
-						<li class="tsd-description">
-							<aside class="tsd-sources">
-								<p>Inherited from <a href="../classes/table.html">Table</a>.<a href="../classes/table.html#addwriteparams">addWriteParams</a></p>
-								<ul>
-									<li>Defined in <a href="https://github.com/JasonCraftsCode/dynamodb-datamodel/blob/main/src/Table.ts#L558">Table.ts:558</a></li>
-								</ul>
-							</aside>
-							<div class="tsd-comment tsd-typography">
-								<div class="lead">
-									<p>Add expressions properties to the params object.</p>
-								</div>
-							</div>
-							<h4 class="tsd-type-parameters-title">Type parameters</h4>
-							<ul class="tsd-type-parameters">
-								<li>
-									<h4>T<span class="tsd-signature-symbol">: </span><a href="../classes/table.html#expressionparams" class="tsd-signature-type">ExpressionParams</a><span class="tsd-signature-symbol"> &amp; </span><span class="tsd-signature-symbol">{ </span>ReturnValuesOnConditionCheckFailure<span class="tsd-signature-symbol">?: </span><span class="tsd-signature-type">DocumentClient.ReturnValuesOnConditionCheckFailure</span><span class="tsd-signature-symbol"> }</span></h4>
-									<div class="tsd-comment tsd-typography">
-										<p>Type of table transact write item input params</p>
-									</div>
-								</li>
-							</ul>
-							<h4 class="tsd-parameters-title">Parameters</h4>
-							<ul class="tsd-parameters">
-								<li>
-									<h5>params: <span class="tsd-signature-type">T</span></h5>
-									<div class="tsd-comment tsd-typography">
-										<p>The params object to add expression properties to.</p>
-									</div>
-								</li>
-								<li>
-									<h5>item: <span class="tsd-signature-symbol">{ </span>conditions<span class="tsd-signature-symbol">?: </span><a href="../classes/condition.html#resolver" class="tsd-signature-type">Resolver</a><span class="tsd-signature-symbol">[]</span><span class="tsd-signature-symbol">; </span>returnFailure<span class="tsd-signature-symbol">?: </span><span class="tsd-signature-type">DocumentClient.ReturnValuesOnConditionCheckFailure</span><span class="tsd-signature-symbol"> }</span></h5>
-									<div class="tsd-comment tsd-typography">
-										<p>Transact write item used to build params.</p>
-									</div>
-									<ul class="tsd-parameters">
-										<li class="tsd-parameter">
-											<h5><span class="tsd-flag ts-flagOptional">Optional</span> conditions<span class="tsd-signature-symbol">?: </span><a href="../classes/condition.html#resolver" class="tsd-signature-type">Resolver</a><span class="tsd-signature-symbol">[]</span></h5>
-										</li>
-										<li class="tsd-parameter">
-											<h5><span class="tsd-flag ts-flagOptional">Optional</span> return<wbr>Failure<span class="tsd-signature-symbol">?: </span><span class="tsd-signature-type">DocumentClient.ReturnValuesOnConditionCheckFailure</span></h5>
-										</li>
-									</ul>
-								</li>
-								<li>
-									<h5><span class="tsd-flag ts-flagOptional">Optional</span> addParams: <a href="../classes/table.html#addexpressionparams" class="tsd-signature-type">AddExpressionParams</a></h5>
-								</li>
-							</ul>
-							<h4 class="tsd-returns-title">Returns <span class="tsd-signature-type">T</span><span class="tsd-signature-symbol"> &amp; </span><a href="../classes/table.html#expressionparams" class="tsd-signature-type">ExpressionParams</a></h4>
-							<p>Params object that was passed in with expression added.</p>
-						</li>
-					</ul>
-				</section>
-				<section class="tsd-panel tsd-member tsd-kind-method tsd-parent-kind-interface tsd-is-inherited tsd-is-static">
-					<a name="getkeyname" class="tsd-anchor"></a>
-					<h3><span class="tsd-flag ts-flagStatic">Static</span> get<wbr>Key<wbr>Name</h3>
-					<ul class="tsd-signatures tsd-kind-method tsd-parent-kind-interface tsd-is-inherited tsd-is-static">
-						<li class="tsd-signature tsd-kind-icon">get<wbr>Key<wbr>Name<span class="tsd-signature-symbol">(</span>keySchema<span class="tsd-signature-symbol">: </span><a href="../classes/table.primarykey.html#keytypesmap" class="tsd-signature-type">KeyTypesMap</a>, type<span class="tsd-signature-symbol">: </span><a href="../classes/table.primarykey.html#keytypes" class="tsd-signature-type">KeyTypes</a><span class="tsd-signature-symbol">)</span><span class="tsd-signature-symbol">: </span><span class="tsd-signature-type">string</span></li>
-					</ul>
-					<ul class="tsd-descriptions">
-						<li class="tsd-description">
-							<aside class="tsd-sources">
-								<p>Inherited from <a href="../classes/table.html">Table</a>.<a href="../classes/table.html#getkeyname">getKeyName</a></p>
-								<ul>
-<<<<<<< HEAD
-									<li>Defined in <a href="https://github.com/JasonCraftsCode/dynamodb-datamodel/blob/main/src/Table.ts#L602">Table.ts:602</a></li>
-=======
-									<li>Defined in <a href="https://github.com/JasonCraftsCode/dynamodb-datamodel/blob/main/src/Table.ts#L350">Table.ts:350</a></li>
->>>>>>> 55e6784a
-								</ul>
-							</aside>
-							<div class="tsd-comment tsd-typography">
-								<div class="lead">
-									<p>Finds the partition or sort key name for a table or index key schema.</p>
-								</div>
-							</div>
-							<h4 class="tsd-parameters-title">Parameters</h4>
-							<ul class="tsd-parameters">
-								<li>
-									<h5>keySchema: <a href="../classes/table.primarykey.html#keytypesmap" class="tsd-signature-type">KeyTypesMap</a></h5>
-									<div class="tsd-comment tsd-typography">
-										<p>Table key schema to find the primary key in.</p>
-									</div>
-								</li>
-								<li>
-									<h5>type: <a href="../classes/table.primarykey.html#keytypes" class="tsd-signature-type">KeyTypes</a></h5>
-									<div class="tsd-comment tsd-typography">
-										<p>Primary key type to look for, either HASH or RANGE.</p>
-									</div>
-								</li>
-							</ul>
-							<h4 class="tsd-returns-title">Returns <span class="tsd-signature-type">string</span></h4>
-							<p>Name of the key if it exists otherwise an empty string.</p>
-						</li>
-					</ul>
-				</section>
-				<section class="tsd-panel tsd-member tsd-kind-method tsd-parent-kind-interface tsd-is-inherited tsd-is-static">
-					<a name="getputaction" class="tsd-anchor"></a>
-					<h3><span class="tsd-flag ts-flagStatic">Static</span> get<wbr>Put<wbr>Action</h3>
-					<ul class="tsd-signatures tsd-kind-method tsd-parent-kind-interface tsd-is-inherited tsd-is-static">
-						<li class="tsd-signature tsd-kind-icon">get<wbr>Put<wbr>Action<span class="tsd-signature-symbol">(</span>options<span class="tsd-signature-symbol">?: </span><a href="../classes/table.html#putwriteoptions" class="tsd-signature-type">PutWriteOptions</a><span class="tsd-signature-symbol">)</span><span class="tsd-signature-symbol">: </span><a href="../classes/table.html#putitemactions" class="tsd-signature-type">PutItemActions</a></li>
-					</ul>
-					<ul class="tsd-descriptions">
-						<li class="tsd-description">
-							<aside class="tsd-sources">
-								<p>Inherited from <a href="../classes/table.html">Table</a>.<a href="../classes/table.html#getputaction">getPutAction</a></p>
-								<ul>
-<<<<<<< HEAD
-									<li>Defined in <a href="https://github.com/JasonCraftsCode/dynamodb-datamodel/blob/main/src/Table.ts#L490">Table.ts:490</a></li>
-=======
-									<li>Defined in <a href="https://github.com/JasonCraftsCode/dynamodb-datamodel/blob/main/src/Table.ts#L307">Table.ts:307</a></li>
->>>>>>> 55e6784a
-								</ul>
-							</aside>
-							<div class="tsd-comment tsd-typography">
-								<div class="lead">
-									<p>Maps PutWriteOptions to one of the put based ItemActions used by Fields to tell the type of put operation.</p>
-								</div>
-							</div>
-							<h4 class="tsd-parameters-title">Parameters</h4>
-							<ul class="tsd-parameters">
-								<li>
-									<h5><span class="tsd-flag ts-flagOptional">Optional</span> options: <a href="../classes/table.html#putwriteoptions" class="tsd-signature-type">PutWriteOptions</a></h5>
-									<div class="tsd-comment tsd-typography">
-										<p>Put write option to map into a put item action.</p>
-									</div>
-								</li>
-							</ul>
-							<h4 class="tsd-returns-title">Returns <a href="../classes/table.html#putitemactions" class="tsd-signature-type">PutItemActions</a></h4>
-						</li>
-					</ul>
-				</section>
-				<section class="tsd-panel tsd-member tsd-kind-method tsd-parent-kind-interface tsd-is-inherited tsd-is-static">
-					<a name="isputaction" class="tsd-anchor"></a>
-					<h3><span class="tsd-flag ts-flagStatic">Static</span> is<wbr>Put<wbr>Action</h3>
-					<ul class="tsd-signatures tsd-kind-method tsd-parent-kind-interface tsd-is-inherited tsd-is-static">
-						<li class="tsd-signature tsd-kind-icon">is<wbr>Put<wbr>Action<span class="tsd-signature-symbol">(</span>action<span class="tsd-signature-symbol">: </span><a href="../classes/table.html#itemactions" class="tsd-signature-type">ItemActions</a><span class="tsd-signature-symbol">)</span><span class="tsd-signature-symbol">: </span><span class="tsd-signature-type">boolean</span></li>
-					</ul>
-					<ul class="tsd-descriptions">
-						<li class="tsd-description">
-							<aside class="tsd-sources">
-								<p>Inherited from <a href="../classes/table.html">Table</a>.<a href="../classes/table.html#isputaction">isPutAction</a></p>
-								<ul>
-<<<<<<< HEAD
-									<li>Defined in <a href="https://github.com/JasonCraftsCode/dynamodb-datamodel/blob/main/src/Table.ts#L501">Table.ts:501</a></li>
-=======
-									<li>Defined in <a href="https://github.com/JasonCraftsCode/dynamodb-datamodel/blob/main/src/Table.ts#L318">Table.ts:318</a></li>
->>>>>>> 55e6784a
-								</ul>
-							</aside>
-							<div class="tsd-comment tsd-typography">
-								<div class="lead">
-									<p>Checks if item action is a put based action.</p>
-								</div>
-							</div>
-							<h4 class="tsd-parameters-title">Parameters</h4>
-							<ul class="tsd-parameters">
-								<li>
-									<h5>action: <a href="../classes/table.html#itemactions" class="tsd-signature-type">ItemActions</a></h5>
-									<div class="tsd-comment tsd-typography">
-										<p>Item actions to check if put.</p>
-									</div>
-								</li>
-							</ul>
-							<h4 class="tsd-returns-title">Returns <span class="tsd-signature-type">boolean</span></h4>
-							<p>True if item action is a put action.</p>
-						</li>
-					</ul>
-				</section>
-			</section>
-		</div>
-		<div class="col-4 col-menu menu-sticky-wrap menu-highlight">
-			<nav class="tsd-navigation primary">
-				<ul>
-					<li class="globals  ">
-						<a href="../globals.html"><em>Globals</em></a>
-					</li>
-				</ul>
-			</nav>
-			<nav class="tsd-navigation secondary menu-sticky">
-				<ul class="before-current">
-					<li class=" tsd-kind-class">
-						<a href="../classes/condition.html" class="tsd-kind-icon">Condition</a>
-					</li>
-					<li class=" tsd-kind-class">
-						<a href="../classes/conditionexpression.html" class="tsd-kind-icon">Condition<wbr>Expression</a>
-					</li>
-					<li class=" tsd-kind-class">
-						<a href="../classes/expressionattributes.html" class="tsd-kind-icon">Expression<wbr>Attributes</a>
-					</li>
-					<li class=" tsd-kind-class">
-						<a href="../classes/fields.html" class="tsd-kind-icon">Fields</a>
-					</li>
-					<li class=" tsd-kind-class">
-						<a href="../classes/index.html" class="tsd-kind-icon">Index</a>
-					</li>
-					<li class=" tsd-kind-class">
-						<a href="../classes/keycondition.html" class="tsd-kind-icon">Key<wbr>Condition</a>
-					</li>
-					<li class=" tsd-kind-class">
-						<a href="../classes/keyconditionexpression.html" class="tsd-kind-icon">Key<wbr>Condition<wbr>Expression</a>
-					</li>
-					<li class=" tsd-kind-class">
-						<a href="../classes/model.html" class="tsd-kind-icon">Model</a>
-					</li>
-				</ul>
-				<ul class="current">
-					<li class="current tsd-kind-class">
-						<a href="../classes/table.html" class="tsd-kind-icon">Table</a>
-						<ul>
-							<li class="current tsd-kind-interface tsd-parent-kind-class tsd-has-type-parameter">
-								<a href="table.tablet.html" class="tsd-kind-icon">TableT</a>
-								<ul>
-									<li class=" tsd-kind-constructor tsd-parent-kind-interface tsd-is-inherited">
-										<a href="table.tablet.html#constructor" class="tsd-kind-icon">constructor</a>
-									</li>
-									<li class=" tsd-kind-property tsd-parent-kind-interface tsd-is-overwrite">
-										<a href="table.tablet.html#keyattributes" class="tsd-kind-icon">key<wbr>Attributes</a>
-									</li>
-									<li class=" tsd-kind-property tsd-parent-kind-interface tsd-is-overwrite">
-										<a href="table.tablet.html#keyschema" class="tsd-kind-icon">key<wbr>Schema</a>
-									</li>
-									<li class=" tsd-kind-property tsd-parent-kind-interface tsd-is-inherited">
-										<a href="table.tablet.html#name" class="tsd-kind-icon">name</a>
-									</li>
-									<li class=" tsd-kind-get-signature tsd-parent-kind-interface tsd-is-inherited">
-										<a href="table.tablet.html#client" class="tsd-kind-icon">client</a>
-									</li>
-									<li class=" tsd-kind-method tsd-parent-kind-interface tsd-is-overwrite">
-										<a href="table.tablet.html#batchget" class="tsd-kind-icon">batch<wbr>Get</a>
-									</li>
-									<li class=" tsd-kind-method tsd-parent-kind-interface tsd-is-overwrite">
-										<a href="table.tablet.html#batchgetparams" class="tsd-kind-icon">batch<wbr>Get<wbr>Params</a>
-									</li>
-									<li class=" tsd-kind-method tsd-parent-kind-interface tsd-is-overwrite">
-										<a href="table.tablet.html#batchwrite" class="tsd-kind-icon">batch<wbr>Write</a>
-									</li>
-									<li class=" tsd-kind-method tsd-parent-kind-interface tsd-is-overwrite">
-										<a href="table.tablet.html#batchwriteparams" class="tsd-kind-icon">batch<wbr>Write<wbr>Params</a>
-									</li>
-									<li class=" tsd-kind-method tsd-parent-kind-interface tsd-is-inherited">
-										<a href="table.tablet.html#createbinaryset" class="tsd-kind-icon">create<wbr>Binary<wbr>Set</a>
-									</li>
-									<li class=" tsd-kind-method tsd-parent-kind-interface tsd-is-inherited">
-										<a href="table.tablet.html#createnumberset" class="tsd-kind-icon">create<wbr>Number<wbr>Set</a>
-									</li>
-									<li class=" tsd-kind-method tsd-parent-kind-interface tsd-is-inherited">
-										<a href="table.tablet.html#createset" class="tsd-kind-icon">create<wbr>Set</a>
-									</li>
-									<li class=" tsd-kind-method tsd-parent-kind-interface tsd-is-inherited">
-										<a href="table.tablet.html#createstringset" class="tsd-kind-icon">create<wbr>String<wbr>Set</a>
-									</li>
-									<li class=" tsd-kind-method tsd-parent-kind-interface tsd-is-overwrite">
-										<a href="table.tablet.html#delete" class="tsd-kind-icon">delete</a>
-									</li>
-									<li class=" tsd-kind-method tsd-parent-kind-interface tsd-is-overwrite">
-										<a href="table.tablet.html#deleteparams" class="tsd-kind-icon">delete<wbr>Params</a>
-									</li>
-									<li class=" tsd-kind-method tsd-parent-kind-interface tsd-is-overwrite">
-										<a href="table.tablet.html#get" class="tsd-kind-icon">get</a>
-									</li>
-									<li class=" tsd-kind-method tsd-parent-kind-interface tsd-is-overwrite">
-										<a href="table.tablet.html#getparams" class="tsd-kind-icon">get<wbr>Params</a>
-									</li>
-									<li class=" tsd-kind-method tsd-parent-kind-interface tsd-is-inherited">
-										<a href="table.tablet.html#getpartitionkey" class="tsd-kind-icon">get<wbr>Partition<wbr>Key</a>
-									</li>
-									<li class=" tsd-kind-method tsd-parent-kind-interface tsd-is-inherited">
-										<a href="table.tablet.html#getputcondition" class="tsd-kind-icon">get<wbr>Put<wbr>Condition</a>
-									</li>
-									<li class=" tsd-kind-method tsd-parent-kind-interface tsd-is-inherited">
-										<a href="table.tablet.html#getsortkey" class="tsd-kind-icon">get<wbr>Sort<wbr>Key</a>
-									</li>
-									<li class=" tsd-kind-method tsd-parent-kind-interface tsd-is-inherited">
-										<a href="table.tablet.html#onerror" class="tsd-kind-icon">on<wbr>Error</a>
-									</li>
-									<li class=" tsd-kind-method tsd-parent-kind-interface tsd-is-overwrite">
-										<a href="table.tablet.html#put" class="tsd-kind-icon">put</a>
-									</li>
-									<li class=" tsd-kind-method tsd-parent-kind-interface tsd-is-overwrite">
-										<a href="table.tablet.html#putparams" class="tsd-kind-icon">put<wbr>Params</a>
-									</li>
-									<li class=" tsd-kind-method tsd-parent-kind-interface tsd-is-overwrite">
-										<a href="table.tablet.html#query" class="tsd-kind-icon">query</a>
-									</li>
-									<li class=" tsd-kind-method tsd-parent-kind-interface tsd-is-overwrite">
-										<a href="table.tablet.html#queryparams" class="tsd-kind-icon">query<wbr>Params</a>
-									</li>
-									<li class=" tsd-kind-method tsd-parent-kind-interface tsd-is-overwrite">
-										<a href="table.tablet.html#scan" class="tsd-kind-icon">scan</a>
-									</li>
-									<li class=" tsd-kind-method tsd-parent-kind-interface tsd-is-overwrite">
-										<a href="table.tablet.html#scanparams" class="tsd-kind-icon">scan<wbr>Params</a>
-									</li>
-									<li class=" tsd-kind-method tsd-parent-kind-interface tsd-is-overwrite">
-										<a href="table.tablet.html#transactget" class="tsd-kind-icon">transact<wbr>Get</a>
-									</li>
-									<li class=" tsd-kind-method tsd-parent-kind-interface tsd-is-overwrite">
-										<a href="table.tablet.html#transactgetparams" class="tsd-kind-icon">transact<wbr>Get<wbr>Params</a>
-									</li>
-									<li class=" tsd-kind-method tsd-parent-kind-interface tsd-is-overwrite">
-										<a href="table.tablet.html#transactwrite" class="tsd-kind-icon">transact<wbr>Write</a>
-									</li>
-									<li class=" tsd-kind-method tsd-parent-kind-interface tsd-is-overwrite">
-										<a href="table.tablet.html#transactwriteparams" class="tsd-kind-icon">transact<wbr>Write<wbr>Params</a>
-									</li>
-									<li class=" tsd-kind-method tsd-parent-kind-interface tsd-is-overwrite">
-										<a href="table.tablet.html#update" class="tsd-kind-icon">update</a>
-									</li>
-									<li class=" tsd-kind-method tsd-parent-kind-interface tsd-is-overwrite">
-										<a href="table.tablet.html#updateparams" class="tsd-kind-icon">update<wbr>Params</a>
-									</li>
-									<li class=" tsd-kind-method tsd-parent-kind-interface tsd-is-inherited tsd-is-static">
-										<a href="table.tablet.html#addbatchparams" class="tsd-kind-icon">add<wbr>Batch<wbr>Params</a>
-									</li>
-									<li class=" tsd-kind-method tsd-parent-kind-interface tsd-has-type-parameter tsd-is-inherited tsd-is-static">
-										<a href="table.tablet.html#additemattributes" class="tsd-kind-icon">add<wbr>Item<wbr>Attributes</a>
-									</li>
-									<li class=" tsd-kind-method tsd-parent-kind-interface tsd-has-type-parameter tsd-is-inherited tsd-is-static">
-										<a href="table.tablet.html#addparams" class="tsd-kind-icon">add<wbr>Params</a>
-									</li>
-									<li class=" tsd-kind-method tsd-parent-kind-interface tsd-has-type-parameter tsd-is-inherited tsd-is-static">
-										<a href="table.tablet.html#addwriteparams" class="tsd-kind-icon">add<wbr>Write<wbr>Params</a>
-									</li>
-									<li class=" tsd-kind-method tsd-parent-kind-interface tsd-is-inherited tsd-is-static">
-										<a href="table.tablet.html#getkeyname" class="tsd-kind-icon">get<wbr>Key<wbr>Name</a>
-									</li>
-									<li class=" tsd-kind-method tsd-parent-kind-interface tsd-is-inherited tsd-is-static">
-										<a href="table.tablet.html#getputaction" class="tsd-kind-icon">get<wbr>Put<wbr>Action</a>
-									</li>
-									<li class=" tsd-kind-method tsd-parent-kind-interface tsd-is-inherited tsd-is-static">
-										<a href="table.tablet.html#isputaction" class="tsd-kind-icon">is<wbr>Put<wbr>Action</a>
-									</li>
-								</ul>
-							</li>
-						</ul>
-					</li>
-				</ul>
-				<ul class="after-current">
-					<li class=" tsd-kind-class">
-						<a href="../classes/update.html" class="tsd-kind-icon">Update</a>
-					</li>
-					<li class=" tsd-kind-class">
-						<a href="../classes/updateexpression.html" class="tsd-kind-icon">Update<wbr>Expression</a>
-					</li>
-					<li class=" tsd-kind-function">
-						<a href="../globals.html#validateindex" class="tsd-kind-icon">validate<wbr>Index</a>
-					</li>
-					<li class=" tsd-kind-function">
-						<a href="../globals.html#validateindexes" class="tsd-kind-icon">validate<wbr>Indexes</a>
-					</li>
-					<li class=" tsd-kind-function tsd-has-type-parameter">
-						<a href="../globals.html#validatetable" class="tsd-kind-icon">validate<wbr>Table</a>
-					</li>
-				</ul>
-			</nav>
-		</div>
-	</div>
-</div>
-<footer class="with-border-bottom">
-	<div class="container">
-		<h2>Legend</h2>
-		<div class="tsd-legend-group">
-			<ul class="tsd-legend">
-				<li class="tsd-kind-module"><span class="tsd-kind-icon">Module</span></li>
-				<li class="tsd-kind-object-literal"><span class="tsd-kind-icon">Object literal</span></li>
-				<li class="tsd-kind-variable"><span class="tsd-kind-icon">Variable</span></li>
-				<li class="tsd-kind-function"><span class="tsd-kind-icon">Function</span></li>
-				<li class="tsd-kind-function tsd-has-type-parameter"><span class="tsd-kind-icon">Function with type parameter</span></li>
-				<li class="tsd-kind-index-signature"><span class="tsd-kind-icon">Index signature</span></li>
-				<li class="tsd-kind-type-alias"><span class="tsd-kind-icon">Type alias</span></li>
-				<li class="tsd-kind-type-alias tsd-has-type-parameter"><span class="tsd-kind-icon">Type alias with type parameter</span></li>
-			</ul>
-			<ul class="tsd-legend">
-				<li class="tsd-kind-enum"><span class="tsd-kind-icon">Enumeration</span></li>
-				<li class="tsd-kind-enum-member"><span class="tsd-kind-icon">Enumeration member</span></li>
-				<li class="tsd-kind-property tsd-parent-kind-enum"><span class="tsd-kind-icon">Property</span></li>
-				<li class="tsd-kind-method tsd-parent-kind-enum"><span class="tsd-kind-icon">Method</span></li>
-			</ul>
-			<ul class="tsd-legend">
-				<li class="tsd-kind-interface"><span class="tsd-kind-icon">Interface</span></li>
-				<li class="tsd-kind-interface tsd-has-type-parameter"><span class="tsd-kind-icon">Interface with type parameter</span></li>
-				<li class="tsd-kind-constructor tsd-parent-kind-interface"><span class="tsd-kind-icon">Constructor</span></li>
-				<li class="tsd-kind-property tsd-parent-kind-interface"><span class="tsd-kind-icon">Property</span></li>
-				<li class="tsd-kind-method tsd-parent-kind-interface"><span class="tsd-kind-icon">Method</span></li>
-				<li class="tsd-kind-index-signature tsd-parent-kind-interface"><span class="tsd-kind-icon">Index signature</span></li>
-			</ul>
-			<ul class="tsd-legend">
-				<li class="tsd-kind-class"><span class="tsd-kind-icon">Class</span></li>
-				<li class="tsd-kind-class tsd-has-type-parameter"><span class="tsd-kind-icon">Class with type parameter</span></li>
-				<li class="tsd-kind-constructor tsd-parent-kind-class"><span class="tsd-kind-icon">Constructor</span></li>
-				<li class="tsd-kind-property tsd-parent-kind-class"><span class="tsd-kind-icon">Property</span></li>
-				<li class="tsd-kind-method tsd-parent-kind-class"><span class="tsd-kind-icon">Method</span></li>
-				<li class="tsd-kind-accessor tsd-parent-kind-class"><span class="tsd-kind-icon">Accessor</span></li>
-				<li class="tsd-kind-index-signature tsd-parent-kind-class"><span class="tsd-kind-icon">Index signature</span></li>
-			</ul>
-			<ul class="tsd-legend">
-				<li class="tsd-kind-constructor tsd-parent-kind-class tsd-is-inherited"><span class="tsd-kind-icon">Inherited constructor</span></li>
-				<li class="tsd-kind-property tsd-parent-kind-class tsd-is-inherited"><span class="tsd-kind-icon">Inherited property</span></li>
-				<li class="tsd-kind-method tsd-parent-kind-class tsd-is-inherited"><span class="tsd-kind-icon">Inherited method</span></li>
-				<li class="tsd-kind-accessor tsd-parent-kind-class tsd-is-inherited"><span class="tsd-kind-icon">Inherited accessor</span></li>
-			</ul>
-			<ul class="tsd-legend">
-				<li class="tsd-kind-property tsd-parent-kind-class tsd-is-protected"><span class="tsd-kind-icon">Protected property</span></li>
-				<li class="tsd-kind-method tsd-parent-kind-class tsd-is-protected"><span class="tsd-kind-icon">Protected method</span></li>
-				<li class="tsd-kind-accessor tsd-parent-kind-class tsd-is-protected"><span class="tsd-kind-icon">Protected accessor</span></li>
-			</ul>
-			<ul class="tsd-legend">
-				<li class="tsd-kind-property tsd-parent-kind-class tsd-is-private"><span class="tsd-kind-icon">Private property</span></li>
-				<li class="tsd-kind-method tsd-parent-kind-class tsd-is-private"><span class="tsd-kind-icon">Private method</span></li>
-				<li class="tsd-kind-accessor tsd-parent-kind-class tsd-is-private"><span class="tsd-kind-icon">Private accessor</span></li>
-			</ul>
-			<ul class="tsd-legend">
-				<li class="tsd-kind-property tsd-parent-kind-class tsd-is-static"><span class="tsd-kind-icon">Static property</span></li>
-				<li class="tsd-kind-call-signature tsd-parent-kind-class tsd-is-static"><span class="tsd-kind-icon">Static method</span></li>
-			</ul>
-		</div>
-	</div>
-</footer>
-<div class="container tsd-generator">
-	<p>Generated using <a href="https://typedoc.org/" target="_blank">TypeDoc</a></p>
-</div>
-<div class="overlay"></div>
-<script src="../assets/js/main.js"></script>
-<script>if (location.protocol == 'file:') document.write('<script src="../assets/js/search.js"><' + '/script>');</script>
-</body>
+  <head>
+    <meta charset="utf-8" />
+    <meta http-equiv="X-UA-Compatible" content="IE=edge" />
+    <title>TableT | dynamodb-datamodel - v0.2.3</title>
+    <meta name="description" content="" />
+    <meta name="viewport" content="width=device-width, initial-scale=1" />
+    <link rel="stylesheet" href="../assets/css/main.css" />
+  </head>
+  <body>
+    <header>
+      <div class="tsd-page-toolbar">
+        <div class="container">
+          <div class="table-wrap">
+            <div class="table-cell" id="tsd-search" data-index="../assets/js/search.js" data-base="..">
+              <div class="field">
+                <label for="tsd-search-field" class="tsd-widget search no-caption">Search</label>
+                <input id="tsd-search-field" type="text" />
+              </div>
+              <ul class="results">
+                <li class="state loading">Preparing search index...</li>
+                <li class="state failure">The search index is not available</li>
+              </ul>
+              <a href="../index.html" class="title">dynamodb-datamodel - v0.2.3</a>
+            </div>
+            <div class="table-cell" id="tsd-widgets">
+              <div id="tsd-filter">
+                <a href="#" class="tsd-widget options no-caption" data-toggle="options">Options</a>
+                <div class="tsd-filter-group">
+                  <div class="tsd-select" id="tsd-filter-visibility">
+                    <span class="tsd-select-label">All</span>
+                    <ul class="tsd-select-list">
+                      <li data-value="public">Public</li>
+                      <li data-value="protected">Public/Protected</li>
+                      <li data-value="private" class="selected">All</li>
+                    </ul>
+                  </div>
+                  <input type="checkbox" id="tsd-filter-inherited" checked />
+                  <label class="tsd-widget" for="tsd-filter-inherited">Inherited</label>
+                </div>
+              </div>
+              <a href="#" class="tsd-widget menu no-caption" data-toggle="menu">Menu</a>
+            </div>
+          </div>
+        </div>
+      </div>
+      <div class="tsd-page-title">
+        <div class="container">
+          <ul class="tsd-breadcrumb">
+            <li>
+              <a href="../globals.html">Globals</a>
+            </li>
+            <li>
+              <a href="../classes/table.html">Table</a>
+            </li>
+            <li>
+              <a href="table.tablet.html">TableT</a>
+            </li>
+          </ul>
+          <h1>Interface TableT&lt;KEY, ATTRIBUTES&gt;</h1>
+        </div>
+      </div>
+    </header>
+    <div class="container container-main">
+      <div class="row">
+        <div class="col-8 col-content">
+          <section class="tsd-panel tsd-comment">
+            <div class="tsd-comment tsd-typography">
+              <div class="lead">
+                <p>Generic form of <a href="../classes/table.html">Table</a>.</p>
+              </div>
+            </div>
+          </section>
+          <section class="tsd-panel tsd-type-parameters">
+            <h3>Type parameters</h3>
+            <ul class="tsd-type-parameters">
+              <li>
+                <h4>KEY</h4>
+                <div class="tsd-comment tsd-typography">
+                  <div class="lead">
+                    <p>The interface of the table&#39;s primary key.</p>
+                  </div>
+                </div>
+              </li>
+              <li>
+                <h4>ATTRIBUTES</h4>
+                <div class="tsd-comment tsd-typography">
+                  <div class="lead">
+                    <p>
+                      The interface or type that has all required attributes, including table and index primary key and
+                      all defined index projected attributes.
+                    </p>
+                  </div>
+                </div>
+              </li>
+            </ul>
+          </section>
+          <section class="tsd-panel tsd-hierarchy">
+            <h3>Hierarchy</h3>
+            <ul class="tsd-hierarchy">
+              <li>
+                <a href="../classes/table.html" class="tsd-signature-type">Table</a>
+                <ul class="tsd-hierarchy">
+                  <li>
+                    <span class="target">TableT</span>
+                  </li>
+                </ul>
+              </li>
+            </ul>
+          </section>
+          <section class="tsd-panel-group tsd-index-group">
+            <h2>Index</h2>
+            <section class="tsd-panel tsd-index-panel">
+              <div class="tsd-index-content">
+                <section class="tsd-index-section tsd-is-inherited">
+                  <h3>Constructors</h3>
+                  <ul class="tsd-index-list">
+                    <li class="tsd-kind-constructor tsd-parent-kind-interface tsd-is-inherited">
+                      <a href="table.tablet.html#constructor" class="tsd-kind-icon">constructor</a>
+                    </li>
+                  </ul>
+                </section>
+                <section class="tsd-index-section">
+                  <h3>Properties</h3>
+                  <ul class="tsd-index-list">
+                    <li class="tsd-kind-property tsd-parent-kind-interface tsd-is-overwrite">
+                      <a href="table.tablet.html#keyattributes" class="tsd-kind-icon">key<wbr />Attributes</a>
+                    </li>
+                    <li class="tsd-kind-property tsd-parent-kind-interface tsd-is-overwrite">
+                      <a href="table.tablet.html#keyschema" class="tsd-kind-icon">key<wbr />Schema</a>
+                    </li>
+                    <li class="tsd-kind-property tsd-parent-kind-interface tsd-is-inherited">
+                      <a href="table.tablet.html#name" class="tsd-kind-icon">name</a>
+                    </li>
+                  </ul>
+                </section>
+                <section class="tsd-index-section tsd-is-inherited">
+                  <h3>Accessors</h3>
+                  <ul class="tsd-index-list">
+                    <li class="tsd-kind-get-signature tsd-parent-kind-interface tsd-is-inherited">
+                      <a href="table.tablet.html#client" class="tsd-kind-icon">client</a>
+                    </li>
+                  </ul>
+                </section>
+                <section class="tsd-index-section">
+                  <h3>Methods</h3>
+                  <ul class="tsd-index-list">
+                    <li class="tsd-kind-method tsd-parent-kind-interface tsd-is-overwrite">
+                      <a href="table.tablet.html#batchget" class="tsd-kind-icon">batch<wbr />Get</a>
+                    </li>
+                    <li class="tsd-kind-method tsd-parent-kind-interface tsd-is-overwrite">
+                      <a href="table.tablet.html#batchgetparams" class="tsd-kind-icon">batch<wbr />Get<wbr />Params</a>
+                    </li>
+                    <li class="tsd-kind-method tsd-parent-kind-interface tsd-is-overwrite">
+                      <a href="table.tablet.html#batchwrite" class="tsd-kind-icon">batch<wbr />Write</a>
+                    </li>
+                    <li class="tsd-kind-method tsd-parent-kind-interface tsd-is-overwrite">
+                      <a href="table.tablet.html#batchwriteparams" class="tsd-kind-icon"
+                        >batch<wbr />Write<wbr />Params</a
+                      >
+                    </li>
+                    <li class="tsd-kind-method tsd-parent-kind-interface tsd-is-inherited">
+                      <a href="table.tablet.html#createbinaryset" class="tsd-kind-icon"
+                        >create<wbr />Binary<wbr />Set</a
+                      >
+                    </li>
+                    <li class="tsd-kind-method tsd-parent-kind-interface tsd-is-inherited">
+                      <a href="table.tablet.html#createnumberset" class="tsd-kind-icon"
+                        >create<wbr />Number<wbr />Set</a
+                      >
+                    </li>
+                    <li class="tsd-kind-method tsd-parent-kind-interface tsd-is-inherited">
+                      <a href="table.tablet.html#createset" class="tsd-kind-icon">create<wbr />Set</a>
+                    </li>
+                    <li class="tsd-kind-method tsd-parent-kind-interface tsd-is-inherited">
+                      <a href="table.tablet.html#createstringset" class="tsd-kind-icon"
+                        >create<wbr />String<wbr />Set</a
+                      >
+                    </li>
+                    <li class="tsd-kind-method tsd-parent-kind-interface tsd-is-overwrite">
+                      <a href="table.tablet.html#delete" class="tsd-kind-icon">delete</a>
+                    </li>
+                    <li class="tsd-kind-method tsd-parent-kind-interface tsd-is-overwrite">
+                      <a href="table.tablet.html#deleteparams" class="tsd-kind-icon">delete<wbr />Params</a>
+                    </li>
+                    <li class="tsd-kind-method tsd-parent-kind-interface tsd-is-overwrite">
+                      <a href="table.tablet.html#get" class="tsd-kind-icon">get</a>
+                    </li>
+                    <li class="tsd-kind-method tsd-parent-kind-interface tsd-is-overwrite">
+                      <a href="table.tablet.html#getparams" class="tsd-kind-icon">get<wbr />Params</a>
+                    </li>
+                    <li class="tsd-kind-method tsd-parent-kind-interface tsd-is-inherited">
+                      <a href="table.tablet.html#getpartitionkey" class="tsd-kind-icon"
+                        >get<wbr />Partition<wbr />Key</a
+                      >
+                    </li>
+                    <li class="tsd-kind-method tsd-parent-kind-interface tsd-is-inherited">
+                      <a href="table.tablet.html#getputcondition" class="tsd-kind-icon"
+                        >get<wbr />Put<wbr />Condition</a
+                      >
+                    </li>
+                    <li class="tsd-kind-method tsd-parent-kind-interface tsd-is-inherited">
+                      <a href="table.tablet.html#getsortkey" class="tsd-kind-icon">get<wbr />Sort<wbr />Key</a>
+                    </li>
+                    <li class="tsd-kind-method tsd-parent-kind-interface tsd-is-inherited">
+                      <a href="table.tablet.html#onerror" class="tsd-kind-icon">on<wbr />Error</a>
+                    </li>
+                    <li class="tsd-kind-method tsd-parent-kind-interface tsd-is-overwrite">
+                      <a href="table.tablet.html#put" class="tsd-kind-icon">put</a>
+                    </li>
+                    <li class="tsd-kind-method tsd-parent-kind-interface tsd-is-overwrite">
+                      <a href="table.tablet.html#putparams" class="tsd-kind-icon">put<wbr />Params</a>
+                    </li>
+                    <li class="tsd-kind-method tsd-parent-kind-interface tsd-is-overwrite">
+                      <a href="table.tablet.html#query" class="tsd-kind-icon">query</a>
+                    </li>
+                    <li class="tsd-kind-method tsd-parent-kind-interface tsd-is-overwrite">
+                      <a href="table.tablet.html#queryparams" class="tsd-kind-icon">query<wbr />Params</a>
+                    </li>
+                    <li class="tsd-kind-method tsd-parent-kind-interface tsd-is-overwrite">
+                      <a href="table.tablet.html#scan" class="tsd-kind-icon">scan</a>
+                    </li>
+                    <li class="tsd-kind-method tsd-parent-kind-interface tsd-is-overwrite">
+                      <a href="table.tablet.html#scanparams" class="tsd-kind-icon">scan<wbr />Params</a>
+                    </li>
+                    <li class="tsd-kind-method tsd-parent-kind-interface tsd-is-overwrite">
+                      <a href="table.tablet.html#transactget" class="tsd-kind-icon">transact<wbr />Get</a>
+                    </li>
+                    <li class="tsd-kind-method tsd-parent-kind-interface tsd-is-overwrite">
+                      <a href="table.tablet.html#transactgetparams" class="tsd-kind-icon"
+                        >transact<wbr />Get<wbr />Params</a
+                      >
+                    </li>
+                    <li class="tsd-kind-method tsd-parent-kind-interface tsd-is-overwrite">
+                      <a href="table.tablet.html#transactwrite" class="tsd-kind-icon">transact<wbr />Write</a>
+                    </li>
+                    <li class="tsd-kind-method tsd-parent-kind-interface tsd-is-overwrite">
+                      <a href="table.tablet.html#transactwriteparams" class="tsd-kind-icon"
+                        >transact<wbr />Write<wbr />Params</a
+                      >
+                    </li>
+                    <li class="tsd-kind-method tsd-parent-kind-interface tsd-is-overwrite">
+                      <a href="table.tablet.html#update" class="tsd-kind-icon">update</a>
+                    </li>
+                    <li class="tsd-kind-method tsd-parent-kind-interface tsd-is-overwrite">
+                      <a href="table.tablet.html#updateparams" class="tsd-kind-icon">update<wbr />Params</a>
+                    </li>
+                    <li class="tsd-kind-method tsd-parent-kind-interface tsd-is-inherited tsd-is-static">
+                      <a href="table.tablet.html#addbatchparams" class="tsd-kind-icon">add<wbr />Batch<wbr />Params</a>
+                    </li>
+                    <li
+                      class="tsd-kind-method tsd-parent-kind-interface tsd-has-type-parameter tsd-is-inherited tsd-is-static"
+                    >
+                      <a href="table.tablet.html#additemattributes" class="tsd-kind-icon"
+                        >add<wbr />Item<wbr />Attributes</a
+                      >
+                    </li>
+                    <li
+                      class="tsd-kind-method tsd-parent-kind-interface tsd-has-type-parameter tsd-is-inherited tsd-is-static"
+                    >
+                      <a href="table.tablet.html#addparams" class="tsd-kind-icon">add<wbr />Params</a>
+                    </li>
+                    <li
+                      class="tsd-kind-method tsd-parent-kind-interface tsd-has-type-parameter tsd-is-inherited tsd-is-static"
+                    >
+                      <a href="table.tablet.html#addwriteparams" class="tsd-kind-icon">add<wbr />Write<wbr />Params</a>
+                    </li>
+                    <li class="tsd-kind-method tsd-parent-kind-interface tsd-is-inherited tsd-is-static">
+                      <a href="table.tablet.html#getkeyname" class="tsd-kind-icon">get<wbr />Key<wbr />Name</a>
+                    </li>
+                    <li class="tsd-kind-method tsd-parent-kind-interface tsd-is-inherited tsd-is-static">
+                      <a href="table.tablet.html#getputaction" class="tsd-kind-icon">get<wbr />Put<wbr />Action</a>
+                    </li>
+                    <li class="tsd-kind-method tsd-parent-kind-interface tsd-is-inherited tsd-is-static">
+                      <a href="table.tablet.html#isputaction" class="tsd-kind-icon">is<wbr />Put<wbr />Action</a>
+                    </li>
+                  </ul>
+                </section>
+              </div>
+            </section>
+          </section>
+          <section class="tsd-panel-group tsd-member-group tsd-is-inherited">
+            <h2>Constructors</h2>
+            <section class="tsd-panel tsd-member tsd-kind-constructor tsd-parent-kind-interface tsd-is-inherited">
+              <a name="constructor" class="tsd-anchor"></a>
+              <h3>constructor</h3>
+              <ul class="tsd-signatures tsd-kind-constructor tsd-parent-kind-interface tsd-is-inherited">
+                <li class="tsd-signature tsd-kind-icon">
+                  new <wbr />TableT<span class="tsd-signature-symbol">(</span>params<span class="tsd-signature-symbol"
+                    >: </span
+                  ><a href="table.tableparams.html" class="tsd-signature-type">TableParams</a
+                  ><span class="tsd-signature-symbol">)</span><span class="tsd-signature-symbol">: </span
+                  ><a href="table.tablet.html" class="tsd-signature-type">TableT</a>
+                </li>
+              </ul>
+              <ul class="tsd-descriptions">
+                <li class="tsd-description">
+                  <aside class="tsd-sources">
+                    <p>
+                      Inherited from <a href="../classes/table.html">Table</a>.<a
+                        href="../classes/table.html#constructor"
+                        >constructor</a
+                      >
+                    </p>
+                    <ul>
+                      <li>
+                        Defined in
+                        <a href="https://github.com/JasonCraftsCode/dynamodb-datamodel/blob/main/src/Table.ts#L48"
+                          >Table.ts:48</a
+                        >
+                      </li>
+                    </ul>
+                  </aside>
+                  <div class="tsd-comment tsd-typography"></div>
+                  <h4 class="tsd-parameters-title">Parameters</h4>
+                  <ul class="tsd-parameters">
+                    <li>
+                      <h5>params: <a href="table.tableparams.html" class="tsd-signature-type">TableParams</a></h5>
+                      <div class="tsd-comment tsd-typography">
+                        <div class="lead">
+                          <p>Initialize the Table&#39;s name, attributes, keySchema and index properties.</p>
+                        </div>
+                      </div>
+                    </li>
+                  </ul>
+                  <h4 class="tsd-returns-title">
+                    Returns <a href="table.tablet.html" class="tsd-signature-type">TableT</a>
+                  </h4>
+                </li>
+              </ul>
+            </section>
+          </section>
+          <section class="tsd-panel-group tsd-member-group">
+            <h2>Properties</h2>
+            <section class="tsd-panel tsd-member tsd-kind-property tsd-parent-kind-interface tsd-is-overwrite">
+              <a name="keyattributes" class="tsd-anchor"></a>
+              <h3>key<wbr />Attributes</h3>
+              <div class="tsd-signature tsd-kind-icon">
+                key<wbr />Attributes<span class="tsd-signature-symbol">:</span>
+                <a href="../classes/table.primarykey.html#attributetypesmapt" class="tsd-signature-type"
+                  >AttributeTypesMapT</a
+                ><span class="tsd-signature-symbol">&lt;</span><span class="tsd-signature-type">ATTRIBUTES</span
+                ><span class="tsd-signature-symbol">&gt;</span>
+              </div>
+              <aside class="tsd-sources">
+                <p>
+                  Overrides <a href="../classes/table.html">Table</a>.<a href="../classes/table.html#keyattributes"
+                    >keyAttributes</a
+                  >
+                </p>
+                <ul>
+                  <li>
+                    Defined in
+                    <a href="https://github.com/JasonCraftsCode/dynamodb-datamodel/blob/main/src/Table.ts#L841"
+                      >Table.ts:841</a
+                    >
+                  </li>
+                </ul>
+              </aside>
+              <div class="tsd-comment tsd-typography">
+                <div class="lead">
+                  <p>Generic form of <a href="../classes/table.html#keyattributes">Table.keyAttributes</a>.</p>
+                </div>
+              </div>
+            </section>
+            <section class="tsd-panel tsd-member tsd-kind-property tsd-parent-kind-interface tsd-is-overwrite">
+              <a name="keyschema" class="tsd-anchor"></a>
+              <h3>key<wbr />Schema</h3>
+              <div class="tsd-signature tsd-kind-icon">
+                key<wbr />Schema<span class="tsd-signature-symbol">:</span>
+                <a href="../classes/table.primarykey.html#keytypesmapt" class="tsd-signature-type">KeyTypesMapT</a
+                ><span class="tsd-signature-symbol">&lt;</span><span class="tsd-signature-type">KEY</span
+                ><span class="tsd-signature-symbol">&gt;</span>
+              </div>
+              <aside class="tsd-sources">
+                <p>
+                  Overrides <a href="../classes/table.html">Table</a>.<a href="../classes/table.html#keyschema"
+                    >keySchema</a
+                  >
+                </p>
+                <ul>
+                  <li>
+                    Defined in
+                    <a href="https://github.com/JasonCraftsCode/dynamodb-datamodel/blob/main/src/Table.ts#L846"
+                      >Table.ts:846</a
+                    >
+                  </li>
+                </ul>
+              </aside>
+              <div class="tsd-comment tsd-typography">
+                <div class="lead">
+                  <p>Generic form of <a href="../classes/table.html#keyschema">Table.keySchema</a>.</p>
+                </div>
+              </div>
+            </section>
+            <section class="tsd-panel tsd-member tsd-kind-property tsd-parent-kind-interface tsd-is-inherited">
+              <a name="name" class="tsd-anchor"></a>
+              <h3>name</h3>
+              <div class="tsd-signature tsd-kind-icon">
+                name<span class="tsd-signature-symbol">:</span> <span class="tsd-signature-type">string</span>
+              </div>
+              <aside class="tsd-sources">
+                <p>
+                  Inherited from <a href="../classes/table.html">Table</a>.<a href="../classes/table.html#name">name</a>
+                </p>
+                <ul>
+                  <li>
+                    Defined in
+                    <a href="https://github.com/JasonCraftsCode/dynamodb-datamodel/blob/main/src/Table.ts#L29"
+                      >Table.ts:29</a
+                    >
+                  </li>
+                </ul>
+              </aside>
+              <div class="tsd-comment tsd-typography">
+                <div class="lead">
+                  <p>Name of the DynamoDB table, used to set the TableName when calling DynamoDB methods.</p>
+                </div>
+              </div>
+            </section>
+          </section>
+          <section class="tsd-panel-group tsd-member-group tsd-is-inherited">
+            <h2>Accessors</h2>
+            <section class="tsd-panel tsd-member tsd-kind-get-signature tsd-parent-kind-interface tsd-is-inherited">
+              <a name="client" class="tsd-anchor"></a>
+              <h3>client</h3>
+              <ul class="tsd-signatures tsd-kind-get-signature tsd-parent-kind-interface tsd-is-inherited">
+                <li class="tsd-signature tsd-kind-icon">
+                  <span class="tsd-signature-symbol">get</span> client<span class="tsd-signature-symbol">(</span
+                  ><span class="tsd-signature-symbol">)</span><span class="tsd-signature-symbol">: </span
+                  ><span class="tsd-signature-type">DocumentClient</span>
+                </li>
+              </ul>
+              <ul class="tsd-descriptions">
+                <li class="tsd-description">
+                  <aside class="tsd-sources">
+                    <p>
+                      Inherited from <a href="../classes/table.html">Table</a>.<a href="../classes/table.html#client"
+                        >client</a
+                      >
+                    </p>
+                    <ul>
+                      <li>
+                        Defined in
+                        <a href="https://github.com/JasonCraftsCode/dynamodb-datamodel/blob/main/src/Table.ts#L65"
+                          >Table.ts:65</a
+                        >
+                      </li>
+                    </ul>
+                  </aside>
+                  <div class="tsd-comment tsd-typography">
+                    <div class="lead">
+                      <p>Gets the DocumentClient associated with this Table, which may mean creating one.</p>
+                    </div>
+                  </div>
+                  <h4 class="tsd-returns-title">Returns <span class="tsd-signature-type">DocumentClient</span></h4>
+                  <p>The DocumentClient used for all Table operations.</p>
+                </li>
+              </ul>
+            </section>
+          </section>
+          <section class="tsd-panel-group tsd-member-group">
+            <h2>Methods</h2>
+            <section class="tsd-panel tsd-member tsd-kind-method tsd-parent-kind-interface tsd-is-overwrite">
+              <a name="batchget" class="tsd-anchor"></a>
+              <h3>batch<wbr />Get</h3>
+              <ul class="tsd-signatures tsd-kind-method tsd-parent-kind-interface tsd-is-overwrite">
+                <li class="tsd-signature tsd-kind-icon">
+                  batch<wbr />Get<span class="tsd-signature-symbol">(</span>keys<span class="tsd-signature-symbol"
+                    >: </span
+                  ><a href="../classes/table.primarykey.html#attributevaluesmapt" class="tsd-signature-type"
+                    >AttributeValuesMapT</a
+                  ><span class="tsd-signature-symbol">&lt;</span><span class="tsd-signature-type">KEY</span
+                  ><span class="tsd-signature-symbol">&gt;</span><span class="tsd-signature-symbol">[]</span>,
+                  options<span class="tsd-signature-symbol">?: </span
+                  ><a href="table.batchgettableoptions.html" class="tsd-signature-type">BatchGetTableOptions</a
+                  ><span class="tsd-signature-symbol">)</span><span class="tsd-signature-symbol">: </span
+                  ><span class="tsd-signature-type">Promise</span><span class="tsd-signature-symbol">&lt;</span
+                  ><span class="tsd-signature-type">BatchGetItemOutput</span
+                  ><span class="tsd-signature-symbol">&gt;</span>
+                </li>
+              </ul>
+              <ul class="tsd-descriptions">
+                <li class="tsd-description">
+                  <aside class="tsd-sources">
+                    <p>
+                      Overrides <a href="../classes/table.html">Table</a>.<a href="../classes/table.html#batchget"
+                        >batchGet</a
+                      >
+                    </p>
+                    <ul>
+                      <li>
+                        Defined in
+                        <a href="https://github.com/JasonCraftsCode/dynamodb-datamodel/blob/main/src/Table.ts#L1352"
+                          >Table.ts:1352</a
+                        >
+                      </li>
+                    </ul>
+                  </aside>
+                  <div class="tsd-comment tsd-typography">
+                    <div class="lead">
+                      <p>
+                        See Generic form of <a href="../classes/table.html#batchgetparams">Table.batchGetParams</a>.
+                      </p>
+                    </div>
+                  </div>
+                  <h4 class="tsd-parameters-title">Parameters</h4>
+                  <ul class="tsd-parameters">
+                    <li>
+                      <h5>
+                        keys:
+                        <a href="../classes/table.primarykey.html#attributevaluesmapt" class="tsd-signature-type"
+                          >AttributeValuesMapT</a
+                        ><span class="tsd-signature-symbol">&lt;</span><span class="tsd-signature-type">KEY</span
+                        ><span class="tsd-signature-symbol">&gt;</span><span class="tsd-signature-symbol">[]</span>
+                      </h5>
+                    </li>
+                    <li>
+                      <h5>
+                        <span class="tsd-flag ts-flagOptional">Optional</span> options:
+                        <a href="table.batchgettableoptions.html" class="tsd-signature-type">BatchGetTableOptions</a>
+                      </h5>
+                    </li>
+                  </ul>
+                  <h4 class="tsd-returns-title">
+                    Returns <span class="tsd-signature-type">Promise</span><span class="tsd-signature-symbol">&lt;</span
+                    ><span class="tsd-signature-type">BatchGetItemOutput</span
+                    ><span class="tsd-signature-symbol">&gt;</span>
+                  </h4>
+                </li>
+              </ul>
+            </section>
+            <section class="tsd-panel tsd-member tsd-kind-method tsd-parent-kind-interface tsd-is-overwrite">
+              <a name="batchgetparams" class="tsd-anchor"></a>
+              <h3>batch<wbr />Get<wbr />Params</h3>
+              <ul class="tsd-signatures tsd-kind-method tsd-parent-kind-interface tsd-is-overwrite">
+                <li class="tsd-signature tsd-kind-icon">
+                  batch<wbr />Get<wbr />Params<span class="tsd-signature-symbol">(</span>keys<span
+                    class="tsd-signature-symbol"
+                    >: </span
+                  ><a href="../classes/table.primarykey.html#attributevaluesmapt" class="tsd-signature-type"
+                    >AttributeValuesMapT</a
+                  ><span class="tsd-signature-symbol">&lt;</span><span class="tsd-signature-type">KEY</span
+                  ><span class="tsd-signature-symbol">&gt;</span><span class="tsd-signature-symbol">[]</span>,
+                  options<span class="tsd-signature-symbol">?: </span
+                  ><a href="table.batchgettableoptions.html" class="tsd-signature-type">BatchGetTableOptions</a
+                  ><span class="tsd-signature-symbol">)</span><span class="tsd-signature-symbol">: </span
+                  ><span class="tsd-signature-type">BatchGetItemInput</span>
+                </li>
+              </ul>
+              <ul class="tsd-descriptions">
+                <li class="tsd-description">
+                  <aside class="tsd-sources">
+                    <p>
+                      Overrides <a href="../classes/table.html">Table</a>.<a href="../classes/table.html#batchgetparams"
+                        >batchGetParams</a
+                      >
+                    </p>
+                    <ul>
+                      <li>
+                        Defined in
+                        <a href="https://github.com/JasonCraftsCode/dynamodb-datamodel/blob/main/src/Table.ts#L1297"
+                          >Table.ts:1297</a
+                        >
+                      </li>
+                    </ul>
+                  </aside>
+                  <div class="tsd-comment tsd-typography">
+                    <div class="lead">
+                      <p>
+                        See Generic form of <a href="../classes/table.html#batchgetparams">Table.batchGetParams</a>.
+                      </p>
+                    </div>
+                  </div>
+                  <h4 class="tsd-parameters-title">Parameters</h4>
+                  <ul class="tsd-parameters">
+                    <li>
+                      <h5>
+                        keys:
+                        <a href="../classes/table.primarykey.html#attributevaluesmapt" class="tsd-signature-type"
+                          >AttributeValuesMapT</a
+                        ><span class="tsd-signature-symbol">&lt;</span><span class="tsd-signature-type">KEY</span
+                        ><span class="tsd-signature-symbol">&gt;</span><span class="tsd-signature-symbol">[]</span>
+                      </h5>
+                    </li>
+                    <li>
+                      <h5>
+                        <span class="tsd-flag ts-flagOptional">Optional</span> options:
+                        <a href="table.batchgettableoptions.html" class="tsd-signature-type">BatchGetTableOptions</a>
+                      </h5>
+                    </li>
+                  </ul>
+                  <h4 class="tsd-returns-title">Returns <span class="tsd-signature-type">BatchGetItemInput</span></h4>
+                </li>
+              </ul>
+            </section>
+            <section class="tsd-panel tsd-member tsd-kind-method tsd-parent-kind-interface tsd-is-overwrite">
+              <a name="batchwrite" class="tsd-anchor"></a>
+              <h3>batch<wbr />Write</h3>
+              <ul class="tsd-signatures tsd-kind-method tsd-parent-kind-interface tsd-is-overwrite">
+                <li class="tsd-signature tsd-kind-icon">
+                  batch<wbr />Write<span class="tsd-signature-symbol">(</span>putItems<span class="tsd-signature-symbol"
+                    >?: </span
+                  ><a href="table.putitemt.html" class="tsd-signature-type">PutItemT</a
+                  ><span class="tsd-signature-symbol">&lt;</span><span class="tsd-signature-type">KEY</span
+                  ><span class="tsd-signature-symbol">&gt;</span><span class="tsd-signature-symbol">[]</span>,
+                  delKeys<span class="tsd-signature-symbol">?: </span
+                  ><a href="../classes/table.primarykey.html#attributevaluesmapt" class="tsd-signature-type"
+                    >AttributeValuesMapT</a
+                  ><span class="tsd-signature-symbol">&lt;</span><span class="tsd-signature-type">KEY</span
+                  ><span class="tsd-signature-symbol">&gt;</span><span class="tsd-signature-symbol">[]</span>,
+                  options<span class="tsd-signature-symbol">?: </span
+                  ><a href="table.batchwritetableoptions.html" class="tsd-signature-type">BatchWriteTableOptions</a
+                  ><span class="tsd-signature-symbol">)</span><span class="tsd-signature-symbol">: </span
+                  ><span class="tsd-signature-type">Promise</span><span class="tsd-signature-symbol">&lt;</span
+                  ><span class="tsd-signature-type">BatchWriteItemOutput</span
+                  ><span class="tsd-signature-symbol">&gt;</span>
+                </li>
+              </ul>
+              <ul class="tsd-descriptions">
+                <li class="tsd-description">
+                  <aside class="tsd-sources">
+                    <p>
+                      Overrides <a href="../classes/table.html">Table</a>.<a href="../classes/table.html#batchwrite"
+                        >batchWrite</a
+                      >
+                    </p>
+                    <ul>
+                      <li>
+                        Defined in
+                        <a href="https://github.com/JasonCraftsCode/dynamodb-datamodel/blob/main/src/Table.ts#L1358"
+                          >Table.ts:1358</a
+                        >
+                      </li>
+                    </ul>
+                  </aside>
+                  <div class="tsd-comment tsd-typography">
+                    <div class="lead">
+                      <p>
+                        See Generic form of <a href="../classes/table.html#batchwriteparams">Table.batchWriteParams</a>.
+                      </p>
+                    </div>
+                  </div>
+                  <h4 class="tsd-parameters-title">Parameters</h4>
+                  <ul class="tsd-parameters">
+                    <li>
+                      <h5>
+                        <span class="tsd-flag ts-flagOptional">Optional</span> putItems:
+                        <a href="table.putitemt.html" class="tsd-signature-type">PutItemT</a
+                        ><span class="tsd-signature-symbol">&lt;</span><span class="tsd-signature-type">KEY</span
+                        ><span class="tsd-signature-symbol">&gt;</span><span class="tsd-signature-symbol">[]</span>
+                      </h5>
+                    </li>
+                    <li>
+                      <h5>
+                        <span class="tsd-flag ts-flagOptional">Optional</span> delKeys:
+                        <a href="../classes/table.primarykey.html#attributevaluesmapt" class="tsd-signature-type"
+                          >AttributeValuesMapT</a
+                        ><span class="tsd-signature-symbol">&lt;</span><span class="tsd-signature-type">KEY</span
+                        ><span class="tsd-signature-symbol">&gt;</span><span class="tsd-signature-symbol">[]</span>
+                      </h5>
+                    </li>
+                    <li>
+                      <h5>
+                        <span class="tsd-flag ts-flagOptional">Optional</span> options:
+                        <a href="table.batchwritetableoptions.html" class="tsd-signature-type"
+                          >BatchWriteTableOptions</a
+                        >
+                      </h5>
+                    </li>
+                  </ul>
+                  <h4 class="tsd-returns-title">
+                    Returns <span class="tsd-signature-type">Promise</span><span class="tsd-signature-symbol">&lt;</span
+                    ><span class="tsd-signature-type">BatchWriteItemOutput</span
+                    ><span class="tsd-signature-symbol">&gt;</span>
+                  </h4>
+                </li>
+              </ul>
+            </section>
+            <section class="tsd-panel tsd-member tsd-kind-method tsd-parent-kind-interface tsd-is-overwrite">
+              <a name="batchwriteparams" class="tsd-anchor"></a>
+              <h3>batch<wbr />Write<wbr />Params</h3>
+              <ul class="tsd-signatures tsd-kind-method tsd-parent-kind-interface tsd-is-overwrite">
+                <li class="tsd-signature tsd-kind-icon">
+                  batch<wbr />Write<wbr />Params<span class="tsd-signature-symbol">(</span>putItems<span
+                    class="tsd-signature-symbol"
+                    >?: </span
+                  ><a href="table.putitemt.html" class="tsd-signature-type">PutItemT</a
+                  ><span class="tsd-signature-symbol">&lt;</span><span class="tsd-signature-type">KEY</span
+                  ><span class="tsd-signature-symbol">&gt;</span><span class="tsd-signature-symbol">[]</span>,
+                  delKeys<span class="tsd-signature-symbol">?: </span
+                  ><a href="../classes/table.primarykey.html#attributevaluesmapt" class="tsd-signature-type"
+                    >AttributeValuesMapT</a
+                  ><span class="tsd-signature-symbol">&lt;</span><span class="tsd-signature-type">KEY</span
+                  ><span class="tsd-signature-symbol">&gt;</span><span class="tsd-signature-symbol">[]</span>,
+                  options<span class="tsd-signature-symbol">?: </span
+                  ><a href="table.batchwritetableoptions.html" class="tsd-signature-type">BatchWriteTableOptions</a
+                  ><span class="tsd-signature-symbol">)</span><span class="tsd-signature-symbol">: </span
+                  ><span class="tsd-signature-type">BatchWriteItemInput</span>
+                </li>
+              </ul>
+              <ul class="tsd-descriptions">
+                <li class="tsd-description">
+                  <aside class="tsd-sources">
+                    <p>
+                      Overrides <a href="../classes/table.html">Table</a>.<a
+                        href="../classes/table.html#batchwriteparams"
+                        >batchWriteParams</a
+                      >
+                    </p>
+                    <ul>
+                      <li>
+                        Defined in
+                        <a href="https://github.com/JasonCraftsCode/dynamodb-datamodel/blob/main/src/Table.ts#L1303"
+                          >Table.ts:1303</a
+                        >
+                      </li>
+                    </ul>
+                  </aside>
+                  <div class="tsd-comment tsd-typography">
+                    <div class="lead">
+                      <p>
+                        See Generic form of <a href="../classes/table.html#batchwriteparams">Table.batchWriteParams</a>.
+                      </p>
+                    </div>
+                  </div>
+                  <h4 class="tsd-parameters-title">Parameters</h4>
+                  <ul class="tsd-parameters">
+                    <li>
+                      <h5>
+                        <span class="tsd-flag ts-flagOptional">Optional</span> putItems:
+                        <a href="table.putitemt.html" class="tsd-signature-type">PutItemT</a
+                        ><span class="tsd-signature-symbol">&lt;</span><span class="tsd-signature-type">KEY</span
+                        ><span class="tsd-signature-symbol">&gt;</span><span class="tsd-signature-symbol">[]</span>
+                      </h5>
+                    </li>
+                    <li>
+                      <h5>
+                        <span class="tsd-flag ts-flagOptional">Optional</span> delKeys:
+                        <a href="../classes/table.primarykey.html#attributevaluesmapt" class="tsd-signature-type"
+                          >AttributeValuesMapT</a
+                        ><span class="tsd-signature-symbol">&lt;</span><span class="tsd-signature-type">KEY</span
+                        ><span class="tsd-signature-symbol">&gt;</span><span class="tsd-signature-symbol">[]</span>
+                      </h5>
+                    </li>
+                    <li>
+                      <h5>
+                        <span class="tsd-flag ts-flagOptional">Optional</span> options:
+                        <a href="table.batchwritetableoptions.html" class="tsd-signature-type"
+                          >BatchWriteTableOptions</a
+                        >
+                      </h5>
+                    </li>
+                  </ul>
+                  <h4 class="tsd-returns-title">Returns <span class="tsd-signature-type">BatchWriteItemInput</span></h4>
+                </li>
+              </ul>
+            </section>
+            <section class="tsd-panel tsd-member tsd-kind-method tsd-parent-kind-interface tsd-is-inherited">
+              <a name="createbinaryset" class="tsd-anchor"></a>
+              <h3>create<wbr />Binary<wbr />Set</h3>
+              <ul class="tsd-signatures tsd-kind-method tsd-parent-kind-interface tsd-is-inherited">
+                <li class="tsd-signature tsd-kind-icon">
+                  create<wbr />Binary<wbr />Set<span class="tsd-signature-symbol">(</span>list<span
+                    class="tsd-signature-symbol"
+                    >: </span
+                  ><a href="../classes/table.html#binaryvalue" class="tsd-signature-type">BinaryValue</a
+                  ><span class="tsd-signature-symbol">[]</span>, options<span class="tsd-signature-symbol">?: </span
+                  ><span class="tsd-signature-type">DocumentClient.CreateSetOptions</span
+                  ><span class="tsd-signature-symbol">)</span><span class="tsd-signature-symbol">: </span
+                  ><a href="../classes/table.html#binarysetvalue" class="tsd-signature-type">BinarySetValue</a>
+                </li>
+              </ul>
+              <ul class="tsd-descriptions">
+                <li class="tsd-description">
+                  <aside class="tsd-sources">
+                    <p>
+                      Inherited from <a href="../classes/table.html">Table</a>.<a
+                        href="../classes/table.html#createbinaryset"
+                        >createBinarySet</a
+                      >
+                    </p>
+                    <ul>
+                      <li>
+                        Defined in
+                        <a href="https://github.com/JasonCraftsCode/dynamodb-datamodel/blob/main/src/Table.ts#L123"
+                          >Table.ts:123</a
+                        >
+                      </li>
+                    </ul>
+                  </aside>
+                  <div class="tsd-comment tsd-typography">
+                    <div class="lead">
+                      <p>Create a binary set from a binary array.</p>
+                    </div>
+                  </div>
+                  <h4 class="tsd-parameters-title">Parameters</h4>
+                  <ul class="tsd-parameters">
+                    <li>
+                      <h5>
+                        list: <a href="../classes/table.html#binaryvalue" class="tsd-signature-type">BinaryValue</a
+                        ><span class="tsd-signature-symbol">[]</span>
+                      </h5>
+                      <div class="tsd-comment tsd-typography">
+                        <p>Binary array to create set from.</p>
+                      </div>
+                    </li>
+                    <li>
+                      <h5>
+                        <span class="tsd-flag ts-flagOptional">Optional</span> options:
+                        <span class="tsd-signature-type">DocumentClient.CreateSetOptions</span>
+                      </h5>
+                      <div class="tsd-comment tsd-typography">
+                        <p>Options to pass DocumentClient createSet.</p>
+                      </div>
+                    </li>
+                  </ul>
+                  <h4 class="tsd-returns-title">
+                    Returns <a href="../classes/table.html#binarysetvalue" class="tsd-signature-type">BinarySetValue</a>
+                  </h4>
+                </li>
+              </ul>
+            </section>
+            <section class="tsd-panel tsd-member tsd-kind-method tsd-parent-kind-interface tsd-is-inherited">
+              <a name="createnumberset" class="tsd-anchor"></a>
+              <h3>create<wbr />Number<wbr />Set</h3>
+              <ul class="tsd-signatures tsd-kind-method tsd-parent-kind-interface tsd-is-inherited">
+                <li class="tsd-signature tsd-kind-icon">
+                  create<wbr />Number<wbr />Set<span class="tsd-signature-symbol">(</span>list<span
+                    class="tsd-signature-symbol"
+                    >: </span
+                  ><span class="tsd-signature-type">number</span><span class="tsd-signature-symbol">[]</span>,
+                  options<span class="tsd-signature-symbol">?: </span
+                  ><span class="tsd-signature-type">DocumentClient.CreateSetOptions</span
+                  ><span class="tsd-signature-symbol">)</span><span class="tsd-signature-symbol">: </span
+                  ><a href="../classes/table.html#numbersetvalue" class="tsd-signature-type">NumberSetValue</a>
+                </li>
+              </ul>
+              <ul class="tsd-descriptions">
+                <li class="tsd-description">
+                  <aside class="tsd-sources">
+                    <p>
+                      Inherited from <a href="../classes/table.html">Table</a>.<a
+                        href="../classes/table.html#createnumberset"
+                        >createNumberSet</a
+                      >
+                    </p>
+                    <ul>
+                      <li>
+                        Defined in
+                        <a href="https://github.com/JasonCraftsCode/dynamodb-datamodel/blob/main/src/Table.ts#L114"
+                          >Table.ts:114</a
+                        >
+                      </li>
+                    </ul>
+                  </aside>
+                  <div class="tsd-comment tsd-typography">
+                    <div class="lead">
+                      <p>Create a number set from a number array.</p>
+                    </div>
+                  </div>
+                  <h4 class="tsd-parameters-title">Parameters</h4>
+                  <ul class="tsd-parameters">
+                    <li>
+                      <h5>
+                        list: <span class="tsd-signature-type">number</span><span class="tsd-signature-symbol">[]</span>
+                      </h5>
+                      <div class="tsd-comment tsd-typography">
+                        <p>Number array to create set from.</p>
+                      </div>
+                    </li>
+                    <li>
+                      <h5>
+                        <span class="tsd-flag ts-flagOptional">Optional</span> options:
+                        <span class="tsd-signature-type">DocumentClient.CreateSetOptions</span>
+                      </h5>
+                      <div class="tsd-comment tsd-typography">
+                        <p>Options to pass DocumentClient createSet.</p>
+                      </div>
+                    </li>
+                  </ul>
+                  <h4 class="tsd-returns-title">
+                    Returns <a href="../classes/table.html#numbersetvalue" class="tsd-signature-type">NumberSetValue</a>
+                  </h4>
+                </li>
+              </ul>
+            </section>
+            <section class="tsd-panel tsd-member tsd-kind-method tsd-parent-kind-interface tsd-is-inherited">
+              <a name="createset" class="tsd-anchor"></a>
+              <h3>create<wbr />Set</h3>
+              <ul class="tsd-signatures tsd-kind-method tsd-parent-kind-interface tsd-is-inherited">
+                <li class="tsd-signature tsd-kind-icon">
+                  create<wbr />Set<span class="tsd-signature-symbol">(</span>list<span class="tsd-signature-symbol"
+                    >: </span
+                  ><span class="tsd-signature-type">string</span><span class="tsd-signature-symbol">[]</span
+                  ><span class="tsd-signature-symbol"> | </span><span class="tsd-signature-type">number</span
+                  ><span class="tsd-signature-symbol">[]</span><span class="tsd-signature-symbol"> | </span
+                  ><a href="../classes/table.html#binaryvalue" class="tsd-signature-type">BinaryValue</a
+                  ><span class="tsd-signature-symbol">[]</span>, options<span class="tsd-signature-symbol">?: </span
+                  ><span class="tsd-signature-type">DocumentClient.CreateSetOptions</span
+                  ><span class="tsd-signature-symbol">)</span><span class="tsd-signature-symbol">: </span
+                  ><a href="../classes/table.html#attributesetvalues" class="tsd-signature-type">AttributeSetValues</a>
+                </li>
+              </ul>
+              <ul class="tsd-descriptions">
+                <li class="tsd-description">
+                  <aside class="tsd-sources">
+                    <p>
+                      Inherited from <a href="../classes/table.html">Table</a>.<a href="../classes/table.html#createset"
+                        >createSet</a
+                      >
+                    </p>
+                    <ul>
+                      <li>
+                        Defined in
+                        <a href="https://github.com/JasonCraftsCode/dynamodb-datamodel/blob/main/src/Table.ts#L93"
+                          >Table.ts:93</a
+                        >
+                      </li>
+                    </ul>
+                  </aside>
+                  <div class="tsd-comment tsd-typography">
+                    <div class="lead">
+                      <p>
+                        Wrapper around the
+                        <a
+                          href="https://docs.aws.amazon.com/AWSJavaScriptSDK/latest/AWS/DynamoDB/DocumentClient.html#createSet-property"
+                          class="external"
+                          >DocumentClient.createSet</a
+                        >
+                        used by the below create*Set methods to create type safe sets. Choose to leverage DocumentClient
+                        implementation of set to allow DocumentClient to correctly auto convert to DynamoDB&#39;s native
+                        types.
+                      </p>
+                    </div>
+                  </div>
+                  <h4 class="tsd-parameters-title">Parameters</h4>
+                  <ul class="tsd-parameters">
+                    <li>
+                      <h5>
+                        list: <span class="tsd-signature-type">string</span><span class="tsd-signature-symbol">[]</span
+                        ><span class="tsd-signature-symbol"> | </span><span class="tsd-signature-type">number</span
+                        ><span class="tsd-signature-symbol">[]</span><span class="tsd-signature-symbol"> | </span
+                        ><a href="../classes/table.html#binaryvalue" class="tsd-signature-type">BinaryValue</a
+                        ><span class="tsd-signature-symbol">[]</span>
+                      </h5>
+                      <div class="tsd-comment tsd-typography">
+                        <p>Array of items to create the set from.</p>
+                      </div>
+                    </li>
+                    <li>
+                      <h5>
+                        <span class="tsd-flag ts-flagOptional">Optional</span> options:
+                        <span class="tsd-signature-type">DocumentClient.CreateSetOptions</span>
+                      </h5>
+                      <div class="tsd-comment tsd-typography">
+                        <p>Options to pass DocumentClient createSet.</p>
+                      </div>
+                    </li>
+                  </ul>
+                  <h4 class="tsd-returns-title">
+                    Returns
+                    <a href="../classes/table.html#attributesetvalues" class="tsd-signature-type">AttributeSetValues</a>
+                  </h4>
+                </li>
+              </ul>
+            </section>
+            <section class="tsd-panel tsd-member tsd-kind-method tsd-parent-kind-interface tsd-is-inherited">
+              <a name="createstringset" class="tsd-anchor"></a>
+              <h3>create<wbr />String<wbr />Set</h3>
+              <ul class="tsd-signatures tsd-kind-method tsd-parent-kind-interface tsd-is-inherited">
+                <li class="tsd-signature tsd-kind-icon">
+                  create<wbr />String<wbr />Set<span class="tsd-signature-symbol">(</span>list<span
+                    class="tsd-signature-symbol"
+                    >: </span
+                  ><span class="tsd-signature-type">string</span><span class="tsd-signature-symbol">[]</span>,
+                  options<span class="tsd-signature-symbol">?: </span
+                  ><span class="tsd-signature-type">DocumentClient.CreateSetOptions</span
+                  ><span class="tsd-signature-symbol">)</span><span class="tsd-signature-symbol">: </span
+                  ><a href="../classes/table.html#stringsetvalue" class="tsd-signature-type">StringSetValue</a>
+                </li>
+              </ul>
+              <ul class="tsd-descriptions">
+                <li class="tsd-description">
+                  <aside class="tsd-sources">
+                    <p>
+                      Inherited from <a href="../classes/table.html">Table</a>.<a
+                        href="../classes/table.html#createstringset"
+                        >createStringSet</a
+                      >
+                    </p>
+                    <ul>
+                      <li>
+                        Defined in
+                        <a href="https://github.com/JasonCraftsCode/dynamodb-datamodel/blob/main/src/Table.ts#L105"
+                          >Table.ts:105</a
+                        >
+                      </li>
+                    </ul>
+                  </aside>
+                  <div class="tsd-comment tsd-typography">
+                    <div class="lead">
+                      <p>Create a string set from a string array.</p>
+                    </div>
+                  </div>
+                  <h4 class="tsd-parameters-title">Parameters</h4>
+                  <ul class="tsd-parameters">
+                    <li>
+                      <h5>
+                        list: <span class="tsd-signature-type">string</span><span class="tsd-signature-symbol">[]</span>
+                      </h5>
+                      <div class="tsd-comment tsd-typography">
+                        <p>String array to create set from.</p>
+                      </div>
+                    </li>
+                    <li>
+                      <h5>
+                        <span class="tsd-flag ts-flagOptional">Optional</span> options:
+                        <span class="tsd-signature-type">DocumentClient.CreateSetOptions</span>
+                      </h5>
+                      <div class="tsd-comment tsd-typography">
+                        <p>Options to pass DocumentClient createSet.</p>
+                      </div>
+                    </li>
+                  </ul>
+                  <h4 class="tsd-returns-title">
+                    Returns <a href="../classes/table.html#stringsetvalue" class="tsd-signature-type">StringSetValue</a>
+                  </h4>
+                </li>
+              </ul>
+            </section>
+            <section class="tsd-panel tsd-member tsd-kind-method tsd-parent-kind-interface tsd-is-overwrite">
+              <a name="delete" class="tsd-anchor"></a>
+              <h3>delete</h3>
+              <ul class="tsd-signatures tsd-kind-method tsd-parent-kind-interface tsd-is-overwrite">
+                <li class="tsd-signature tsd-kind-icon">
+                  delete<span class="tsd-signature-symbol">(</span>key<span class="tsd-signature-symbol">: </span
+                  ><a href="../classes/table.primarykey.html#attributevaluesmapt" class="tsd-signature-type"
+                    >AttributeValuesMapT</a
+                  ><span class="tsd-signature-symbol">&lt;</span><span class="tsd-signature-type">KEY</span
+                  ><span class="tsd-signature-symbol">&gt;</span>, options<span class="tsd-signature-symbol">?: </span
+                  ><a href="table.deleteoptions.html" class="tsd-signature-type">DeleteOptions</a
+                  ><span class="tsd-signature-symbol">)</span><span class="tsd-signature-symbol">: </span
+                  ><span class="tsd-signature-type">Promise</span><span class="tsd-signature-symbol">&lt;</span
+                  ><span class="tsd-signature-type">DeleteItemOutput</span
+                  ><span class="tsd-signature-symbol">&gt;</span>
+                </li>
+              </ul>
+              <ul class="tsd-descriptions">
+                <li class="tsd-description">
+                  <aside class="tsd-sources">
+                    <p>
+                      Overrides <a href="../classes/table.html">Table</a>.<a href="../classes/table.html#delete"
+                        >delete</a
+                      >
+                    </p>
+                    <ul>
+                      <li>
+                        Defined in
+                        <a href="https://github.com/JasonCraftsCode/dynamodb-datamodel/blob/main/src/Table.ts#L897"
+                          >Table.ts:897</a
+                        >
+                      </li>
+                    </ul>
+                  </aside>
+                  <div class="tsd-comment tsd-typography">
+                    <div class="lead">
+                      <p>See Generic form of <a href="../classes/table.html#delete">Table.delete</a>.</p>
+                    </div>
+                  </div>
+                  <h4 class="tsd-parameters-title">Parameters</h4>
+                  <ul class="tsd-parameters">
+                    <li>
+                      <h5>
+                        key:
+                        <a href="../classes/table.primarykey.html#attributevaluesmapt" class="tsd-signature-type"
+                          >AttributeValuesMapT</a
+                        ><span class="tsd-signature-symbol">&lt;</span><span class="tsd-signature-type">KEY</span
+                        ><span class="tsd-signature-symbol">&gt;</span>
+                      </h5>
+                    </li>
+                    <li>
+                      <h5>
+                        <span class="tsd-flag ts-flagOptional">Optional</span> options:
+                        <a href="table.deleteoptions.html" class="tsd-signature-type">DeleteOptions</a>
+                      </h5>
+                    </li>
+                  </ul>
+                  <h4 class="tsd-returns-title">
+                    Returns <span class="tsd-signature-type">Promise</span><span class="tsd-signature-symbol">&lt;</span
+                    ><span class="tsd-signature-type">DeleteItemOutput</span
+                    ><span class="tsd-signature-symbol">&gt;</span>
+                  </h4>
+                </li>
+              </ul>
+            </section>
+            <section class="tsd-panel tsd-member tsd-kind-method tsd-parent-kind-interface tsd-is-overwrite">
+              <a name="deleteparams" class="tsd-anchor"></a>
+              <h3>delete<wbr />Params</h3>
+              <ul class="tsd-signatures tsd-kind-method tsd-parent-kind-interface tsd-is-overwrite">
+                <li class="tsd-signature tsd-kind-icon">
+                  delete<wbr />Params<span class="tsd-signature-symbol">(</span>key<span class="tsd-signature-symbol"
+                    >: </span
+                  ><a href="../classes/table.primarykey.html#attributevaluesmapt" class="tsd-signature-type"
+                    >AttributeValuesMapT</a
+                  ><span class="tsd-signature-symbol">&lt;</span><span class="tsd-signature-type">KEY</span
+                  ><span class="tsd-signature-symbol">&gt;</span>, options<span class="tsd-signature-symbol">?: </span
+                  ><a href="table.deleteoptions.html" class="tsd-signature-type">DeleteOptions</a
+                  ><span class="tsd-signature-symbol">)</span><span class="tsd-signature-symbol">: </span
+                  ><span class="tsd-signature-type">DeleteItemInput</span>
+                </li>
+              </ul>
+              <ul class="tsd-descriptions">
+                <li class="tsd-description">
+                  <aside class="tsd-sources">
+                    <p>
+                      Overrides <a href="../classes/table.html">Table</a>.<a href="../classes/table.html#deleteparams"
+                        >deleteParams</a
+                      >
+                    </p>
+                    <ul>
+                      <li>
+                        Defined in
+                        <a href="https://github.com/JasonCraftsCode/dynamodb-datamodel/blob/main/src/Table.ts#L856"
+                          >Table.ts:856</a
+                        >
+                      </li>
+                    </ul>
+                  </aside>
+                  <div class="tsd-comment tsd-typography">
+                    <div class="lead">
+                      <p>See Generic form of <a href="../classes/table.html#deleteparams">Table.deleteParams</a>.</p>
+                    </div>
+                  </div>
+                  <h4 class="tsd-parameters-title">Parameters</h4>
+                  <ul class="tsd-parameters">
+                    <li>
+                      <h5>
+                        key:
+                        <a href="../classes/table.primarykey.html#attributevaluesmapt" class="tsd-signature-type"
+                          >AttributeValuesMapT</a
+                        ><span class="tsd-signature-symbol">&lt;</span><span class="tsd-signature-type">KEY</span
+                        ><span class="tsd-signature-symbol">&gt;</span>
+                      </h5>
+                    </li>
+                    <li>
+                      <h5>
+                        <span class="tsd-flag ts-flagOptional">Optional</span> options:
+                        <a href="table.deleteoptions.html" class="tsd-signature-type">DeleteOptions</a>
+                      </h5>
+                    </li>
+                  </ul>
+                  <h4 class="tsd-returns-title">Returns <span class="tsd-signature-type">DeleteItemInput</span></h4>
+                </li>
+              </ul>
+            </section>
+            <section class="tsd-panel tsd-member tsd-kind-method tsd-parent-kind-interface tsd-is-overwrite">
+              <a name="get" class="tsd-anchor"></a>
+              <h3>get</h3>
+              <ul class="tsd-signatures tsd-kind-method tsd-parent-kind-interface tsd-is-overwrite">
+                <li class="tsd-signature tsd-kind-icon">
+                  get<span class="tsd-signature-symbol">(</span>key<span class="tsd-signature-symbol">: </span
+                  ><a href="../classes/table.primarykey.html#attributevaluesmapt" class="tsd-signature-type"
+                    >AttributeValuesMapT</a
+                  ><span class="tsd-signature-symbol">&lt;</span><span class="tsd-signature-type">KEY</span
+                  ><span class="tsd-signature-symbol">&gt;</span>, options<span class="tsd-signature-symbol">?: </span
+                  ><a href="table.getoptions.html" class="tsd-signature-type">GetOptions</a
+                  ><span class="tsd-signature-symbol">)</span><span class="tsd-signature-symbol">: </span
+                  ><span class="tsd-signature-type">Promise</span><span class="tsd-signature-symbol">&lt;</span
+                  ><span class="tsd-signature-type">GetItemOutput</span><span class="tsd-signature-symbol">&gt;</span>
+                </li>
+              </ul>
+              <ul class="tsd-descriptions">
+                <li class="tsd-description">
+                  <aside class="tsd-sources">
+                    <p>
+                      Overrides <a href="../classes/table.html">Table</a>.<a href="../classes/table.html#get">get</a>
+                    </p>
+                    <ul>
+                      <li>
+                        Defined in
+                        <a href="https://github.com/JasonCraftsCode/dynamodb-datamodel/blob/main/src/Table.ts#L892"
+                          >Table.ts:892</a
+                        >
+                      </li>
+                    </ul>
+                  </aside>
+                  <div class="tsd-comment tsd-typography">
+                    <div class="lead">
+                      <p>See Generic form of <a href="../classes/table.html#get">Table.get</a>.</p>
+                    </div>
+                  </div>
+                  <h4 class="tsd-parameters-title">Parameters</h4>
+                  <ul class="tsd-parameters">
+                    <li>
+                      <h5>
+                        key:
+                        <a href="../classes/table.primarykey.html#attributevaluesmapt" class="tsd-signature-type"
+                          >AttributeValuesMapT</a
+                        ><span class="tsd-signature-symbol">&lt;</span><span class="tsd-signature-type">KEY</span
+                        ><span class="tsd-signature-symbol">&gt;</span>
+                      </h5>
+                    </li>
+                    <li>
+                      <h5>
+                        <span class="tsd-flag ts-flagOptional">Optional</span> options:
+                        <a href="table.getoptions.html" class="tsd-signature-type">GetOptions</a>
+                      </h5>
+                    </li>
+                  </ul>
+                  <h4 class="tsd-returns-title">
+                    Returns <span class="tsd-signature-type">Promise</span><span class="tsd-signature-symbol">&lt;</span
+                    ><span class="tsd-signature-type">GetItemOutput</span><span class="tsd-signature-symbol">&gt;</span>
+                  </h4>
+                </li>
+              </ul>
+            </section>
+            <section class="tsd-panel tsd-member tsd-kind-method tsd-parent-kind-interface tsd-is-overwrite">
+              <a name="getparams" class="tsd-anchor"></a>
+              <h3>get<wbr />Params</h3>
+              <ul class="tsd-signatures tsd-kind-method tsd-parent-kind-interface tsd-is-overwrite">
+                <li class="tsd-signature tsd-kind-icon">
+                  get<wbr />Params<span class="tsd-signature-symbol">(</span>key<span class="tsd-signature-symbol"
+                    >: </span
+                  ><a href="../classes/table.primarykey.html#attributevaluesmapt" class="tsd-signature-type"
+                    >AttributeValuesMapT</a
+                  ><span class="tsd-signature-symbol">&lt;</span><span class="tsd-signature-type">KEY</span
+                  ><span class="tsd-signature-symbol">&gt;</span>, options<span class="tsd-signature-symbol">?: </span
+                  ><a href="table.getoptions.html" class="tsd-signature-type">GetOptions</a
+                  ><span class="tsd-signature-symbol">)</span><span class="tsd-signature-symbol">: </span
+                  ><span class="tsd-signature-type">GetItemInput</span>
+                </li>
+              </ul>
+              <ul class="tsd-descriptions">
+                <li class="tsd-description">
+                  <aside class="tsd-sources">
+                    <p>
+                      Overrides <a href="../classes/table.html">Table</a>.<a href="../classes/table.html#getparams"
+                        >getParams</a
+                      >
+                    </p>
+                    <ul>
+                      <li>
+                        Defined in
+                        <a href="https://github.com/JasonCraftsCode/dynamodb-datamodel/blob/main/src/Table.ts#L851"
+                          >Table.ts:851</a
+                        >
+                      </li>
+                    </ul>
+                  </aside>
+                  <div class="tsd-comment tsd-typography">
+                    <div class="lead">
+                      <p>See Generic form of <a href="../classes/table.html#getparams">Table.getParams</a>.</p>
+                    </div>
+                  </div>
+                  <h4 class="tsd-parameters-title">Parameters</h4>
+                  <ul class="tsd-parameters">
+                    <li>
+                      <h5>
+                        key:
+                        <a href="../classes/table.primarykey.html#attributevaluesmapt" class="tsd-signature-type"
+                          >AttributeValuesMapT</a
+                        ><span class="tsd-signature-symbol">&lt;</span><span class="tsd-signature-type">KEY</span
+                        ><span class="tsd-signature-symbol">&gt;</span>
+                      </h5>
+                    </li>
+                    <li>
+                      <h5>
+                        <span class="tsd-flag ts-flagOptional">Optional</span> options:
+                        <a href="table.getoptions.html" class="tsd-signature-type">GetOptions</a>
+                      </h5>
+                    </li>
+                  </ul>
+                  <h4 class="tsd-returns-title">Returns <span class="tsd-signature-type">GetItemInput</span></h4>
+                </li>
+              </ul>
+            </section>
+            <section class="tsd-panel tsd-member tsd-kind-method tsd-parent-kind-interface tsd-is-inherited">
+              <a name="getpartitionkey" class="tsd-anchor"></a>
+              <h3>get<wbr />Partition<wbr />Key</h3>
+              <ul class="tsd-signatures tsd-kind-method tsd-parent-kind-interface tsd-is-inherited">
+                <li class="tsd-signature tsd-kind-icon">
+                  get<wbr />Partition<wbr />Key<span class="tsd-signature-symbol">(</span
+                  ><span class="tsd-signature-symbol">)</span><span class="tsd-signature-symbol">: </span
+                  ><span class="tsd-signature-type">string</span>
+                </li>
+              </ul>
+              <ul class="tsd-descriptions">
+                <li class="tsd-description">
+                  <aside class="tsd-sources">
+                    <p>
+                      Inherited from <a href="../classes/table.html">Table</a>.<a
+                        href="../classes/table.html#getpartitionkey"
+                        >getPartitionKey</a
+                      >
+                    </p>
+                    <ul>
+                      <li>
+                        Defined in
+                        <a href="https://github.com/JasonCraftsCode/dynamodb-datamodel/blob/main/src/Table.ts#L74"
+                          >Table.ts:74</a
+                        >
+                      </li>
+                    </ul>
+                  </aside>
+                  <div class="tsd-comment tsd-typography">
+                    <div class="lead">
+                      <p>Gets the partition key name for the Table.</p>
+                    </div>
+                  </div>
+                  <h4 class="tsd-returns-title">Returns <span class="tsd-signature-type">string</span></h4>
+                  <p>The name of the primary (or HASH) key attribute.</p>
+                </li>
+              </ul>
+            </section>
+            <section class="tsd-panel tsd-member tsd-kind-method tsd-parent-kind-interface tsd-is-inherited">
+              <a name="getputcondition" class="tsd-anchor"></a>
+              <h3>get<wbr />Put<wbr />Condition</h3>
+              <ul class="tsd-signatures tsd-kind-method tsd-parent-kind-interface tsd-is-inherited">
+                <li class="tsd-signature tsd-kind-icon">
+                  get<wbr />Put<wbr />Condition<span class="tsd-signature-symbol">(</span>options<span
+                    class="tsd-signature-symbol"
+                    >: </span
+                  ><a href="../classes/table.html#putwriteoptions" class="tsd-signature-type">PutWriteOptions</a
+                  ><span class="tsd-signature-symbol"> | </span><span class="tsd-signature-type">undefined</span
+                  ><span class="tsd-signature-symbol">)</span><span class="tsd-signature-symbol">: </span
+                  ><a href="../classes/condition.html#resolver" class="tsd-signature-type">Resolver</a
+                  ><span class="tsd-signature-symbol"> | </span><span class="tsd-signature-type">void</span>
+                </li>
+              </ul>
+              <ul class="tsd-descriptions">
+                <li class="tsd-description">
+                  <aside class="tsd-sources">
+                    <p>
+                      Inherited from <a href="../classes/table.html">Table</a>.<a
+                        href="../classes/table.html#getputcondition"
+                        >getPutCondition</a
+                      >
+                    </p>
+                    <ul>
+                      <li>
+                        Defined in
+                        <a href="https://github.com/JasonCraftsCode/dynamodb-datamodel/blob/main/src/Table.ts#L156"
+                          >Table.ts:156</a
+                        >
+                      </li>
+                    </ul>
+                  </aside>
+                  <div class="tsd-comment tsd-typography">
+                    <div class="lead">
+                      <p>Get the condition that is needed to support a specific PutWriteOptions.</p>
+                    </div>
+                  </div>
+                  <h4 class="tsd-parameters-title">Parameters</h4>
+                  <ul class="tsd-parameters">
+                    <li>
+                      <h5>
+                        options:
+                        <a href="../classes/table.html#putwriteoptions" class="tsd-signature-type">PutWriteOptions</a
+                        ><span class="tsd-signature-symbol"> | </span><span class="tsd-signature-type">undefined</span>
+                      </h5>
+                      <div class="tsd-comment tsd-typography">
+                        <p>Type of put to get the condition for.</p>
+                      </div>
+                    </li>
+                  </ul>
+                  <h4 class="tsd-returns-title">
+                    Returns <a href="../classes/condition.html#resolver" class="tsd-signature-type">Resolver</a
+                    ><span class="tsd-signature-symbol"> | </span><span class="tsd-signature-type">void</span>
+                  </h4>
+                  <p>Condition resolver that maps to the PutWriteOptions.</p>
+                </li>
+              </ul>
+            </section>
+            <section class="tsd-panel tsd-member tsd-kind-method tsd-parent-kind-interface tsd-is-inherited">
+              <a name="getsortkey" class="tsd-anchor"></a>
+              <h3>get<wbr />Sort<wbr />Key</h3>
+              <ul class="tsd-signatures tsd-kind-method tsd-parent-kind-interface tsd-is-inherited">
+                <li class="tsd-signature tsd-kind-icon">
+                  get<wbr />Sort<wbr />Key<span class="tsd-signature-symbol">(</span
+                  ><span class="tsd-signature-symbol">)</span><span class="tsd-signature-symbol">: </span
+                  ><span class="tsd-signature-type">string</span>
+                </li>
+              </ul>
+              <ul class="tsd-descriptions">
+                <li class="tsd-description">
+                  <aside class="tsd-sources">
+                    <p>
+                      Inherited from <a href="../classes/table.html">Table</a>.<a
+                        href="../classes/table.html#getsortkey"
+                        >getSortKey</a
+                      >
+                    </p>
+                    <ul>
+                      <li>
+                        Defined in
+                        <a href="https://github.com/JasonCraftsCode/dynamodb-datamodel/blob/main/src/Table.ts#L82"
+                          >Table.ts:82</a
+                        >
+                      </li>
+                    </ul>
+                  </aside>
+                  <div class="tsd-comment tsd-typography">
+                    <div class="lead">
+                      <p>Gets the sort key name for the Table.</p>
+                    </div>
+                  </div>
+                  <h4 class="tsd-returns-title">Returns <span class="tsd-signature-type">string</span></h4>
+                  <p>The name of the sort (or RANGE) key attribute.</p>
+                </li>
+              </ul>
+            </section>
+            <section class="tsd-panel tsd-member tsd-kind-method tsd-parent-kind-interface tsd-is-inherited">
+              <a name="onerror" class="tsd-anchor"></a>
+              <h3>on<wbr />Error</h3>
+              <ul class="tsd-signatures tsd-kind-method tsd-parent-kind-interface tsd-is-inherited">
+                <li class="tsd-signature tsd-kind-icon">
+                  on<wbr />Error<span class="tsd-signature-symbol">(</span>msg<span class="tsd-signature-symbol"
+                    >: </span
+                  ><span class="tsd-signature-type">string</span><span class="tsd-signature-symbol">)</span
+                  ><span class="tsd-signature-symbol">: </span><span class="tsd-signature-type">never</span>
+                </li>
+              </ul>
+              <ul class="tsd-descriptions">
+                <li class="tsd-description">
+                  <aside class="tsd-sources">
+                    <p>
+                      Inherited from <a href="../classes/table.html">Table</a>.<a href="../classes/table.html#onerror"
+                        >onError</a
+                      >
+                    </p>
+                    <ul>
+                      <li>
+                        Defined in
+                        <a href="https://github.com/JasonCraftsCode/dynamodb-datamodel/blob/main/src/Table.ts#L46"
+                          >Table.ts:46</a
+                        >
+                      </li>
+                    </ul>
+                  </aside>
+                  <div class="tsd-comment tsd-typography">
+                    <div class="lead">
+                      <p>Determines how errors should be handled. The default is to throw on any errors.</p>
+                    </div>
+                  </div>
+                  <h4 class="tsd-parameters-title">Parameters</h4>
+                  <ul class="tsd-parameters">
+                    <li>
+                      <h5>msg: <span class="tsd-signature-type">string</span></h5>
+                    </li>
+                  </ul>
+                  <h4 class="tsd-returns-title">Returns <span class="tsd-signature-type">never</span></h4>
+                </li>
+              </ul>
+            </section>
+            <section class="tsd-panel tsd-member tsd-kind-method tsd-parent-kind-interface tsd-is-overwrite">
+              <a name="put" class="tsd-anchor"></a>
+              <h3>put</h3>
+              <ul class="tsd-signatures tsd-kind-method tsd-parent-kind-interface tsd-is-overwrite">
+                <li class="tsd-signature tsd-kind-icon">
+                  put<span class="tsd-signature-symbol">(</span>key<span class="tsd-signature-symbol">: </span
+                  ><a href="../classes/table.primarykey.html#attributevaluesmapt" class="tsd-signature-type"
+                    >AttributeValuesMapT</a
+                  ><span class="tsd-signature-symbol">&lt;</span><span class="tsd-signature-type">KEY</span
+                  ><span class="tsd-signature-symbol">&gt;</span>, item<span class="tsd-signature-symbol">?: </span
+                  ><a href="../classes/table.html#attributevaluesmap" class="tsd-signature-type">AttributeValuesMap</a>,
+                  options<span class="tsd-signature-symbol">?: </span
+                  ><a href="table.putoptions.html" class="tsd-signature-type">PutOptions</a
+                  ><span class="tsd-signature-symbol">)</span><span class="tsd-signature-symbol">: </span
+                  ><span class="tsd-signature-type">Promise</span><span class="tsd-signature-symbol">&lt;</span
+                  ><span class="tsd-signature-type">PutItemOutput</span><span class="tsd-signature-symbol">&gt;</span>
+                </li>
+              </ul>
+              <ul class="tsd-descriptions">
+                <li class="tsd-description">
+                  <aside class="tsd-sources">
+                    <p>
+                      Overrides <a href="../classes/table.html">Table</a>.<a href="../classes/table.html#put">put</a>
+                    </p>
+                    <ul>
+                      <li>
+                        Defined in
+                        <a href="https://github.com/JasonCraftsCode/dynamodb-datamodel/blob/main/src/Table.ts#L905"
+                          >Table.ts:905</a
+                        >
+                      </li>
+                    </ul>
+                  </aside>
+                  <div class="tsd-comment tsd-typography">
+                    <div class="lead">
+                      <p>See Generic form of <a href="../classes/table.html#put">Table.put</a>.</p>
+                    </div>
+                  </div>
+                  <h4 class="tsd-parameters-title">Parameters</h4>
+                  <ul class="tsd-parameters">
+                    <li>
+                      <h5>
+                        key:
+                        <a href="../classes/table.primarykey.html#attributevaluesmapt" class="tsd-signature-type"
+                          >AttributeValuesMapT</a
+                        ><span class="tsd-signature-symbol">&lt;</span><span class="tsd-signature-type">KEY</span
+                        ><span class="tsd-signature-symbol">&gt;</span>
+                      </h5>
+                    </li>
+                    <li>
+                      <h5>
+                        <span class="tsd-flag ts-flagOptional">Optional</span> item:
+                        <a href="../classes/table.html#attributevaluesmap" class="tsd-signature-type"
+                          >AttributeValuesMap</a
+                        >
+                      </h5>
+                    </li>
+                    <li>
+                      <h5>
+                        <span class="tsd-flag ts-flagOptional">Optional</span> options:
+                        <a href="table.putoptions.html" class="tsd-signature-type">PutOptions</a>
+                      </h5>
+                    </li>
+                  </ul>
+                  <h4 class="tsd-returns-title">
+                    Returns <span class="tsd-signature-type">Promise</span><span class="tsd-signature-symbol">&lt;</span
+                    ><span class="tsd-signature-type">PutItemOutput</span><span class="tsd-signature-symbol">&gt;</span>
+                  </h4>
+                </li>
+              </ul>
+            </section>
+            <section class="tsd-panel tsd-member tsd-kind-method tsd-parent-kind-interface tsd-is-overwrite">
+              <a name="putparams" class="tsd-anchor"></a>
+              <h3>put<wbr />Params</h3>
+              <ul class="tsd-signatures tsd-kind-method tsd-parent-kind-interface tsd-is-overwrite">
+                <li class="tsd-signature tsd-kind-icon">
+                  put<wbr />Params<span class="tsd-signature-symbol">(</span>key<span class="tsd-signature-symbol"
+                    >: </span
+                  ><a href="../classes/table.primarykey.html#attributevaluesmapt" class="tsd-signature-type"
+                    >AttributeValuesMapT</a
+                  ><span class="tsd-signature-symbol">&lt;</span><span class="tsd-signature-type">KEY</span
+                  ><span class="tsd-signature-symbol">&gt;</span>, item<span class="tsd-signature-symbol">?: </span
+                  ><a href="../classes/table.html#attributevaluesmap" class="tsd-signature-type">AttributeValuesMap</a>,
+                  options<span class="tsd-signature-symbol">?: </span
+                  ><a href="table.putoptions.html" class="tsd-signature-type">PutOptions</a
+                  ><span class="tsd-signature-symbol">)</span><span class="tsd-signature-symbol">: </span
+                  ><span class="tsd-signature-type">PutItemInput</span>
+                </li>
+              </ul>
+              <ul class="tsd-descriptions">
+                <li class="tsd-description">
+                  <aside class="tsd-sources">
+                    <p>
+                      Overrides <a href="../classes/table.html">Table</a>.<a href="../classes/table.html#putparams"
+                        >putParams</a
+                      >
+                    </p>
+                    <ul>
+                      <li>
+                        Defined in
+                        <a href="https://github.com/JasonCraftsCode/dynamodb-datamodel/blob/main/src/Table.ts#L864"
+                          >Table.ts:864</a
+                        >
+                      </li>
+                    </ul>
+                  </aside>
+                  <div class="tsd-comment tsd-typography">
+                    <div class="lead">
+                      <p>See Generic form of <a href="../classes/table.html#putparams">Table.putParams</a>.</p>
+                    </div>
+                  </div>
+                  <h4 class="tsd-parameters-title">Parameters</h4>
+                  <ul class="tsd-parameters">
+                    <li>
+                      <h5>
+                        key:
+                        <a href="../classes/table.primarykey.html#attributevaluesmapt" class="tsd-signature-type"
+                          >AttributeValuesMapT</a
+                        ><span class="tsd-signature-symbol">&lt;</span><span class="tsd-signature-type">KEY</span
+                        ><span class="tsd-signature-symbol">&gt;</span>
+                      </h5>
+                    </li>
+                    <li>
+                      <h5>
+                        <span class="tsd-flag ts-flagOptional">Optional</span> item:
+                        <a href="../classes/table.html#attributevaluesmap" class="tsd-signature-type"
+                          >AttributeValuesMap</a
+                        >
+                      </h5>
+                    </li>
+                    <li>
+                      <h5>
+                        <span class="tsd-flag ts-flagOptional">Optional</span> options:
+                        <a href="table.putoptions.html" class="tsd-signature-type">PutOptions</a>
+                      </h5>
+                    </li>
+                  </ul>
+                  <h4 class="tsd-returns-title">Returns <span class="tsd-signature-type">PutItemInput</span></h4>
+                </li>
+              </ul>
+            </section>
+            <section class="tsd-panel tsd-member tsd-kind-method tsd-parent-kind-interface tsd-is-overwrite">
+              <a name="query" class="tsd-anchor"></a>
+              <h3>query</h3>
+              <ul class="tsd-signatures tsd-kind-method tsd-parent-kind-interface tsd-is-overwrite">
+                <li class="tsd-signature tsd-kind-icon">
+                  query<span class="tsd-signature-symbol">(</span>key<span class="tsd-signature-symbol">: </span
+                  ><a href="../classes/table.primarykey.html#keyquerymapt" class="tsd-signature-type">KeyQueryMapT</a
+                  ><span class="tsd-signature-symbol">&lt;</span><span class="tsd-signature-type">KEY</span
+                  ><span class="tsd-signature-symbol">&gt;</span>, options<span class="tsd-signature-symbol">?: </span
+                  ><a href="table.queryoptions.html" class="tsd-signature-type">QueryOptions</a
+                  ><span class="tsd-signature-symbol">)</span><span class="tsd-signature-symbol">: </span
+                  ><span class="tsd-signature-type">Promise</span><span class="tsd-signature-symbol">&lt;</span
+                  ><span class="tsd-signature-type">QueryOutput</span><span class="tsd-signature-symbol">&gt;</span>
+                </li>
+              </ul>
+              <ul class="tsd-descriptions">
+                <li class="tsd-description">
+                  <aside class="tsd-sources">
+                    <p>
+                      Overrides <a href="../classes/table.html">Table</a>.<a href="../classes/table.html#query"
+                        >query</a
+                      >
+                    </p>
+                    <ul>
+                      <li>
+                        Defined in
+                        <a href="https://github.com/JasonCraftsCode/dynamodb-datamodel/blob/main/src/Table.ts#L923"
+                          >Table.ts:923</a
+                        >
+                      </li>
+                    </ul>
+                  </aside>
+                  <div class="tsd-comment tsd-typography">
+                    <div class="lead">
+                      <p>See Generic form of <a href="../classes/table.html#query">Table.query</a>.</p>
+                    </div>
+                  </div>
+                  <h4 class="tsd-parameters-title">Parameters</h4>
+                  <ul class="tsd-parameters">
+                    <li>
+                      <h5>
+                        key:
+                        <a href="../classes/table.primarykey.html#keyquerymapt" class="tsd-signature-type"
+                          >KeyQueryMapT</a
+                        ><span class="tsd-signature-symbol">&lt;</span><span class="tsd-signature-type">KEY</span
+                        ><span class="tsd-signature-symbol">&gt;</span>
+                      </h5>
+                    </li>
+                    <li>
+                      <h5>
+                        <span class="tsd-flag ts-flagOptional">Optional</span> options:
+                        <a href="table.queryoptions.html" class="tsd-signature-type">QueryOptions</a>
+                      </h5>
+                    </li>
+                  </ul>
+                  <h4 class="tsd-returns-title">
+                    Returns <span class="tsd-signature-type">Promise</span><span class="tsd-signature-symbol">&lt;</span
+                    ><span class="tsd-signature-type">QueryOutput</span><span class="tsd-signature-symbol">&gt;</span>
+                  </h4>
+                </li>
+              </ul>
+            </section>
+            <section class="tsd-panel tsd-member tsd-kind-method tsd-parent-kind-interface tsd-is-overwrite">
+              <a name="queryparams" class="tsd-anchor"></a>
+              <h3>query<wbr />Params</h3>
+              <ul class="tsd-signatures tsd-kind-method tsd-parent-kind-interface tsd-is-overwrite">
+                <li class="tsd-signature tsd-kind-icon">
+                  query<wbr />Params<span class="tsd-signature-symbol">(</span>key<span class="tsd-signature-symbol"
+                    >: </span
+                  ><a href="../classes/table.primarykey.html#keyquerymapt" class="tsd-signature-type">KeyQueryMapT</a
+                  ><span class="tsd-signature-symbol">&lt;</span><span class="tsd-signature-type">KEY</span
+                  ><span class="tsd-signature-symbol">&gt;</span>, options<span class="tsd-signature-symbol">?: </span
+                  ><a href="table.queryoptions.html" class="tsd-signature-type">QueryOptions</a
+                  ><span class="tsd-signature-symbol">)</span><span class="tsd-signature-symbol">: </span
+                  ><span class="tsd-signature-type">QueryInput</span>
+                </li>
+              </ul>
+              <ul class="tsd-descriptions">
+                <li class="tsd-description">
+                  <aside class="tsd-sources">
+                    <p>
+                      Overrides <a href="../classes/table.html">Table</a>.<a href="../classes/table.html#queryparams"
+                        >queryParams</a
+                      >
+                    </p>
+                    <ul>
+                      <li>
+                        Defined in
+                        <a href="https://github.com/JasonCraftsCode/dynamodb-datamodel/blob/main/src/Table.ts#L882"
+                          >Table.ts:882</a
+                        >
+                      </li>
+                    </ul>
+                  </aside>
+                  <div class="tsd-comment tsd-typography">
+                    <div class="lead">
+                      <p>See Generic form of <a href="../classes/table.html#queryparams">Table.queryParams</a>.</p>
+                    </div>
+                  </div>
+                  <h4 class="tsd-parameters-title">Parameters</h4>
+                  <ul class="tsd-parameters">
+                    <li>
+                      <h5>
+                        key:
+                        <a href="../classes/table.primarykey.html#keyquerymapt" class="tsd-signature-type"
+                          >KeyQueryMapT</a
+                        ><span class="tsd-signature-symbol">&lt;</span><span class="tsd-signature-type">KEY</span
+                        ><span class="tsd-signature-symbol">&gt;</span>
+                      </h5>
+                    </li>
+                    <li>
+                      <h5>
+                        <span class="tsd-flag ts-flagOptional">Optional</span> options:
+                        <a href="table.queryoptions.html" class="tsd-signature-type">QueryOptions</a>
+                      </h5>
+                    </li>
+                  </ul>
+                  <h4 class="tsd-returns-title">Returns <span class="tsd-signature-type">QueryInput</span></h4>
+                </li>
+              </ul>
+            </section>
+            <section class="tsd-panel tsd-member tsd-kind-method tsd-parent-kind-interface tsd-is-overwrite">
+              <a name="scan" class="tsd-anchor"></a>
+              <h3>scan</h3>
+              <ul class="tsd-signatures tsd-kind-method tsd-parent-kind-interface tsd-is-overwrite">
+                <li class="tsd-signature tsd-kind-icon">
+                  scan<span class="tsd-signature-symbol">(</span>options<span class="tsd-signature-symbol">?: </span
+                  ><a href="table.scanoptions.html" class="tsd-signature-type">ScanOptions</a
+                  ><span class="tsd-signature-symbol">)</span><span class="tsd-signature-symbol">: </span
+                  ><span class="tsd-signature-type">Promise</span><span class="tsd-signature-symbol">&lt;</span
+                  ><span class="tsd-signature-type">ScanOutput</span><span class="tsd-signature-symbol">&gt;</span>
+                </li>
+              </ul>
+              <ul class="tsd-descriptions">
+                <li class="tsd-description">
+                  <aside class="tsd-sources">
+                    <p>
+                      Overrides <a href="../classes/table.html">Table</a>.<a href="../classes/table.html#scan">scan</a>
+                    </p>
+                    <ul>
+                      <li>
+                        Defined in
+                        <a href="https://github.com/JasonCraftsCode/dynamodb-datamodel/blob/main/src/Table.ts#L928"
+                          >Table.ts:928</a
+                        >
+                      </li>
+                    </ul>
+                  </aside>
+                  <div class="tsd-comment tsd-typography">
+                    <div class="lead">
+                      <p>See Generic form of <a href="../classes/table.html#scan">Table.scan</a>.</p>
+                    </div>
+                  </div>
+                  <h4 class="tsd-parameters-title">Parameters</h4>
+                  <ul class="tsd-parameters">
+                    <li>
+                      <h5>
+                        <span class="tsd-flag ts-flagOptional">Optional</span> options:
+                        <a href="table.scanoptions.html" class="tsd-signature-type">ScanOptions</a>
+                      </h5>
+                    </li>
+                  </ul>
+                  <h4 class="tsd-returns-title">
+                    Returns <span class="tsd-signature-type">Promise</span><span class="tsd-signature-symbol">&lt;</span
+                    ><span class="tsd-signature-type">ScanOutput</span><span class="tsd-signature-symbol">&gt;</span>
+                  </h4>
+                </li>
+              </ul>
+            </section>
+            <section class="tsd-panel tsd-member tsd-kind-method tsd-parent-kind-interface tsd-is-overwrite">
+              <a name="scanparams" class="tsd-anchor"></a>
+              <h3>scan<wbr />Params</h3>
+              <ul class="tsd-signatures tsd-kind-method tsd-parent-kind-interface tsd-is-overwrite">
+                <li class="tsd-signature tsd-kind-icon">
+                  scan<wbr />Params<span class="tsd-signature-symbol">(</span>options<span class="tsd-signature-symbol"
+                    >?: </span
+                  ><a href="table.scanoptions.html" class="tsd-signature-type">ScanOptions</a
+                  ><span class="tsd-signature-symbol">)</span><span class="tsd-signature-symbol">: </span
+                  ><span class="tsd-signature-type">ScanInput</span>
+                </li>
+              </ul>
+              <ul class="tsd-descriptions">
+                <li class="tsd-description">
+                  <aside class="tsd-sources">
+                    <p>
+                      Overrides <a href="../classes/table.html">Table</a>.<a href="../classes/table.html#scanparams"
+                        >scanParams</a
+                      >
+                    </p>
+                    <ul>
+                      <li>
+                        Defined in
+                        <a href="https://github.com/JasonCraftsCode/dynamodb-datamodel/blob/main/src/Table.ts#L887"
+                          >Table.ts:887</a
+                        >
+                      </li>
+                    </ul>
+                  </aside>
+                  <div class="tsd-comment tsd-typography">
+                    <div class="lead">
+                      <p>See Generic form of <a href="../classes/table.html#scanparams">Table.scanParams</a>.</p>
+                    </div>
+                  </div>
+                  <h4 class="tsd-parameters-title">Parameters</h4>
+                  <ul class="tsd-parameters">
+                    <li>
+                      <h5>
+                        <span class="tsd-flag ts-flagOptional">Optional</span> options:
+                        <a href="table.scanoptions.html" class="tsd-signature-type">ScanOptions</a>
+                      </h5>
+                    </li>
+                  </ul>
+                  <h4 class="tsd-returns-title">Returns <span class="tsd-signature-type">ScanInput</span></h4>
+                </li>
+              </ul>
+            </section>
+            <section class="tsd-panel tsd-member tsd-kind-method tsd-parent-kind-interface tsd-is-overwrite">
+              <a name="transactget" class="tsd-anchor"></a>
+              <h3>transact<wbr />Get</h3>
+              <ul class="tsd-signatures tsd-kind-method tsd-parent-kind-interface tsd-is-overwrite">
+                <li class="tsd-signature tsd-kind-icon">
+                  transact<wbr />Get<span class="tsd-signature-symbol">(</span>keys<span class="tsd-signature-symbol"
+                    >?: </span
+                  ><a href="../classes/table.primarykey.html#attributevaluesmapt" class="tsd-signature-type"
+                    >AttributeValuesMapT</a
+                  ><span class="tsd-signature-symbol">&lt;</span><span class="tsd-signature-type">KEY</span
+                  ><span class="tsd-signature-symbol">&gt;</span><span class="tsd-signature-symbol">[]</span>,
+                  getItems<span class="tsd-signature-symbol">?: </span
+                  ><a href="table.transactgetitemt.html" class="tsd-signature-type">TransactGetItemT</a
+                  ><span class="tsd-signature-symbol">&lt;</span><span class="tsd-signature-type">KEY</span
+                  ><span class="tsd-signature-symbol">&gt;</span><span class="tsd-signature-symbol">[]</span>,
+                  options<span class="tsd-signature-symbol">?: </span
+                  ><a href="table.transactgettableoptions.html" class="tsd-signature-type">TransactGetTableOptions</a
+                  ><span class="tsd-signature-symbol">)</span><span class="tsd-signature-symbol">: </span
+                  ><span class="tsd-signature-type">Promise</span><span class="tsd-signature-symbol">&lt;</span
+                  ><span class="tsd-signature-type">TransactGetItemsOutput</span
+                  ><span class="tsd-signature-symbol">&gt;</span>
+                </li>
+              </ul>
+              <ul class="tsd-descriptions">
+                <li class="tsd-description">
+                  <aside class="tsd-sources">
+                    <p>
+                      Overrides <a href="../classes/table.html">Table</a>.<a href="../classes/table.html#transactget"
+                        >transactGet</a
+                      >
+                    </p>
+                    <ul>
+                      <li>
+                        Defined in
+                        <a href="https://github.com/JasonCraftsCode/dynamodb-datamodel/blob/main/src/Table.ts#L1365"
+                          >Table.ts:1365</a
+                        >
+                      </li>
+                    </ul>
+                  </aside>
+                  <div class="tsd-comment tsd-typography">
+                    <div class="lead">
+                      <p>
+                        See Generic form of
+                        <a href="../classes/table.html#transactgetparams">Table.transactGetParams</a>.
+                      </p>
+                    </div>
+                  </div>
+                  <h4 class="tsd-parameters-title">Parameters</h4>
+                  <ul class="tsd-parameters">
+                    <li>
+                      <h5>
+                        <span class="tsd-flag ts-flagOptional">Optional</span> keys:
+                        <a href="../classes/table.primarykey.html#attributevaluesmapt" class="tsd-signature-type"
+                          >AttributeValuesMapT</a
+                        ><span class="tsd-signature-symbol">&lt;</span><span class="tsd-signature-type">KEY</span
+                        ><span class="tsd-signature-symbol">&gt;</span><span class="tsd-signature-symbol">[]</span>
+                      </h5>
+                    </li>
+                    <li>
+                      <h5>
+                        <span class="tsd-flag ts-flagOptional">Optional</span> getItems:
+                        <a href="table.transactgetitemt.html" class="tsd-signature-type">TransactGetItemT</a
+                        ><span class="tsd-signature-symbol">&lt;</span><span class="tsd-signature-type">KEY</span
+                        ><span class="tsd-signature-symbol">&gt;</span><span class="tsd-signature-symbol">[]</span>
+                      </h5>
+                    </li>
+                    <li>
+                      <h5>
+                        <span class="tsd-flag ts-flagOptional">Optional</span> options:
+                        <a href="table.transactgettableoptions.html" class="tsd-signature-type"
+                          >TransactGetTableOptions</a
+                        >
+                      </h5>
+                    </li>
+                  </ul>
+                  <h4 class="tsd-returns-title">
+                    Returns <span class="tsd-signature-type">Promise</span><span class="tsd-signature-symbol">&lt;</span
+                    ><span class="tsd-signature-type">TransactGetItemsOutput</span
+                    ><span class="tsd-signature-symbol">&gt;</span>
+                  </h4>
+                </li>
+              </ul>
+            </section>
+            <section class="tsd-panel tsd-member tsd-kind-method tsd-parent-kind-interface tsd-is-overwrite">
+              <a name="transactgetparams" class="tsd-anchor"></a>
+              <h3>transact<wbr />Get<wbr />Params</h3>
+              <ul class="tsd-signatures tsd-kind-method tsd-parent-kind-interface tsd-is-overwrite">
+                <li class="tsd-signature tsd-kind-icon">
+                  transact<wbr />Get<wbr />Params<span class="tsd-signature-symbol">(</span>keys<span
+                    class="tsd-signature-symbol"
+                    >?: </span
+                  ><a href="../classes/table.primarykey.html#attributevaluesmapt" class="tsd-signature-type"
+                    >AttributeValuesMapT</a
+                  ><span class="tsd-signature-symbol">&lt;</span><span class="tsd-signature-type">KEY</span
+                  ><span class="tsd-signature-symbol">&gt;</span><span class="tsd-signature-symbol">[]</span>,
+                  getItems<span class="tsd-signature-symbol">?: </span
+                  ><a href="table.transactgetitemt.html" class="tsd-signature-type">TransactGetItemT</a
+                  ><span class="tsd-signature-symbol">&lt;</span><span class="tsd-signature-type">KEY</span
+                  ><span class="tsd-signature-symbol">&gt;</span><span class="tsd-signature-symbol">[]</span>,
+                  options<span class="tsd-signature-symbol">?: </span
+                  ><a href="table.transactgettableoptions.html" class="tsd-signature-type">TransactGetTableOptions</a
+                  ><span class="tsd-signature-symbol">)</span><span class="tsd-signature-symbol">: </span
+                  ><span class="tsd-signature-type">TransactGetItemsInput</span>
+                </li>
+              </ul>
+              <ul class="tsd-descriptions">
+                <li class="tsd-description">
+                  <aside class="tsd-sources">
+                    <p>
+                      Overrides <a href="../classes/table.html">Table</a>.<a
+                        href="../classes/table.html#transactgetparams"
+                        >transactGetParams</a
+                      >
+                    </p>
+                    <ul>
+                      <li>
+                        Defined in
+                        <a href="https://github.com/JasonCraftsCode/dynamodb-datamodel/blob/main/src/Table.ts#L1310"
+                          >Table.ts:1310</a
+                        >
+                      </li>
+                    </ul>
+                  </aside>
+                  <div class="tsd-comment tsd-typography">
+                    <div class="lead">
+                      <p>
+                        See Generic form of
+                        <a href="../classes/table.html#transactgetparams">Table.transactGetParams</a>.
+                      </p>
+                    </div>
+                  </div>
+                  <h4 class="tsd-parameters-title">Parameters</h4>
+                  <ul class="tsd-parameters">
+                    <li>
+                      <h5>
+                        <span class="tsd-flag ts-flagOptional">Optional</span> keys:
+                        <a href="../classes/table.primarykey.html#attributevaluesmapt" class="tsd-signature-type"
+                          >AttributeValuesMapT</a
+                        ><span class="tsd-signature-symbol">&lt;</span><span class="tsd-signature-type">KEY</span
+                        ><span class="tsd-signature-symbol">&gt;</span><span class="tsd-signature-symbol">[]</span>
+                      </h5>
+                    </li>
+                    <li>
+                      <h5>
+                        <span class="tsd-flag ts-flagOptional">Optional</span> getItems:
+                        <a href="table.transactgetitemt.html" class="tsd-signature-type">TransactGetItemT</a
+                        ><span class="tsd-signature-symbol">&lt;</span><span class="tsd-signature-type">KEY</span
+                        ><span class="tsd-signature-symbol">&gt;</span><span class="tsd-signature-symbol">[]</span>
+                      </h5>
+                    </li>
+                    <li>
+                      <h5>
+                        <span class="tsd-flag ts-flagOptional">Optional</span> options:
+                        <a href="table.transactgettableoptions.html" class="tsd-signature-type"
+                          >TransactGetTableOptions</a
+                        >
+                      </h5>
+                    </li>
+                  </ul>
+                  <h4 class="tsd-returns-title">
+                    Returns <span class="tsd-signature-type">TransactGetItemsInput</span>
+                  </h4>
+                </li>
+              </ul>
+            </section>
+            <section class="tsd-panel tsd-member tsd-kind-method tsd-parent-kind-interface tsd-is-overwrite">
+              <a name="transactwrite" class="tsd-anchor"></a>
+              <h3>transact<wbr />Write</h3>
+              <ul class="tsd-signatures tsd-kind-method tsd-parent-kind-interface tsd-is-overwrite">
+                <li class="tsd-signature tsd-kind-icon">
+                  transact<wbr />Write<span class="tsd-signature-symbol">(</span>write<span class="tsd-signature-symbol"
+                    >: </span
+                  ><a href="table.transactwritet.html" class="tsd-signature-type">TransactWriteT</a
+                  ><span class="tsd-signature-symbol">&lt;</span><span class="tsd-signature-type">KEY</span
+                  ><span class="tsd-signature-symbol">&gt;</span>, options<span class="tsd-signature-symbol">?: </span
+                  ><a href="table.transactwritetableoptions.html" class="tsd-signature-type"
+                    >TransactWriteTableOptions</a
+                  ><span class="tsd-signature-symbol">)</span><span class="tsd-signature-symbol">: </span
+                  ><span class="tsd-signature-type">Promise</span><span class="tsd-signature-symbol">&lt;</span
+                  ><span class="tsd-signature-type">TransactWriteItemsOutput</span
+                  ><span class="tsd-signature-symbol">&gt;</span>
+                </li>
+              </ul>
+              <ul class="tsd-descriptions">
+                <li class="tsd-description">
+                  <aside class="tsd-sources">
+                    <p>
+                      Overrides <a href="../classes/table.html">Table</a>.<a
+                        href="../classes/table.html#transactwrite-1"
+                        >transactWrite</a
+                      >
+                    </p>
+                    <ul>
+                      <li>
+                        Defined in
+                        <a href="https://github.com/JasonCraftsCode/dynamodb-datamodel/blob/main/src/Table.ts#L1372"
+                          >Table.ts:1372</a
+                        >
+                      </li>
+                    </ul>
+                  </aside>
+                  <div class="tsd-comment tsd-typography">
+                    <div class="lead">
+                      <p>
+                        See Generic form of
+                        <a href="../classes/table.html#transactwriteparams">Table.transactWriteParams</a>.
+                      </p>
+                    </div>
+                  </div>
+                  <h4 class="tsd-parameters-title">Parameters</h4>
+                  <ul class="tsd-parameters">
+                    <li>
+                      <h5>
+                        write: <a href="table.transactwritet.html" class="tsd-signature-type">TransactWriteT</a
+                        ><span class="tsd-signature-symbol">&lt;</span><span class="tsd-signature-type">KEY</span
+                        ><span class="tsd-signature-symbol">&gt;</span>
+                      </h5>
+                    </li>
+                    <li>
+                      <h5>
+                        <span class="tsd-flag ts-flagOptional">Optional</span> options:
+                        <a href="table.transactwritetableoptions.html" class="tsd-signature-type"
+                          >TransactWriteTableOptions</a
+                        >
+                      </h5>
+                    </li>
+                  </ul>
+                  <h4 class="tsd-returns-title">
+                    Returns <span class="tsd-signature-type">Promise</span><span class="tsd-signature-symbol">&lt;</span
+                    ><span class="tsd-signature-type">TransactWriteItemsOutput</span
+                    ><span class="tsd-signature-symbol">&gt;</span>
+                  </h4>
+                </li>
+              </ul>
+            </section>
+            <section class="tsd-panel tsd-member tsd-kind-method tsd-parent-kind-interface tsd-is-overwrite">
+              <a name="transactwriteparams" class="tsd-anchor"></a>
+              <h3>transact<wbr />Write<wbr />Params</h3>
+              <ul class="tsd-signatures tsd-kind-method tsd-parent-kind-interface tsd-is-overwrite">
+                <li class="tsd-signature tsd-kind-icon">
+                  transact<wbr />Write<wbr />Params<span class="tsd-signature-symbol">(</span>write<span
+                    class="tsd-signature-symbol"
+                    >: </span
+                  ><a href="table.transactwritet.html" class="tsd-signature-type">TransactWriteT</a
+                  ><span class="tsd-signature-symbol">&lt;</span><span class="tsd-signature-type">KEY</span
+                  ><span class="tsd-signature-symbol">&gt;</span>, options<span class="tsd-signature-symbol">?: </span
+                  ><a href="table.transactwritetableoptions.html" class="tsd-signature-type"
+                    >TransactWriteTableOptions</a
+                  ><span class="tsd-signature-symbol">)</span><span class="tsd-signature-symbol">: </span
+                  ><span class="tsd-signature-type">TransactWriteItemsInput</span>
+                </li>
+              </ul>
+              <ul class="tsd-descriptions">
+                <li class="tsd-description">
+                  <aside class="tsd-sources">
+                    <p>
+                      Overrides <a href="../classes/table.html">Table</a>.<a
+                        href="../classes/table.html#transactwriteparams"
+                        >transactWriteParams</a
+                      >
+                    </p>
+                    <ul>
+                      <li>
+                        Defined in
+                        <a href="https://github.com/JasonCraftsCode/dynamodb-datamodel/blob/main/src/Table.ts#L1317"
+                          >Table.ts:1317</a
+                        >
+                      </li>
+                    </ul>
+                  </aside>
+                  <div class="tsd-comment tsd-typography">
+                    <div class="lead">
+                      <p>
+                        See Generic form of
+                        <a href="../classes/table.html#transactwriteparams">Table.transactWriteParams</a>.
+                      </p>
+                    </div>
+                  </div>
+                  <h4 class="tsd-parameters-title">Parameters</h4>
+                  <ul class="tsd-parameters">
+                    <li>
+                      <h5>
+                        write: <a href="table.transactwritet.html" class="tsd-signature-type">TransactWriteT</a
+                        ><span class="tsd-signature-symbol">&lt;</span><span class="tsd-signature-type">KEY</span
+                        ><span class="tsd-signature-symbol">&gt;</span>
+                      </h5>
+                    </li>
+                    <li>
+                      <h5>
+                        <span class="tsd-flag ts-flagOptional">Optional</span> options:
+                        <a href="table.transactwritetableoptions.html" class="tsd-signature-type"
+                          >TransactWriteTableOptions</a
+                        >
+                      </h5>
+                    </li>
+                  </ul>
+                  <h4 class="tsd-returns-title">
+                    Returns <span class="tsd-signature-type">TransactWriteItemsInput</span>
+                  </h4>
+                </li>
+              </ul>
+            </section>
+            <section class="tsd-panel tsd-member tsd-kind-method tsd-parent-kind-interface tsd-is-overwrite">
+              <a name="update" class="tsd-anchor"></a>
+              <h3>update</h3>
+              <ul class="tsd-signatures tsd-kind-method tsd-parent-kind-interface tsd-is-overwrite">
+                <li class="tsd-signature tsd-kind-icon">
+                  update<span class="tsd-signature-symbol">(</span>key<span class="tsd-signature-symbol">: </span
+                  ><a href="../classes/table.primarykey.html#attributevaluesmapt" class="tsd-signature-type"
+                    >AttributeValuesMapT</a
+                  ><span class="tsd-signature-symbol">&lt;</span><span class="tsd-signature-type">KEY</span
+                  ><span class="tsd-signature-symbol">&gt;</span>, item<span class="tsd-signature-symbol">?: </span
+                  ><a href="../classes/update.html#resolvermap" class="tsd-signature-type">ResolverMap</a>, options<span
+                    class="tsd-signature-symbol"
+                    >?: </span
+                  ><a href="table.updateoptions.html" class="tsd-signature-type">UpdateOptions</a
+                  ><span class="tsd-signature-symbol">)</span><span class="tsd-signature-symbol">: </span
+                  ><span class="tsd-signature-type">Promise</span><span class="tsd-signature-symbol">&lt;</span
+                  ><span class="tsd-signature-type">UpdateItemOutput</span
+                  ><span class="tsd-signature-symbol">&gt;</span>
+                </li>
+              </ul>
+              <ul class="tsd-descriptions">
+                <li class="tsd-description">
+                  <aside class="tsd-sources">
+                    <p>
+                      Overrides <a href="../classes/table.html">Table</a>.<a href="../classes/table.html#update"
+                        >update</a
+                      >
+                    </p>
+                    <ul>
+                      <li>
+                        Defined in
+                        <a href="https://github.com/JasonCraftsCode/dynamodb-datamodel/blob/main/src/Table.ts#L914"
+                          >Table.ts:914</a
+                        >
+                      </li>
+                    </ul>
+                  </aside>
+                  <div class="tsd-comment tsd-typography">
+                    <div class="lead">
+                      <p>See Generic form of <a href="../classes/table.html#update">Table.update</a>.</p>
+                    </div>
+                  </div>
+                  <h4 class="tsd-parameters-title">Parameters</h4>
+                  <ul class="tsd-parameters">
+                    <li>
+                      <h5>
+                        key:
+                        <a href="../classes/table.primarykey.html#attributevaluesmapt" class="tsd-signature-type"
+                          >AttributeValuesMapT</a
+                        ><span class="tsd-signature-symbol">&lt;</span><span class="tsd-signature-type">KEY</span
+                        ><span class="tsd-signature-symbol">&gt;</span>
+                      </h5>
+                    </li>
+                    <li>
+                      <h5>
+                        <span class="tsd-flag ts-flagOptional">Optional</span> item:
+                        <a href="../classes/update.html#resolvermap" class="tsd-signature-type">ResolverMap</a>
+                      </h5>
+                    </li>
+                    <li>
+                      <h5>
+                        <span class="tsd-flag ts-flagOptional">Optional</span> options:
+                        <a href="table.updateoptions.html" class="tsd-signature-type">UpdateOptions</a>
+                      </h5>
+                    </li>
+                  </ul>
+                  <h4 class="tsd-returns-title">
+                    Returns <span class="tsd-signature-type">Promise</span><span class="tsd-signature-symbol">&lt;</span
+                    ><span class="tsd-signature-type">UpdateItemOutput</span
+                    ><span class="tsd-signature-symbol">&gt;</span>
+                  </h4>
+                </li>
+              </ul>
+            </section>
+            <section class="tsd-panel tsd-member tsd-kind-method tsd-parent-kind-interface tsd-is-overwrite">
+              <a name="updateparams" class="tsd-anchor"></a>
+              <h3>update<wbr />Params</h3>
+              <ul class="tsd-signatures tsd-kind-method tsd-parent-kind-interface tsd-is-overwrite">
+                <li class="tsd-signature tsd-kind-icon">
+                  update<wbr />Params<span class="tsd-signature-symbol">(</span>key<span class="tsd-signature-symbol"
+                    >: </span
+                  ><a href="../classes/table.primarykey.html#attributevaluesmapt" class="tsd-signature-type"
+                    >AttributeValuesMapT</a
+                  ><span class="tsd-signature-symbol">&lt;</span><span class="tsd-signature-type">KEY</span
+                  ><span class="tsd-signature-symbol">&gt;</span>, item<span class="tsd-signature-symbol">?: </span
+                  ><a href="../classes/update.html#resolvermap" class="tsd-signature-type">ResolverMap</a>, options<span
+                    class="tsd-signature-symbol"
+                    >?: </span
+                  ><a href="table.updateoptions.html" class="tsd-signature-type">UpdateOptions</a
+                  ><span class="tsd-signature-symbol">)</span><span class="tsd-signature-symbol">: </span
+                  ><span class="tsd-signature-type">UpdateItemInput</span>
+                </li>
+              </ul>
+              <ul class="tsd-descriptions">
+                <li class="tsd-description">
+                  <aside class="tsd-sources">
+                    <p>
+                      Overrides <a href="../classes/table.html">Table</a>.<a href="../classes/table.html#updateparams"
+                        >updateParams</a
+                      >
+                    </p>
+                    <ul>
+                      <li>
+                        Defined in
+                        <a href="https://github.com/JasonCraftsCode/dynamodb-datamodel/blob/main/src/Table.ts#L873"
+                          >Table.ts:873</a
+                        >
+                      </li>
+                    </ul>
+                  </aside>
+                  <div class="tsd-comment tsd-typography">
+                    <div class="lead">
+                      <p>See Generic form of <a href="../classes/table.html#updateparams">Table.updateParams</a>.</p>
+                    </div>
+                  </div>
+                  <h4 class="tsd-parameters-title">Parameters</h4>
+                  <ul class="tsd-parameters">
+                    <li>
+                      <h5>
+                        key:
+                        <a href="../classes/table.primarykey.html#attributevaluesmapt" class="tsd-signature-type"
+                          >AttributeValuesMapT</a
+                        ><span class="tsd-signature-symbol">&lt;</span><span class="tsd-signature-type">KEY</span
+                        ><span class="tsd-signature-symbol">&gt;</span>
+                      </h5>
+                    </li>
+                    <li>
+                      <h5>
+                        <span class="tsd-flag ts-flagOptional">Optional</span> item:
+                        <a href="../classes/update.html#resolvermap" class="tsd-signature-type">ResolverMap</a>
+                      </h5>
+                    </li>
+                    <li>
+                      <h5>
+                        <span class="tsd-flag ts-flagOptional">Optional</span> options:
+                        <a href="table.updateoptions.html" class="tsd-signature-type">UpdateOptions</a>
+                      </h5>
+                    </li>
+                  </ul>
+                  <h4 class="tsd-returns-title">Returns <span class="tsd-signature-type">UpdateItemInput</span></h4>
+                </li>
+              </ul>
+            </section>
+            <section
+              class="tsd-panel tsd-member tsd-kind-method tsd-parent-kind-interface tsd-is-inherited tsd-is-static"
+            >
+              <a name="addbatchparams" class="tsd-anchor"></a>
+              <h3><span class="tsd-flag ts-flagStatic">Static</span> add<wbr />Batch<wbr />Params</h3>
+              <ul class="tsd-signatures tsd-kind-method tsd-parent-kind-interface tsd-is-inherited tsd-is-static">
+                <li class="tsd-signature tsd-kind-icon">
+                  add<wbr />Batch<wbr />Params<span class="tsd-signature-symbol">(</span>options<span
+                    class="tsd-signature-symbol"
+                    >: </span
+                  ><span class="tsd-signature-symbol">{ </span>consumed<span class="tsd-signature-symbol">?: </span
+                  ><span class="tsd-signature-type">DocumentClient.ReturnConsumedCapacity</span
+                  ><span class="tsd-signature-symbol">; </span>metrics<span class="tsd-signature-symbol">?: </span
+                  ><span class="tsd-signature-type">DocumentClient.ReturnItemCollectionMetrics</span
+                  ><span class="tsd-signature-symbol">; </span>token<span class="tsd-signature-symbol">?: </span
+                  ><span class="tsd-signature-type">DocumentClient.ClientRequestToken</span
+                  ><span class="tsd-signature-symbol"> }</span>, params<span class="tsd-signature-symbol">: </span
+                  ><span class="tsd-signature-symbol">{ </span>ClientRequestToken<span class="tsd-signature-symbol"
+                    >?: </span
+                  ><span class="tsd-signature-type">DocumentClient.ClientRequestToken</span
+                  ><span class="tsd-signature-symbol">; </span>ReturnConsumedCapacity<span class="tsd-signature-symbol"
+                    >?: </span
+                  ><span class="tsd-signature-type">DocumentClient.ReturnConsumedCapacity</span
+                  ><span class="tsd-signature-symbol">; </span>ReturnItemCollectionMetrics<span
+                    class="tsd-signature-symbol"
+                    >?: </span
+                  ><span class="tsd-signature-type">DocumentClient.ReturnItemCollectionMetrics</span
+                  ><span class="tsd-signature-symbol"> }</span><span class="tsd-signature-symbol">)</span
+                  ><span class="tsd-signature-symbol">: </span><span class="tsd-signature-type">void</span>
+                </li>
+              </ul>
+              <ul class="tsd-descriptions">
+                <li class="tsd-description">
+                  <aside class="tsd-sources">
+                    <p>
+                      Inherited from <a href="../classes/table.html">Table</a>.<a
+                        href="../classes/table.html#addbatchparams"
+                        >addBatchParams</a
+                      >
+                    </p>
+                    <ul>
+                      <li>
+                        Defined in
+                        <a href="https://github.com/JasonCraftsCode/dynamodb-datamodel/blob/main/src/Table.ts#L579"
+                          >Table.ts:579</a
+                        >
+                      </li>
+                    </ul>
+                  </aside>
+                  <div class="tsd-comment tsd-typography">
+                    <div class="lead">
+                      <p>Translates options into batch or transact based input params.</p>
+                    </div>
+                  </div>
+                  <h4 class="tsd-parameters-title">Parameters</h4>
+                  <ul class="tsd-parameters">
+                    <li>
+                      <h5>
+                        options: <span class="tsd-signature-symbol">{ </span>consumed<span class="tsd-signature-symbol"
+                          >?: </span
+                        ><span class="tsd-signature-type">DocumentClient.ReturnConsumedCapacity</span
+                        ><span class="tsd-signature-symbol">; </span>metrics<span class="tsd-signature-symbol">?: </span
+                        ><span class="tsd-signature-type">DocumentClient.ReturnItemCollectionMetrics</span
+                        ><span class="tsd-signature-symbol">; </span>token<span class="tsd-signature-symbol">?: </span
+                        ><span class="tsd-signature-type">DocumentClient.ClientRequestToken</span
+                        ><span class="tsd-signature-symbol"> }</span>
+                      </h5>
+                      <div class="tsd-comment tsd-typography">
+                        <p>Common batch or transact options to set on params.</p>
+                      </div>
+                      <ul class="tsd-parameters">
+                        <li class="tsd-parameter">
+                          <h5>
+                            <span class="tsd-flag ts-flagOptional">Optional</span> consumed<span
+                              class="tsd-signature-symbol"
+                              >?: </span
+                            ><span class="tsd-signature-type">DocumentClient.ReturnConsumedCapacity</span>
+                          </h5>
+                        </li>
+                        <li class="tsd-parameter">
+                          <h5>
+                            <span class="tsd-flag ts-flagOptional">Optional</span> metrics<span
+                              class="tsd-signature-symbol"
+                              >?: </span
+                            ><span class="tsd-signature-type">DocumentClient.ReturnItemCollectionMetrics</span>
+                          </h5>
+                        </li>
+                        <li class="tsd-parameter">
+                          <h5>
+                            <span class="tsd-flag ts-flagOptional">Optional</span> token<span
+                              class="tsd-signature-symbol"
+                              >?: </span
+                            ><span class="tsd-signature-type">DocumentClient.ClientRequestToken</span>
+                          </h5>
+                        </li>
+                      </ul>
+                    </li>
+                    <li>
+                      <h5>
+                        params: <span class="tsd-signature-symbol">{ </span>ClientRequestToken<span
+                          class="tsd-signature-symbol"
+                          >?: </span
+                        ><span class="tsd-signature-type">DocumentClient.ClientRequestToken</span
+                        ><span class="tsd-signature-symbol">; </span>ReturnConsumedCapacity<span
+                          class="tsd-signature-symbol"
+                          >?: </span
+                        ><span class="tsd-signature-type">DocumentClient.ReturnConsumedCapacity</span
+                        ><span class="tsd-signature-symbol">; </span>ReturnItemCollectionMetrics<span
+                          class="tsd-signature-symbol"
+                          >?: </span
+                        ><span class="tsd-signature-type">DocumentClient.ReturnItemCollectionMetrics</span
+                        ><span class="tsd-signature-symbol"> }</span>
+                      </h5>
+                      <div class="tsd-comment tsd-typography">
+                        <p>Input params to set based on options.</p>
+                      </div>
+                      <ul class="tsd-parameters">
+                        <li class="tsd-parameter">
+                          <h5>
+                            <span class="tsd-flag ts-flagOptional">Optional</span> Client<wbr />Request<wbr />Token<span
+                              class="tsd-signature-symbol"
+                              >?: </span
+                            ><span class="tsd-signature-type">DocumentClient.ClientRequestToken</span>
+                          </h5>
+                        </li>
+                        <li class="tsd-parameter">
+                          <h5>
+                            <span class="tsd-flag ts-flagOptional">Optional</span>
+                            Return<wbr />Consumed<wbr />Capacity<span class="tsd-signature-symbol">?: </span
+                            ><span class="tsd-signature-type">DocumentClient.ReturnConsumedCapacity</span>
+                          </h5>
+                        </li>
+                        <li class="tsd-parameter">
+                          <h5>
+                            <span class="tsd-flag ts-flagOptional">Optional</span>
+                            Return<wbr />Item<wbr />Collection<wbr />Metrics<span class="tsd-signature-symbol">?: </span
+                            ><span class="tsd-signature-type">DocumentClient.ReturnItemCollectionMetrics</span>
+                          </h5>
+                        </li>
+                      </ul>
+                    </li>
+                  </ul>
+                  <h4 class="tsd-returns-title">Returns <span class="tsd-signature-type">void</span></h4>
+                </li>
+              </ul>
+            </section>
+            <section
+              class="tsd-panel tsd-member tsd-kind-method tsd-parent-kind-interface tsd-has-type-parameter tsd-is-inherited tsd-is-static"
+            >
+              <a name="additemattributes" class="tsd-anchor"></a>
+              <h3><span class="tsd-flag ts-flagStatic">Static</span> add<wbr />Item<wbr />Attributes</h3>
+              <ul
+                class="tsd-signatures tsd-kind-method tsd-parent-kind-interface tsd-has-type-parameter tsd-is-inherited tsd-is-static"
+              >
+                <li class="tsd-signature tsd-kind-icon">
+                  add<wbr />Item<wbr />Attributes&lt;T&gt;<span class="tsd-signature-symbol">(</span>params<span
+                    class="tsd-signature-symbol"
+                    >: </span
+                  ><span class="tsd-signature-type">T</span>, itemAttributes<span class="tsd-signature-symbol">?: </span
+                  ><span class="tsd-signature-type">string</span><span class="tsd-signature-symbol">[]</span>,
+                  attributes<span class="tsd-signature-symbol">?: </span
+                  ><a href="table.expressionattributes.html" class="tsd-signature-type">ExpressionAttributes</a
+                  ><span class="tsd-signature-symbol">)</span><span class="tsd-signature-symbol">: </span
+                  ><span class="tsd-signature-type">T</span><span class="tsd-signature-symbol"> &amp; </span
+                  ><a href="../classes/table.html#expressionparams" class="tsd-signature-type">ExpressionParams</a>
+                </li>
+              </ul>
+              <ul class="tsd-descriptions">
+                <li class="tsd-description">
+                  <aside class="tsd-sources">
+                    <p>
+                      Inherited from <a href="../classes/table.html">Table</a>.<a
+                        href="../classes/table.html#additemattributes"
+                        >addItemAttributes</a
+                      >
+                    </p>
+                    <ul>
+                      <li>
+                        Defined in
+                        <a href="https://github.com/JasonCraftsCode/dynamodb-datamodel/blob/main/src/Table.ts#L512"
+                          >Table.ts:512</a
+                        >
+                      </li>
+                    </ul>
+                  </aside>
+                  <div class="tsd-comment tsd-typography">
+                    <div class="lead">
+                      <p>Appends attributes names to the ProjectionExpression for input params.</p>
+                    </div>
+                  </div>
+                  <h4 class="tsd-type-parameters-title">Type parameters</h4>
+                  <ul class="tsd-type-parameters">
+                    <li>
+                      <h4>
+                        T<span class="tsd-signature-symbol">: </span
+                        ><a href="../classes/table.html#expressionparams" class="tsd-signature-type"
+                          >ExpressionParams</a
+                        >
+                      </h4>
+                    </li>
+                  </ul>
+                  <h4 class="tsd-parameters-title">Parameters</h4>
+                  <ul class="tsd-parameters">
+                    <li>
+                      <h5>params: <span class="tsd-signature-type">T</span></h5>
+                      <div class="tsd-comment tsd-typography">
+                        <p>Params to add ProjectionExpression on.</p>
+                      </div>
+                    </li>
+                    <li>
+                      <h5>
+                        <span class="tsd-flag ts-flagOptional">Optional</span> itemAttributes:
+                        <span class="tsd-signature-type">string</span><span class="tsd-signature-symbol">[]</span>
+                      </h5>
+                      <div class="tsd-comment tsd-typography">
+                        <p>List of attribute names to return.</p>
+                      </div>
+                    </li>
+                    <li>
+                      <h5>
+                        <span class="tsd-flag ts-flagOptional">Optional</span> attributes:
+                        <a href="table.expressionattributes.html" class="tsd-signature-type">ExpressionAttributes</a>
+                      </h5>
+                      <div class="tsd-comment tsd-typography">
+                        <p>
+                          Definition of the attribute types required for table and index primary key and for index
+                          projected attributes.
+                        </p>
+                      </div>
+                    </li>
+                  </ul>
+                  <h4 class="tsd-returns-title">
+                    Returns <span class="tsd-signature-type">T</span><span class="tsd-signature-symbol"> &amp; </span
+                    ><a href="../classes/table.html#expressionparams" class="tsd-signature-type">ExpressionParams</a>
+                  </h4>
+                  <p>Params that have ProjectionExpression added to.</p>
+                </li>
+              </ul>
+            </section>
+            <section
+              class="tsd-panel tsd-member tsd-kind-method tsd-parent-kind-interface tsd-has-type-parameter tsd-is-inherited tsd-is-static"
+            >
+              <a name="addparams" class="tsd-anchor"></a>
+              <h3><span class="tsd-flag ts-flagStatic">Static</span> add<wbr />Params</h3>
+              <ul
+                class="tsd-signatures tsd-kind-method tsd-parent-kind-interface tsd-has-type-parameter tsd-is-inherited tsd-is-static"
+              >
+                <li class="tsd-signature tsd-kind-icon">
+                  add<wbr />Params&lt;T&gt;<span class="tsd-signature-symbol">(</span>params<span
+                    class="tsd-signature-symbol"
+                    >: </span
+                  ><span class="tsd-signature-type">T</span>, options<span class="tsd-signature-symbol">: </span
+                  ><a href="table.baseoptions.html" class="tsd-signature-type">BaseOptions</a>, type<span
+                    class="tsd-signature-symbol"
+                    >: </span
+                  ><span class="tsd-signature-type">"filter"</span><span class="tsd-signature-symbol"> | </span
+                  ><span class="tsd-signature-type">"condition"</span>, addParams<span class="tsd-signature-symbol"
+                    >?: </span
+                  ><a href="../classes/table.html#addexpressionparams" class="tsd-signature-type">AddExpressionParams</a
+                  ><span class="tsd-signature-symbol">)</span><span class="tsd-signature-symbol">: </span
+                  ><span class="tsd-signature-type">T</span><span class="tsd-signature-symbol"> &amp; </span
+                  ><a href="../classes/table.html#expressionparams" class="tsd-signature-type">ExpressionParams</a>
+                </li>
+              </ul>
+              <ul class="tsd-descriptions">
+                <li class="tsd-description">
+                  <aside class="tsd-sources">
+                    <p>
+                      Inherited from <a href="../classes/table.html">Table</a>.<a href="../classes/table.html#addparams"
+                        >addParams</a
+                      >
+                    </p>
+                    <ul>
+                      <li>
+                        Defined in
+                        <a href="https://github.com/JasonCraftsCode/dynamodb-datamodel/blob/main/src/Table.ts#L331"
+                          >Table.ts:331</a
+                        >
+                      </li>
+                    </ul>
+                  </aside>
+                  <div class="tsd-comment tsd-typography">
+                    <div class="lead">
+                      <p>Add expressions properties to the params object.</p>
+                    </div>
+                  </div>
+                  <h4 class="tsd-type-parameters-title">Type parameters</h4>
+                  <ul class="tsd-type-parameters">
+                    <li>
+                      <h4>
+                        T<span class="tsd-signature-symbol">: </span
+                        ><a href="../classes/table.html#expressionparams" class="tsd-signature-type"
+                          >ExpressionParams</a
+                        >
+                      </h4>
+                      <div class="tsd-comment tsd-typography">
+                        <p>Type of table action input params</p>
+                      </div>
+                    </li>
+                  </ul>
+                  <h4 class="tsd-parameters-title">Parameters</h4>
+                  <ul class="tsd-parameters">
+                    <li>
+                      <h5>params: <span class="tsd-signature-type">T</span></h5>
+                      <div class="tsd-comment tsd-typography">
+                        <p>The params object to add expression properties to.</p>
+                      </div>
+                    </li>
+                    <li>
+                      <h5>options: <a href="table.baseoptions.html" class="tsd-signature-type">BaseOptions</a></h5>
+                      <div class="tsd-comment tsd-typography">
+                        <p>Options used to build params.</p>
+                      </div>
+                    </li>
+                    <li>
+                      <h5>
+                        type: <span class="tsd-signature-type">"filter"</span
+                        ><span class="tsd-signature-symbol"> | </span
+                        ><span class="tsd-signature-type">"condition"</span>
+                      </h5>
+                      <div class="tsd-comment tsd-typography">
+                        <p>The type of expression to set either &#39;filter&#39; or &#39;condition&#39;,</p>
+                      </div>
+                    </li>
+                    <li>
+                      <h5>
+                        <span class="tsd-flag ts-flagOptional">Optional</span> addParams:
+                        <a href="../classes/table.html#addexpressionparams" class="tsd-signature-type"
+                          >AddExpressionParams</a
+                        >
+                      </h5>
+                    </li>
+                  </ul>
+                  <h4 class="tsd-returns-title">
+                    Returns <span class="tsd-signature-type">T</span><span class="tsd-signature-symbol"> &amp; </span
+                    ><a href="../classes/table.html#expressionparams" class="tsd-signature-type">ExpressionParams</a>
+                  </h4>
+                  <p>Params object that was passed in with expression added.</p>
+                </li>
+              </ul>
+            </section>
+            <section
+              class="tsd-panel tsd-member tsd-kind-method tsd-parent-kind-interface tsd-has-type-parameter tsd-is-inherited tsd-is-static"
+            >
+              <a name="addwriteparams" class="tsd-anchor"></a>
+              <h3><span class="tsd-flag ts-flagStatic">Static</span> add<wbr />Write<wbr />Params</h3>
+              <ul
+                class="tsd-signatures tsd-kind-method tsd-parent-kind-interface tsd-has-type-parameter tsd-is-inherited tsd-is-static"
+              >
+                <li class="tsd-signature tsd-kind-icon">
+                  add<wbr />Write<wbr />Params&lt;T&gt;<span class="tsd-signature-symbol">(</span>params<span
+                    class="tsd-signature-symbol"
+                    >: </span
+                  ><span class="tsd-signature-type">T</span>, item<span class="tsd-signature-symbol">: </span
+                  ><span class="tsd-signature-symbol">{ </span>conditions<span class="tsd-signature-symbol">?: </span
+                  ><a href="../classes/condition.html#resolver" class="tsd-signature-type">Resolver</a
+                  ><span class="tsd-signature-symbol">[]</span
+                  ><span class="tsd-signature-symbol">; </span>returnFailure<span class="tsd-signature-symbol">?: </span
+                  ><span class="tsd-signature-type">DocumentClient.ReturnValuesOnConditionCheckFailure</span
+                  ><span class="tsd-signature-symbol"> }</span>, addParams<span class="tsd-signature-symbol">?: </span
+                  ><a href="../classes/table.html#addexpressionparams" class="tsd-signature-type">AddExpressionParams</a
+                  ><span class="tsd-signature-symbol">)</span><span class="tsd-signature-symbol">: </span
+                  ><span class="tsd-signature-type">T</span><span class="tsd-signature-symbol"> &amp; </span
+                  ><a href="../classes/table.html#expressionparams" class="tsd-signature-type">ExpressionParams</a>
+                </li>
+              </ul>
+              <ul class="tsd-descriptions">
+                <li class="tsd-description">
+                  <aside class="tsd-sources">
+                    <p>
+                      Inherited from <a href="../classes/table.html">Table</a>.<a
+                        href="../classes/table.html#addwriteparams"
+                        >addWriteParams</a
+                      >
+                    </p>
+                    <ul>
+                      <li>
+                        Defined in
+                        <a href="https://github.com/JasonCraftsCode/dynamodb-datamodel/blob/main/src/Table.ts#L558"
+                          >Table.ts:558</a
+                        >
+                      </li>
+                    </ul>
+                  </aside>
+                  <div class="tsd-comment tsd-typography">
+                    <div class="lead">
+                      <p>Add expressions properties to the params object.</p>
+                    </div>
+                  </div>
+                  <h4 class="tsd-type-parameters-title">Type parameters</h4>
+                  <ul class="tsd-type-parameters">
+                    <li>
+                      <h4>
+                        T<span class="tsd-signature-symbol">: </span
+                        ><a href="../classes/table.html#expressionparams" class="tsd-signature-type">ExpressionParams</a
+                        ><span class="tsd-signature-symbol"> &amp; </span
+                        ><span class="tsd-signature-symbol">{ </span>ReturnValuesOnConditionCheckFailure<span
+                          class="tsd-signature-symbol"
+                          >?: </span
+                        ><span class="tsd-signature-type">DocumentClient.ReturnValuesOnConditionCheckFailure</span
+                        ><span class="tsd-signature-symbol"> }</span>
+                      </h4>
+                      <div class="tsd-comment tsd-typography">
+                        <p>Type of table transact write item input params</p>
+                      </div>
+                    </li>
+                  </ul>
+                  <h4 class="tsd-parameters-title">Parameters</h4>
+                  <ul class="tsd-parameters">
+                    <li>
+                      <h5>params: <span class="tsd-signature-type">T</span></h5>
+                      <div class="tsd-comment tsd-typography">
+                        <p>The params object to add expression properties to.</p>
+                      </div>
+                    </li>
+                    <li>
+                      <h5>
+                        item: <span class="tsd-signature-symbol">{ </span>conditions<span class="tsd-signature-symbol"
+                          >?: </span
+                        ><a href="../classes/condition.html#resolver" class="tsd-signature-type">Resolver</a
+                        ><span class="tsd-signature-symbol">[]</span
+                        ><span class="tsd-signature-symbol">; </span>returnFailure<span class="tsd-signature-symbol"
+                          >?: </span
+                        ><span class="tsd-signature-type">DocumentClient.ReturnValuesOnConditionCheckFailure</span
+                        ><span class="tsd-signature-symbol"> }</span>
+                      </h5>
+                      <div class="tsd-comment tsd-typography">
+                        <p>Transact write item used to build params.</p>
+                      </div>
+                      <ul class="tsd-parameters">
+                        <li class="tsd-parameter">
+                          <h5>
+                            <span class="tsd-flag ts-flagOptional">Optional</span> conditions<span
+                              class="tsd-signature-symbol"
+                              >?: </span
+                            ><a href="../classes/condition.html#resolver" class="tsd-signature-type">Resolver</a
+                            ><span class="tsd-signature-symbol">[]</span>
+                          </h5>
+                        </li>
+                        <li class="tsd-parameter">
+                          <h5>
+                            <span class="tsd-flag ts-flagOptional">Optional</span> return<wbr />Failure<span
+                              class="tsd-signature-symbol"
+                              >?: </span
+                            ><span class="tsd-signature-type">DocumentClient.ReturnValuesOnConditionCheckFailure</span>
+                          </h5>
+                        </li>
+                      </ul>
+                    </li>
+                    <li>
+                      <h5>
+                        <span class="tsd-flag ts-flagOptional">Optional</span> addParams:
+                        <a href="../classes/table.html#addexpressionparams" class="tsd-signature-type"
+                          >AddExpressionParams</a
+                        >
+                      </h5>
+                    </li>
+                  </ul>
+                  <h4 class="tsd-returns-title">
+                    Returns <span class="tsd-signature-type">T</span><span class="tsd-signature-symbol"> &amp; </span
+                    ><a href="../classes/table.html#expressionparams" class="tsd-signature-type">ExpressionParams</a>
+                  </h4>
+                  <p>Params object that was passed in with expression added.</p>
+                </li>
+              </ul>
+            </section>
+            <section
+              class="tsd-panel tsd-member tsd-kind-method tsd-parent-kind-interface tsd-is-inherited tsd-is-static"
+            >
+              <a name="getkeyname" class="tsd-anchor"></a>
+              <h3><span class="tsd-flag ts-flagStatic">Static</span> get<wbr />Key<wbr />Name</h3>
+              <ul class="tsd-signatures tsd-kind-method tsd-parent-kind-interface tsd-is-inherited tsd-is-static">
+                <li class="tsd-signature tsd-kind-icon">
+                  get<wbr />Key<wbr />Name<span class="tsd-signature-symbol">(</span>keySchema<span
+                    class="tsd-signature-symbol"
+                    >: </span
+                  ><a href="../classes/table.primarykey.html#keytypesmap" class="tsd-signature-type">KeyTypesMap</a>,
+                  type<span class="tsd-signature-symbol">: </span
+                  ><a href="../classes/table.primarykey.html#keytypes" class="tsd-signature-type">KeyTypes</a
+                  ><span class="tsd-signature-symbol">)</span><span class="tsd-signature-symbol">: </span
+                  ><span class="tsd-signature-type">string</span>
+                </li>
+              </ul>
+              <ul class="tsd-descriptions">
+                <li class="tsd-description">
+                  <aside class="tsd-sources">
+                    <p>
+                      Inherited from <a href="../classes/table.html">Table</a>.<a
+                        href="../classes/table.html#getkeyname"
+                        >getKeyName</a
+                      >
+                    </p>
+                    <ul>
+                      <li>
+                        Defined in
+                        <a href="https://github.com/JasonCraftsCode/dynamodb-datamodel/blob/main/src/Table.ts#L350"
+                          >Table.ts:350</a
+                        >
+                      </li>
+                    </ul>
+                  </aside>
+                  <div class="tsd-comment tsd-typography">
+                    <div class="lead">
+                      <p>Finds the partition or sort key name for a table or index key schema.</p>
+                    </div>
+                  </div>
+                  <h4 class="tsd-parameters-title">Parameters</h4>
+                  <ul class="tsd-parameters">
+                    <li>
+                      <h5>
+                        keySchema:
+                        <a href="../classes/table.primarykey.html#keytypesmap" class="tsd-signature-type"
+                          >KeyTypesMap</a
+                        >
+                      </h5>
+                      <div class="tsd-comment tsd-typography">
+                        <p>Table key schema to find the primary key in.</p>
+                      </div>
+                    </li>
+                    <li>
+                      <h5>
+                        type:
+                        <a href="../classes/table.primarykey.html#keytypes" class="tsd-signature-type">KeyTypes</a>
+                      </h5>
+                      <div class="tsd-comment tsd-typography">
+                        <p>Primary key type to look for, either HASH or RANGE.</p>
+                      </div>
+                    </li>
+                  </ul>
+                  <h4 class="tsd-returns-title">Returns <span class="tsd-signature-type">string</span></h4>
+                  <p>Name of the key if it exists otherwise an empty string.</p>
+                </li>
+              </ul>
+            </section>
+            <section
+              class="tsd-panel tsd-member tsd-kind-method tsd-parent-kind-interface tsd-is-inherited tsd-is-static"
+            >
+              <a name="getputaction" class="tsd-anchor"></a>
+              <h3><span class="tsd-flag ts-flagStatic">Static</span> get<wbr />Put<wbr />Action</h3>
+              <ul class="tsd-signatures tsd-kind-method tsd-parent-kind-interface tsd-is-inherited tsd-is-static">
+                <li class="tsd-signature tsd-kind-icon">
+                  get<wbr />Put<wbr />Action<span class="tsd-signature-symbol">(</span>options<span
+                    class="tsd-signature-symbol"
+                    >?: </span
+                  ><a href="../classes/table.html#putwriteoptions" class="tsd-signature-type">PutWriteOptions</a
+                  ><span class="tsd-signature-symbol">)</span><span class="tsd-signature-symbol">: </span
+                  ><a href="../classes/table.html#putitemactions" class="tsd-signature-type">PutItemActions</a>
+                </li>
+              </ul>
+              <ul class="tsd-descriptions">
+                <li class="tsd-description">
+                  <aside class="tsd-sources">
+                    <p>
+                      Inherited from <a href="../classes/table.html">Table</a>.<a
+                        href="../classes/table.html#getputaction"
+                        >getPutAction</a
+                      >
+                    </p>
+                    <ul>
+                      <li>
+                        Defined in
+                        <a href="https://github.com/JasonCraftsCode/dynamodb-datamodel/blob/main/src/Table.ts#L307"
+                          >Table.ts:307</a
+                        >
+                      </li>
+                    </ul>
+                  </aside>
+                  <div class="tsd-comment tsd-typography">
+                    <div class="lead">
+                      <p>
+                        Maps PutWriteOptions to one of the put based ItemActions used by Fields to tell the type of put
+                        operation.
+                      </p>
+                    </div>
+                  </div>
+                  <h4 class="tsd-parameters-title">Parameters</h4>
+                  <ul class="tsd-parameters">
+                    <li>
+                      <h5>
+                        <span class="tsd-flag ts-flagOptional">Optional</span> options:
+                        <a href="../classes/table.html#putwriteoptions" class="tsd-signature-type">PutWriteOptions</a>
+                      </h5>
+                      <div class="tsd-comment tsd-typography">
+                        <p>Put write option to map into a put item action.</p>
+                      </div>
+                    </li>
+                  </ul>
+                  <h4 class="tsd-returns-title">
+                    Returns <a href="../classes/table.html#putitemactions" class="tsd-signature-type">PutItemActions</a>
+                  </h4>
+                </li>
+              </ul>
+            </section>
+            <section
+              class="tsd-panel tsd-member tsd-kind-method tsd-parent-kind-interface tsd-is-inherited tsd-is-static"
+            >
+              <a name="isputaction" class="tsd-anchor"></a>
+              <h3><span class="tsd-flag ts-flagStatic">Static</span> is<wbr />Put<wbr />Action</h3>
+              <ul class="tsd-signatures tsd-kind-method tsd-parent-kind-interface tsd-is-inherited tsd-is-static">
+                <li class="tsd-signature tsd-kind-icon">
+                  is<wbr />Put<wbr />Action<span class="tsd-signature-symbol">(</span>action<span
+                    class="tsd-signature-symbol"
+                    >: </span
+                  ><a href="../classes/table.html#itemactions" class="tsd-signature-type">ItemActions</a
+                  ><span class="tsd-signature-symbol">)</span><span class="tsd-signature-symbol">: </span
+                  ><span class="tsd-signature-type">boolean</span>
+                </li>
+              </ul>
+              <ul class="tsd-descriptions">
+                <li class="tsd-description">
+                  <aside class="tsd-sources">
+                    <p>
+                      Inherited from <a href="../classes/table.html">Table</a>.<a
+                        href="../classes/table.html#isputaction"
+                        >isPutAction</a
+                      >
+                    </p>
+                    <ul>
+                      <li>
+                        Defined in
+                        <a href="https://github.com/JasonCraftsCode/dynamodb-datamodel/blob/main/src/Table.ts#L318"
+                          >Table.ts:318</a
+                        >
+                      </li>
+                    </ul>
+                  </aside>
+                  <div class="tsd-comment tsd-typography">
+                    <div class="lead">
+                      <p>Checks if item action is a put based action.</p>
+                    </div>
+                  </div>
+                  <h4 class="tsd-parameters-title">Parameters</h4>
+                  <ul class="tsd-parameters">
+                    <li>
+                      <h5>
+                        action: <a href="../classes/table.html#itemactions" class="tsd-signature-type">ItemActions</a>
+                      </h5>
+                      <div class="tsd-comment tsd-typography">
+                        <p>Item actions to check if put.</p>
+                      </div>
+                    </li>
+                  </ul>
+                  <h4 class="tsd-returns-title">Returns <span class="tsd-signature-type">boolean</span></h4>
+                  <p>True if item action is a put action.</p>
+                </li>
+              </ul>
+            </section>
+          </section>
+        </div>
+        <div class="col-4 col-menu menu-sticky-wrap menu-highlight">
+          <nav class="tsd-navigation primary">
+            <ul>
+              <li class="globals">
+                <a href="../globals.html"><em>Globals</em></a>
+              </li>
+            </ul>
+          </nav>
+          <nav class="tsd-navigation secondary menu-sticky">
+            <ul class="before-current">
+              <li class="tsd-kind-class">
+                <a href="../classes/condition.html" class="tsd-kind-icon">Condition</a>
+              </li>
+              <li class="tsd-kind-class">
+                <a href="../classes/conditionexpression.html" class="tsd-kind-icon">Condition<wbr />Expression</a>
+              </li>
+              <li class="tsd-kind-class">
+                <a href="../classes/expressionattributes.html" class="tsd-kind-icon">Expression<wbr />Attributes</a>
+              </li>
+              <li class="tsd-kind-class">
+                <a href="../classes/fields.html" class="tsd-kind-icon">Fields</a>
+              </li>
+              <li class="tsd-kind-class">
+                <a href="../classes/index.html" class="tsd-kind-icon">Index</a>
+              </li>
+              <li class="tsd-kind-class">
+                <a href="../classes/keycondition.html" class="tsd-kind-icon">Key<wbr />Condition</a>
+              </li>
+              <li class="tsd-kind-class">
+                <a href="../classes/keyconditionexpression.html" class="tsd-kind-icon"
+                  >Key<wbr />Condition<wbr />Expression</a
+                >
+              </li>
+              <li class="tsd-kind-class">
+                <a href="../classes/model.html" class="tsd-kind-icon">Model</a>
+              </li>
+            </ul>
+            <ul class="current">
+              <li class="current tsd-kind-class">
+                <a href="../classes/table.html" class="tsd-kind-icon">Table</a>
+                <ul>
+                  <li class="current tsd-kind-interface tsd-parent-kind-class tsd-has-type-parameter">
+                    <a href="table.tablet.html" class="tsd-kind-icon">TableT</a>
+                    <ul>
+                      <li class="tsd-kind-constructor tsd-parent-kind-interface tsd-is-inherited">
+                        <a href="table.tablet.html#constructor" class="tsd-kind-icon">constructor</a>
+                      </li>
+                      <li class="tsd-kind-property tsd-parent-kind-interface tsd-is-overwrite">
+                        <a href="table.tablet.html#keyattributes" class="tsd-kind-icon">key<wbr />Attributes</a>
+                      </li>
+                      <li class="tsd-kind-property tsd-parent-kind-interface tsd-is-overwrite">
+                        <a href="table.tablet.html#keyschema" class="tsd-kind-icon">key<wbr />Schema</a>
+                      </li>
+                      <li class="tsd-kind-property tsd-parent-kind-interface tsd-is-inherited">
+                        <a href="table.tablet.html#name" class="tsd-kind-icon">name</a>
+                      </li>
+                      <li class="tsd-kind-get-signature tsd-parent-kind-interface tsd-is-inherited">
+                        <a href="table.tablet.html#client" class="tsd-kind-icon">client</a>
+                      </li>
+                      <li class="tsd-kind-method tsd-parent-kind-interface tsd-is-overwrite">
+                        <a href="table.tablet.html#batchget" class="tsd-kind-icon">batch<wbr />Get</a>
+                      </li>
+                      <li class="tsd-kind-method tsd-parent-kind-interface tsd-is-overwrite">
+                        <a href="table.tablet.html#batchgetparams" class="tsd-kind-icon"
+                          >batch<wbr />Get<wbr />Params</a
+                        >
+                      </li>
+                      <li class="tsd-kind-method tsd-parent-kind-interface tsd-is-overwrite">
+                        <a href="table.tablet.html#batchwrite" class="tsd-kind-icon">batch<wbr />Write</a>
+                      </li>
+                      <li class="tsd-kind-method tsd-parent-kind-interface tsd-is-overwrite">
+                        <a href="table.tablet.html#batchwriteparams" class="tsd-kind-icon"
+                          >batch<wbr />Write<wbr />Params</a
+                        >
+                      </li>
+                      <li class="tsd-kind-method tsd-parent-kind-interface tsd-is-inherited">
+                        <a href="table.tablet.html#createbinaryset" class="tsd-kind-icon"
+                          >create<wbr />Binary<wbr />Set</a
+                        >
+                      </li>
+                      <li class="tsd-kind-method tsd-parent-kind-interface tsd-is-inherited">
+                        <a href="table.tablet.html#createnumberset" class="tsd-kind-icon"
+                          >create<wbr />Number<wbr />Set</a
+                        >
+                      </li>
+                      <li class="tsd-kind-method tsd-parent-kind-interface tsd-is-inherited">
+                        <a href="table.tablet.html#createset" class="tsd-kind-icon">create<wbr />Set</a>
+                      </li>
+                      <li class="tsd-kind-method tsd-parent-kind-interface tsd-is-inherited">
+                        <a href="table.tablet.html#createstringset" class="tsd-kind-icon"
+                          >create<wbr />String<wbr />Set</a
+                        >
+                      </li>
+                      <li class="tsd-kind-method tsd-parent-kind-interface tsd-is-overwrite">
+                        <a href="table.tablet.html#delete" class="tsd-kind-icon">delete</a>
+                      </li>
+                      <li class="tsd-kind-method tsd-parent-kind-interface tsd-is-overwrite">
+                        <a href="table.tablet.html#deleteparams" class="tsd-kind-icon">delete<wbr />Params</a>
+                      </li>
+                      <li class="tsd-kind-method tsd-parent-kind-interface tsd-is-overwrite">
+                        <a href="table.tablet.html#get" class="tsd-kind-icon">get</a>
+                      </li>
+                      <li class="tsd-kind-method tsd-parent-kind-interface tsd-is-overwrite">
+                        <a href="table.tablet.html#getparams" class="tsd-kind-icon">get<wbr />Params</a>
+                      </li>
+                      <li class="tsd-kind-method tsd-parent-kind-interface tsd-is-inherited">
+                        <a href="table.tablet.html#getpartitionkey" class="tsd-kind-icon"
+                          >get<wbr />Partition<wbr />Key</a
+                        >
+                      </li>
+                      <li class="tsd-kind-method tsd-parent-kind-interface tsd-is-inherited">
+                        <a href="table.tablet.html#getputcondition" class="tsd-kind-icon"
+                          >get<wbr />Put<wbr />Condition</a
+                        >
+                      </li>
+                      <li class="tsd-kind-method tsd-parent-kind-interface tsd-is-inherited">
+                        <a href="table.tablet.html#getsortkey" class="tsd-kind-icon">get<wbr />Sort<wbr />Key</a>
+                      </li>
+                      <li class="tsd-kind-method tsd-parent-kind-interface tsd-is-inherited">
+                        <a href="table.tablet.html#onerror" class="tsd-kind-icon">on<wbr />Error</a>
+                      </li>
+                      <li class="tsd-kind-method tsd-parent-kind-interface tsd-is-overwrite">
+                        <a href="table.tablet.html#put" class="tsd-kind-icon">put</a>
+                      </li>
+                      <li class="tsd-kind-method tsd-parent-kind-interface tsd-is-overwrite">
+                        <a href="table.tablet.html#putparams" class="tsd-kind-icon">put<wbr />Params</a>
+                      </li>
+                      <li class="tsd-kind-method tsd-parent-kind-interface tsd-is-overwrite">
+                        <a href="table.tablet.html#query" class="tsd-kind-icon">query</a>
+                      </li>
+                      <li class="tsd-kind-method tsd-parent-kind-interface tsd-is-overwrite">
+                        <a href="table.tablet.html#queryparams" class="tsd-kind-icon">query<wbr />Params</a>
+                      </li>
+                      <li class="tsd-kind-method tsd-parent-kind-interface tsd-is-overwrite">
+                        <a href="table.tablet.html#scan" class="tsd-kind-icon">scan</a>
+                      </li>
+                      <li class="tsd-kind-method tsd-parent-kind-interface tsd-is-overwrite">
+                        <a href="table.tablet.html#scanparams" class="tsd-kind-icon">scan<wbr />Params</a>
+                      </li>
+                      <li class="tsd-kind-method tsd-parent-kind-interface tsd-is-overwrite">
+                        <a href="table.tablet.html#transactget" class="tsd-kind-icon">transact<wbr />Get</a>
+                      </li>
+                      <li class="tsd-kind-method tsd-parent-kind-interface tsd-is-overwrite">
+                        <a href="table.tablet.html#transactgetparams" class="tsd-kind-icon"
+                          >transact<wbr />Get<wbr />Params</a
+                        >
+                      </li>
+                      <li class="tsd-kind-method tsd-parent-kind-interface tsd-is-overwrite">
+                        <a href="table.tablet.html#transactwrite" class="tsd-kind-icon">transact<wbr />Write</a>
+                      </li>
+                      <li class="tsd-kind-method tsd-parent-kind-interface tsd-is-overwrite">
+                        <a href="table.tablet.html#transactwriteparams" class="tsd-kind-icon"
+                          >transact<wbr />Write<wbr />Params</a
+                        >
+                      </li>
+                      <li class="tsd-kind-method tsd-parent-kind-interface tsd-is-overwrite">
+                        <a href="table.tablet.html#update" class="tsd-kind-icon">update</a>
+                      </li>
+                      <li class="tsd-kind-method tsd-parent-kind-interface tsd-is-overwrite">
+                        <a href="table.tablet.html#updateparams" class="tsd-kind-icon">update<wbr />Params</a>
+                      </li>
+                      <li class="tsd-kind-method tsd-parent-kind-interface tsd-is-inherited tsd-is-static">
+                        <a href="table.tablet.html#addbatchparams" class="tsd-kind-icon"
+                          >add<wbr />Batch<wbr />Params</a
+                        >
+                      </li>
+                      <li
+                        class="tsd-kind-method tsd-parent-kind-interface tsd-has-type-parameter tsd-is-inherited tsd-is-static"
+                      >
+                        <a href="table.tablet.html#additemattributes" class="tsd-kind-icon"
+                          >add<wbr />Item<wbr />Attributes</a
+                        >
+                      </li>
+                      <li
+                        class="tsd-kind-method tsd-parent-kind-interface tsd-has-type-parameter tsd-is-inherited tsd-is-static"
+                      >
+                        <a href="table.tablet.html#addparams" class="tsd-kind-icon">add<wbr />Params</a>
+                      </li>
+                      <li
+                        class="tsd-kind-method tsd-parent-kind-interface tsd-has-type-parameter tsd-is-inherited tsd-is-static"
+                      >
+                        <a href="table.tablet.html#addwriteparams" class="tsd-kind-icon"
+                          >add<wbr />Write<wbr />Params</a
+                        >
+                      </li>
+                      <li class="tsd-kind-method tsd-parent-kind-interface tsd-is-inherited tsd-is-static">
+                        <a href="table.tablet.html#getkeyname" class="tsd-kind-icon">get<wbr />Key<wbr />Name</a>
+                      </li>
+                      <li class="tsd-kind-method tsd-parent-kind-interface tsd-is-inherited tsd-is-static">
+                        <a href="table.tablet.html#getputaction" class="tsd-kind-icon">get<wbr />Put<wbr />Action</a>
+                      </li>
+                      <li class="tsd-kind-method tsd-parent-kind-interface tsd-is-inherited tsd-is-static">
+                        <a href="table.tablet.html#isputaction" class="tsd-kind-icon">is<wbr />Put<wbr />Action</a>
+                      </li>
+                    </ul>
+                  </li>
+                </ul>
+              </li>
+            </ul>
+            <ul class="after-current">
+              <li class="tsd-kind-class">
+                <a href="../classes/update.html" class="tsd-kind-icon">Update</a>
+              </li>
+              <li class="tsd-kind-class">
+                <a href="../classes/updateexpression.html" class="tsd-kind-icon">Update<wbr />Expression</a>
+              </li>
+              <li class="tsd-kind-function">
+                <a href="../globals.html#validateindex" class="tsd-kind-icon">validate<wbr />Index</a>
+              </li>
+              <li class="tsd-kind-function">
+                <a href="../globals.html#validateindexes" class="tsd-kind-icon">validate<wbr />Indexes</a>
+              </li>
+              <li class="tsd-kind-function tsd-has-type-parameter">
+                <a href="../globals.html#validatetable" class="tsd-kind-icon">validate<wbr />Table</a>
+              </li>
+            </ul>
+          </nav>
+        </div>
+      </div>
+    </div>
+    <footer class="with-border-bottom">
+      <div class="container">
+        <h2>Legend</h2>
+        <div class="tsd-legend-group">
+          <ul class="tsd-legend">
+            <li class="tsd-kind-module"><span class="tsd-kind-icon">Module</span></li>
+            <li class="tsd-kind-object-literal"><span class="tsd-kind-icon">Object literal</span></li>
+            <li class="tsd-kind-variable"><span class="tsd-kind-icon">Variable</span></li>
+            <li class="tsd-kind-function"><span class="tsd-kind-icon">Function</span></li>
+            <li class="tsd-kind-function tsd-has-type-parameter">
+              <span class="tsd-kind-icon">Function with type parameter</span>
+            </li>
+            <li class="tsd-kind-index-signature"><span class="tsd-kind-icon">Index signature</span></li>
+            <li class="tsd-kind-type-alias"><span class="tsd-kind-icon">Type alias</span></li>
+            <li class="tsd-kind-type-alias tsd-has-type-parameter">
+              <span class="tsd-kind-icon">Type alias with type parameter</span>
+            </li>
+          </ul>
+          <ul class="tsd-legend">
+            <li class="tsd-kind-enum"><span class="tsd-kind-icon">Enumeration</span></li>
+            <li class="tsd-kind-enum-member"><span class="tsd-kind-icon">Enumeration member</span></li>
+            <li class="tsd-kind-property tsd-parent-kind-enum"><span class="tsd-kind-icon">Property</span></li>
+            <li class="tsd-kind-method tsd-parent-kind-enum"><span class="tsd-kind-icon">Method</span></li>
+          </ul>
+          <ul class="tsd-legend">
+            <li class="tsd-kind-interface"><span class="tsd-kind-icon">Interface</span></li>
+            <li class="tsd-kind-interface tsd-has-type-parameter">
+              <span class="tsd-kind-icon">Interface with type parameter</span>
+            </li>
+            <li class="tsd-kind-constructor tsd-parent-kind-interface">
+              <span class="tsd-kind-icon">Constructor</span>
+            </li>
+            <li class="tsd-kind-property tsd-parent-kind-interface"><span class="tsd-kind-icon">Property</span></li>
+            <li class="tsd-kind-method tsd-parent-kind-interface"><span class="tsd-kind-icon">Method</span></li>
+            <li class="tsd-kind-index-signature tsd-parent-kind-interface">
+              <span class="tsd-kind-icon">Index signature</span>
+            </li>
+          </ul>
+          <ul class="tsd-legend">
+            <li class="tsd-kind-class"><span class="tsd-kind-icon">Class</span></li>
+            <li class="tsd-kind-class tsd-has-type-parameter">
+              <span class="tsd-kind-icon">Class with type parameter</span>
+            </li>
+            <li class="tsd-kind-constructor tsd-parent-kind-class"><span class="tsd-kind-icon">Constructor</span></li>
+            <li class="tsd-kind-property tsd-parent-kind-class"><span class="tsd-kind-icon">Property</span></li>
+            <li class="tsd-kind-method tsd-parent-kind-class"><span class="tsd-kind-icon">Method</span></li>
+            <li class="tsd-kind-accessor tsd-parent-kind-class"><span class="tsd-kind-icon">Accessor</span></li>
+            <li class="tsd-kind-index-signature tsd-parent-kind-class">
+              <span class="tsd-kind-icon">Index signature</span>
+            </li>
+          </ul>
+          <ul class="tsd-legend">
+            <li class="tsd-kind-constructor tsd-parent-kind-class tsd-is-inherited">
+              <span class="tsd-kind-icon">Inherited constructor</span>
+            </li>
+            <li class="tsd-kind-property tsd-parent-kind-class tsd-is-inherited">
+              <span class="tsd-kind-icon">Inherited property</span>
+            </li>
+            <li class="tsd-kind-method tsd-parent-kind-class tsd-is-inherited">
+              <span class="tsd-kind-icon">Inherited method</span>
+            </li>
+            <li class="tsd-kind-accessor tsd-parent-kind-class tsd-is-inherited">
+              <span class="tsd-kind-icon">Inherited accessor</span>
+            </li>
+          </ul>
+          <ul class="tsd-legend">
+            <li class="tsd-kind-property tsd-parent-kind-class tsd-is-protected">
+              <span class="tsd-kind-icon">Protected property</span>
+            </li>
+            <li class="tsd-kind-method tsd-parent-kind-class tsd-is-protected">
+              <span class="tsd-kind-icon">Protected method</span>
+            </li>
+            <li class="tsd-kind-accessor tsd-parent-kind-class tsd-is-protected">
+              <span class="tsd-kind-icon">Protected accessor</span>
+            </li>
+          </ul>
+          <ul class="tsd-legend">
+            <li class="tsd-kind-property tsd-parent-kind-class tsd-is-private">
+              <span class="tsd-kind-icon">Private property</span>
+            </li>
+            <li class="tsd-kind-method tsd-parent-kind-class tsd-is-private">
+              <span class="tsd-kind-icon">Private method</span>
+            </li>
+            <li class="tsd-kind-accessor tsd-parent-kind-class tsd-is-private">
+              <span class="tsd-kind-icon">Private accessor</span>
+            </li>
+          </ul>
+          <ul class="tsd-legend">
+            <li class="tsd-kind-property tsd-parent-kind-class tsd-is-static">
+              <span class="tsd-kind-icon">Static property</span>
+            </li>
+            <li class="tsd-kind-call-signature tsd-parent-kind-class tsd-is-static">
+              <span class="tsd-kind-icon">Static method</span>
+            </li>
+          </ul>
+        </div>
+      </div>
+    </footer>
+    <div class="container tsd-generator">
+      <p>Generated using <a href="https://typedoc.org/" target="_blank">TypeDoc</a></p>
+    </div>
+    <div class="overlay"></div>
+    <script src="../assets/js/main.js"></script>
+    <script>
+      if (location.protocol == 'file:') document.write('<script src="../assets/js/search.js"><' + '/script>');
+    </script>
+  </body>
 </html>