--- conflicted
+++ resolved
@@ -1,339 +1,441 @@
-<!doctype html>
+<!DOCTYPE html>
 <html class="default no-js">
-<head>
-	<meta charset="utf-8">
-	<meta http-equiv="X-UA-Compatible" content="IE=edge">
-	<title>GetOptions | dynamodb-datamodel - v0.2.3</title>
-	<meta name="description" content="">
-	<meta name="viewport" content="width=device-width, initial-scale=1">
-	<link rel="stylesheet" href="../assets/css/main.css">
-</head>
-<body>
-<header>
-	<div class="tsd-page-toolbar">
-		<div class="container">
-			<div class="table-wrap">
-				<div class="table-cell" id="tsd-search" data-index="../assets/js/search.js" data-base="..">
-					<div class="field">
-						<label for="tsd-search-field" class="tsd-widget search no-caption">Search</label>
-						<input id="tsd-search-field" type="text" />
-					</div>
-					<ul class="results">
-						<li class="state loading">Preparing search index...</li>
-						<li class="state failure">The search index is not available</li>
-					</ul>
-					<a href="../index.html" class="title">dynamodb-datamodel - v0.2.3</a>
-				</div>
-				<div class="table-cell" id="tsd-widgets">
-					<div id="tsd-filter">
-						<a href="#" class="tsd-widget options no-caption" data-toggle="options">Options</a>
-						<div class="tsd-filter-group">
-							<div class="tsd-select" id="tsd-filter-visibility">
-								<span class="tsd-select-label">All</span>
-								<ul class="tsd-select-list">
-									<li data-value="public">Public</li>
-									<li data-value="protected">Public/Protected</li>
-									<li data-value="private" class="selected">All</li>
-								</ul>
-							</div>
-							<input type="checkbox" id="tsd-filter-inherited" checked />
-							<label class="tsd-widget" for="tsd-filter-inherited">Inherited</label>
-						</div>
-					</div>
-					<a href="#" class="tsd-widget menu no-caption" data-toggle="menu">Menu</a>
-				</div>
-			</div>
-		</div>
-	</div>
-	<div class="tsd-page-title">
-		<div class="container">
-			<ul class="tsd-breadcrumb">
-				<li>
-					<a href="../globals.html">Globals</a>
-				</li>
-				<li>
-					<a href="../classes/table.html">Table</a>
-				</li>
-				<li>
-					<a href="table.getoptions.html">GetOptions</a>
-				</li>
-			</ul>
-			<h1>Interface GetOptions</h1>
-		</div>
-	</div>
-</header>
-<div class="container container-main">
-	<div class="row">
-		<div class="col-8 col-content">
-			<section class="tsd-panel tsd-comment">
-				<div class="tsd-comment tsd-typography">
-					<div class="lead">
-						<p>Options used in following methods:  <a href="../classes/table.html#get">Table.get</a>, <a href="../classes/table.html#getparams">Table.getParams</a>,
-						<a href="../classes/model.html#get">Model.get</a> and <a href="../classes/model.html#getparams">Model.getParams</a>.</p>
-					</div>
-				</div>
-			</section>
-			<section class="tsd-panel tsd-hierarchy">
-				<h3>Hierarchy</h3>
-				<ul class="tsd-hierarchy">
-					<li>
-						<a href="table.baseoptions.html" class="tsd-signature-type">BaseOptions</a><span class="tsd-signature-symbol">&lt;</span><a href="table.getinput.html" class="tsd-signature-type">GetInput</a><span class="tsd-signature-symbol">&gt;</span>
-						<ul class="tsd-hierarchy">
-							<li>
-								<span class="target">GetOptions</span>
-							</li>
-						</ul>
-					</li>
-				</ul>
-			</section>
-			<section class="tsd-panel-group tsd-index-group">
-				<h2>Index</h2>
-				<section class="tsd-panel tsd-index-panel">
-					<div class="tsd-index-content">
-						<section class="tsd-index-section tsd-is-inherited">
-							<h3>Properties</h3>
-							<ul class="tsd-index-list">
-								<li class="tsd-kind-property tsd-parent-kind-interface tsd-is-inherited"><a href="table.getoptions.html#attributes" class="tsd-kind-icon">attributes</a></li>
-								<li class="tsd-kind-property tsd-parent-kind-interface tsd-is-inherited"><a href="table.getoptions.html#conditions" class="tsd-kind-icon">conditions</a></li>
-								<li class="tsd-kind-property tsd-parent-kind-interface tsd-is-inherited"><a href="table.getoptions.html#context" class="tsd-kind-icon">context</a></li>
-								<li class="tsd-kind-property tsd-parent-kind-interface tsd-is-inherited"><a href="table.getoptions.html#params" class="tsd-kind-icon">params</a></li>
-							</ul>
-						</section>
-					</div>
-				</section>
-			</section>
-			<section class="tsd-panel-group tsd-member-group tsd-is-inherited">
-				<h2>Properties</h2>
-				<section class="tsd-panel tsd-member tsd-kind-property tsd-parent-kind-interface tsd-is-inherited">
-					<a name="attributes" class="tsd-anchor"></a>
-					<h3><span class="tsd-flag ts-flagOptional">Optional</span> attributes</h3>
-					<div class="tsd-signature tsd-kind-icon">attributes<span class="tsd-signature-symbol">:</span> <a href="table.expressionattributes.html" class="tsd-signature-type">ExpressionAttributes</a></div>
-					<aside class="tsd-sources">
-						<p>Inherited from <a href="table.baseoptions.html">BaseOptions</a>.<a href="table.baseoptions.html#attributes">attributes</a></p>
-						<ul>
-<<<<<<< HEAD
-							<li>Defined in <a href="https://github.com/JasonCraftsCode/dynamodb-datamodel/blob/main/src/Table.ts#L994">Table.ts:994</a></li>
-=======
-							<li>Defined in <a href="https://github.com/JasonCraftsCode/dynamodb-datamodel/blob/main/src/Table.ts#L719">Table.ts:719</a></li>
->>>>>>> 55e6784a
-						</ul>
-					</aside>
-					<div class="tsd-comment tsd-typography">
-						<div class="lead">
-							<p>Expression attributes to use for resolving conditions and updates.  Will be used to generate the
-							ExpressionAttributeNames and ExpressionAttributeValues params in table operations.</p>
-						</div>
-					</div>
-				</section>
-				<section class="tsd-panel tsd-member tsd-kind-property tsd-parent-kind-interface tsd-is-inherited">
-					<a name="conditions" class="tsd-anchor"></a>
-					<h3><span class="tsd-flag ts-flagOptional">Optional</span> conditions</h3>
-					<div class="tsd-signature tsd-kind-icon">conditions<span class="tsd-signature-symbol">:</span> <a href="../classes/condition.html#resolver" class="tsd-signature-type">Resolver</a><span class="tsd-signature-symbol">[]</span></div>
-					<aside class="tsd-sources">
-						<p>Inherited from <a href="table.baseoptions.html">BaseOptions</a>.<a href="table.baseoptions.html#conditions">conditions</a></p>
-						<ul>
-<<<<<<< HEAD
-							<li>Defined in <a href="https://github.com/JasonCraftsCode/dynamodb-datamodel/blob/main/src/Table.ts#L1000">Table.ts:1000</a></li>
-=======
-							<li>Defined in <a href="https://github.com/JasonCraftsCode/dynamodb-datamodel/blob/main/src/Table.ts#L725">Table.ts:725</a></li>
->>>>>>> 55e6784a
-						</ul>
-					</aside>
-					<div class="tsd-comment tsd-typography">
-						<div class="lead">
-							<p>Array of expression condition resolvers that are joined together with AND, then used as
-							ConditionExpression or FilterExpression params in table operations.</p>
-						</div>
-					</div>
-				</section>
-				<section class="tsd-panel tsd-member tsd-kind-property tsd-parent-kind-interface tsd-is-inherited">
-					<a name="context" class="tsd-anchor"></a>
-					<h3><span class="tsd-flag ts-flagOptional">Optional</span> context</h3>
-					<div class="tsd-signature tsd-kind-icon">context<span class="tsd-signature-symbol">:</span> <span class="tsd-signature-type">any</span></div>
-					<aside class="tsd-sources">
-						<p>Inherited from <a href="table.baseoptions.html">BaseOptions</a>.<a href="table.baseoptions.html#context">context</a></p>
-						<ul>
-<<<<<<< HEAD
-							<li>Defined in <a href="https://github.com/JasonCraftsCode/dynamodb-datamodel/blob/main/src/Table.ts#L1012">Table.ts:1012</a></li>
-=======
-							<li>Defined in <a href="https://github.com/JasonCraftsCode/dynamodb-datamodel/blob/main/src/Table.ts#L737">Table.ts:737</a></li>
->>>>>>> 55e6784a
-						</ul>
-					</aside>
-					<div class="tsd-comment tsd-typography">
-						<div class="lead">
-							<p>User defined context that gets passed through to all Fields.</p>
-						</div>
-					</div>
-				</section>
-				<section class="tsd-panel tsd-member tsd-kind-property tsd-parent-kind-interface tsd-is-inherited">
-					<a name="params" class="tsd-anchor"></a>
-					<h3><span class="tsd-flag ts-flagOptional">Optional</span> params</h3>
-					<div class="tsd-signature tsd-kind-icon">params<span class="tsd-signature-symbol">:</span> <a href="../classes/table.html#optional" class="tsd-signature-type">Optional</a><span class="tsd-signature-symbol">&lt;</span><a href="table.getinput.html" class="tsd-signature-type">GetInput</a><span class="tsd-signature-symbol">&gt;</span></div>
-					<aside class="tsd-sources">
-						<p>Inherited from <a href="table.baseoptions.html">BaseOptions</a>.<a href="table.baseoptions.html#params">params</a></p>
-						<ul>
-<<<<<<< HEAD
-							<li>Defined in <a href="https://github.com/JasonCraftsCode/dynamodb-datamodel/blob/main/src/Table.ts#L1006">Table.ts:1006</a></li>
-=======
-							<li>Defined in <a href="https://github.com/JasonCraftsCode/dynamodb-datamodel/blob/main/src/Table.ts#L731">Table.ts:731</a></li>
->>>>>>> 55e6784a
-						</ul>
-					</aside>
-					<div class="tsd-comment tsd-typography">
-						<div class="lead">
-							<p>Params to append on to the params that get passed to dynamodb.  This does mean these params can
-							be used to override any of the values generated by Table, so just be careful on what params you pass.</p>
-						</div>
-					</div>
-				</section>
-			</section>
-		</div>
-		<div class="col-4 col-menu menu-sticky-wrap menu-highlight">
-			<nav class="tsd-navigation primary">
-				<ul>
-					<li class="globals  ">
-						<a href="../globals.html"><em>Globals</em></a>
-					</li>
-				</ul>
-			</nav>
-			<nav class="tsd-navigation secondary menu-sticky">
-				<ul class="before-current">
-					<li class=" tsd-kind-class">
-						<a href="../classes/condition.html" class="tsd-kind-icon">Condition</a>
-					</li>
-					<li class=" tsd-kind-class">
-						<a href="../classes/conditionexpression.html" class="tsd-kind-icon">Condition<wbr>Expression</a>
-					</li>
-					<li class=" tsd-kind-class">
-						<a href="../classes/expressionattributes.html" class="tsd-kind-icon">Expression<wbr>Attributes</a>
-					</li>
-					<li class=" tsd-kind-class">
-						<a href="../classes/fields.html" class="tsd-kind-icon">Fields</a>
-					</li>
-					<li class=" tsd-kind-class">
-						<a href="../classes/index.html" class="tsd-kind-icon">Index</a>
-					</li>
-					<li class=" tsd-kind-class">
-						<a href="../classes/keycondition.html" class="tsd-kind-icon">Key<wbr>Condition</a>
-					</li>
-					<li class=" tsd-kind-class">
-						<a href="../classes/keyconditionexpression.html" class="tsd-kind-icon">Key<wbr>Condition<wbr>Expression</a>
-					</li>
-					<li class=" tsd-kind-class">
-						<a href="../classes/model.html" class="tsd-kind-icon">Model</a>
-					</li>
-				</ul>
-				<ul class="current">
-					<li class="current tsd-kind-class">
-						<a href="../classes/table.html" class="tsd-kind-icon">Table</a>
-						<ul>
-							<li class="current tsd-kind-interface tsd-parent-kind-class">
-								<a href="table.getoptions.html" class="tsd-kind-icon">Get<wbr>Options</a>
-								<ul>
-									<li class=" tsd-kind-property tsd-parent-kind-interface tsd-is-inherited">
-										<a href="table.getoptions.html#attributes" class="tsd-kind-icon">attributes</a>
-									</li>
-									<li class=" tsd-kind-property tsd-parent-kind-interface tsd-is-inherited">
-										<a href="table.getoptions.html#conditions" class="tsd-kind-icon">conditions</a>
-									</li>
-									<li class=" tsd-kind-property tsd-parent-kind-interface tsd-is-inherited">
-										<a href="table.getoptions.html#context" class="tsd-kind-icon">context</a>
-									</li>
-									<li class=" tsd-kind-property tsd-parent-kind-interface tsd-is-inherited">
-										<a href="table.getoptions.html#params" class="tsd-kind-icon">params</a>
-									</li>
-								</ul>
-							</li>
-						</ul>
-					</li>
-				</ul>
-				<ul class="after-current">
-					<li class=" tsd-kind-class">
-						<a href="../classes/update.html" class="tsd-kind-icon">Update</a>
-					</li>
-					<li class=" tsd-kind-class">
-						<a href="../classes/updateexpression.html" class="tsd-kind-icon">Update<wbr>Expression</a>
-					</li>
-					<li class=" tsd-kind-function">
-						<a href="../globals.html#validateindex" class="tsd-kind-icon">validate<wbr>Index</a>
-					</li>
-					<li class=" tsd-kind-function">
-						<a href="../globals.html#validateindexes" class="tsd-kind-icon">validate<wbr>Indexes</a>
-					</li>
-					<li class=" tsd-kind-function tsd-has-type-parameter">
-						<a href="../globals.html#validatetable" class="tsd-kind-icon">validate<wbr>Table</a>
-					</li>
-				</ul>
-			</nav>
-		</div>
-	</div>
-</div>
-<footer class="with-border-bottom">
-	<div class="container">
-		<h2>Legend</h2>
-		<div class="tsd-legend-group">
-			<ul class="tsd-legend">
-				<li class="tsd-kind-module"><span class="tsd-kind-icon">Module</span></li>
-				<li class="tsd-kind-object-literal"><span class="tsd-kind-icon">Object literal</span></li>
-				<li class="tsd-kind-variable"><span class="tsd-kind-icon">Variable</span></li>
-				<li class="tsd-kind-function"><span class="tsd-kind-icon">Function</span></li>
-				<li class="tsd-kind-function tsd-has-type-parameter"><span class="tsd-kind-icon">Function with type parameter</span></li>
-				<li class="tsd-kind-index-signature"><span class="tsd-kind-icon">Index signature</span></li>
-				<li class="tsd-kind-type-alias"><span class="tsd-kind-icon">Type alias</span></li>
-				<li class="tsd-kind-type-alias tsd-has-type-parameter"><span class="tsd-kind-icon">Type alias with type parameter</span></li>
-			</ul>
-			<ul class="tsd-legend">
-				<li class="tsd-kind-enum"><span class="tsd-kind-icon">Enumeration</span></li>
-				<li class="tsd-kind-enum-member"><span class="tsd-kind-icon">Enumeration member</span></li>
-				<li class="tsd-kind-property tsd-parent-kind-enum"><span class="tsd-kind-icon">Property</span></li>
-				<li class="tsd-kind-method tsd-parent-kind-enum"><span class="tsd-kind-icon">Method</span></li>
-			</ul>
-			<ul class="tsd-legend">
-				<li class="tsd-kind-interface"><span class="tsd-kind-icon">Interface</span></li>
-				<li class="tsd-kind-interface tsd-has-type-parameter"><span class="tsd-kind-icon">Interface with type parameter</span></li>
-				<li class="tsd-kind-constructor tsd-parent-kind-interface"><span class="tsd-kind-icon">Constructor</span></li>
-				<li class="tsd-kind-property tsd-parent-kind-interface"><span class="tsd-kind-icon">Property</span></li>
-				<li class="tsd-kind-method tsd-parent-kind-interface"><span class="tsd-kind-icon">Method</span></li>
-				<li class="tsd-kind-index-signature tsd-parent-kind-interface"><span class="tsd-kind-icon">Index signature</span></li>
-			</ul>
-			<ul class="tsd-legend">
-				<li class="tsd-kind-class"><span class="tsd-kind-icon">Class</span></li>
-				<li class="tsd-kind-class tsd-has-type-parameter"><span class="tsd-kind-icon">Class with type parameter</span></li>
-				<li class="tsd-kind-constructor tsd-parent-kind-class"><span class="tsd-kind-icon">Constructor</span></li>
-				<li class="tsd-kind-property tsd-parent-kind-class"><span class="tsd-kind-icon">Property</span></li>
-				<li class="tsd-kind-method tsd-parent-kind-class"><span class="tsd-kind-icon">Method</span></li>
-				<li class="tsd-kind-accessor tsd-parent-kind-class"><span class="tsd-kind-icon">Accessor</span></li>
-				<li class="tsd-kind-index-signature tsd-parent-kind-class"><span class="tsd-kind-icon">Index signature</span></li>
-			</ul>
-			<ul class="tsd-legend">
-				<li class="tsd-kind-constructor tsd-parent-kind-class tsd-is-inherited"><span class="tsd-kind-icon">Inherited constructor</span></li>
-				<li class="tsd-kind-property tsd-parent-kind-class tsd-is-inherited"><span class="tsd-kind-icon">Inherited property</span></li>
-				<li class="tsd-kind-method tsd-parent-kind-class tsd-is-inherited"><span class="tsd-kind-icon">Inherited method</span></li>
-				<li class="tsd-kind-accessor tsd-parent-kind-class tsd-is-inherited"><span class="tsd-kind-icon">Inherited accessor</span></li>
-			</ul>
-			<ul class="tsd-legend">
-				<li class="tsd-kind-property tsd-parent-kind-class tsd-is-protected"><span class="tsd-kind-icon">Protected property</span></li>
-				<li class="tsd-kind-method tsd-parent-kind-class tsd-is-protected"><span class="tsd-kind-icon">Protected method</span></li>
-				<li class="tsd-kind-accessor tsd-parent-kind-class tsd-is-protected"><span class="tsd-kind-icon">Protected accessor</span></li>
-			</ul>
-			<ul class="tsd-legend">
-				<li class="tsd-kind-property tsd-parent-kind-class tsd-is-private"><span class="tsd-kind-icon">Private property</span></li>
-				<li class="tsd-kind-method tsd-parent-kind-class tsd-is-private"><span class="tsd-kind-icon">Private method</span></li>
-				<li class="tsd-kind-accessor tsd-parent-kind-class tsd-is-private"><span class="tsd-kind-icon">Private accessor</span></li>
-			</ul>
-			<ul class="tsd-legend">
-				<li class="tsd-kind-property tsd-parent-kind-class tsd-is-static"><span class="tsd-kind-icon">Static property</span></li>
-				<li class="tsd-kind-call-signature tsd-parent-kind-class tsd-is-static"><span class="tsd-kind-icon">Static method</span></li>
-			</ul>
-		</div>
-	</div>
-</footer>
-<div class="container tsd-generator">
-	<p>Generated using <a href="https://typedoc.org/" target="_blank">TypeDoc</a></p>
-</div>
-<div class="overlay"></div>
-<script src="../assets/js/main.js"></script>
-<script>if (location.protocol == 'file:') document.write('<script src="../assets/js/search.js"><' + '/script>');</script>
-</body>
+  <head>
+    <meta charset="utf-8" />
+    <meta http-equiv="X-UA-Compatible" content="IE=edge" />
+    <title>GetOptions | dynamodb-datamodel - v0.2.3</title>
+    <meta name="description" content="" />
+    <meta name="viewport" content="width=device-width, initial-scale=1" />
+    <link rel="stylesheet" href="../assets/css/main.css" />
+  </head>
+  <body>
+    <header>
+      <div class="tsd-page-toolbar">
+        <div class="container">
+          <div class="table-wrap">
+            <div class="table-cell" id="tsd-search" data-index="../assets/js/search.js" data-base="..">
+              <div class="field">
+                <label for="tsd-search-field" class="tsd-widget search no-caption">Search</label>
+                <input id="tsd-search-field" type="text" />
+              </div>
+              <ul class="results">
+                <li class="state loading">Preparing search index...</li>
+                <li class="state failure">The search index is not available</li>
+              </ul>
+              <a href="../index.html" class="title">dynamodb-datamodel - v0.2.3</a>
+            </div>
+            <div class="table-cell" id="tsd-widgets">
+              <div id="tsd-filter">
+                <a href="#" class="tsd-widget options no-caption" data-toggle="options">Options</a>
+                <div class="tsd-filter-group">
+                  <div class="tsd-select" id="tsd-filter-visibility">
+                    <span class="tsd-select-label">All</span>
+                    <ul class="tsd-select-list">
+                      <li data-value="public">Public</li>
+                      <li data-value="protected">Public/Protected</li>
+                      <li data-value="private" class="selected">All</li>
+                    </ul>
+                  </div>
+                  <input type="checkbox" id="tsd-filter-inherited" checked />
+                  <label class="tsd-widget" for="tsd-filter-inherited">Inherited</label>
+                </div>
+              </div>
+              <a href="#" class="tsd-widget menu no-caption" data-toggle="menu">Menu</a>
+            </div>
+          </div>
+        </div>
+      </div>
+      <div class="tsd-page-title">
+        <div class="container">
+          <ul class="tsd-breadcrumb">
+            <li>
+              <a href="../globals.html">Globals</a>
+            </li>
+            <li>
+              <a href="../classes/table.html">Table</a>
+            </li>
+            <li>
+              <a href="table.getoptions.html">GetOptions</a>
+            </li>
+          </ul>
+          <h1>Interface GetOptions</h1>
+        </div>
+      </div>
+    </header>
+    <div class="container container-main">
+      <div class="row">
+        <div class="col-8 col-content">
+          <section class="tsd-panel tsd-comment">
+            <div class="tsd-comment tsd-typography">
+              <div class="lead">
+                <p>
+                  Options used in following methods: <a href="../classes/table.html#get">Table.get</a>,
+                  <a href="../classes/table.html#getparams">Table.getParams</a>,
+                  <a href="../classes/model.html#get">Model.get</a> and
+                  <a href="../classes/model.html#getparams">Model.getParams</a>.
+                </p>
+              </div>
+            </div>
+          </section>
+          <section class="tsd-panel tsd-hierarchy">
+            <h3>Hierarchy</h3>
+            <ul class="tsd-hierarchy">
+              <li>
+                <a href="table.baseoptions.html" class="tsd-signature-type">BaseOptions</a
+                ><span class="tsd-signature-symbol">&lt;</span
+                ><a href="table.getinput.html" class="tsd-signature-type">GetInput</a
+                ><span class="tsd-signature-symbol">&gt;</span>
+                <ul class="tsd-hierarchy">
+                  <li>
+                    <span class="target">GetOptions</span>
+                  </li>
+                </ul>
+              </li>
+            </ul>
+          </section>
+          <section class="tsd-panel-group tsd-index-group">
+            <h2>Index</h2>
+            <section class="tsd-panel tsd-index-panel">
+              <div class="tsd-index-content">
+                <section class="tsd-index-section tsd-is-inherited">
+                  <h3>Properties</h3>
+                  <ul class="tsd-index-list">
+                    <li class="tsd-kind-property tsd-parent-kind-interface tsd-is-inherited">
+                      <a href="table.getoptions.html#attributes" class="tsd-kind-icon">attributes</a>
+                    </li>
+                    <li class="tsd-kind-property tsd-parent-kind-interface tsd-is-inherited">
+                      <a href="table.getoptions.html#conditions" class="tsd-kind-icon">conditions</a>
+                    </li>
+                    <li class="tsd-kind-property tsd-parent-kind-interface tsd-is-inherited">
+                      <a href="table.getoptions.html#context" class="tsd-kind-icon">context</a>
+                    </li>
+                    <li class="tsd-kind-property tsd-parent-kind-interface tsd-is-inherited">
+                      <a href="table.getoptions.html#params" class="tsd-kind-icon">params</a>
+                    </li>
+                  </ul>
+                </section>
+              </div>
+            </section>
+          </section>
+          <section class="tsd-panel-group tsd-member-group tsd-is-inherited">
+            <h2>Properties</h2>
+            <section class="tsd-panel tsd-member tsd-kind-property tsd-parent-kind-interface tsd-is-inherited">
+              <a name="attributes" class="tsd-anchor"></a>
+              <h3><span class="tsd-flag ts-flagOptional">Optional</span> attributes</h3>
+              <div class="tsd-signature tsd-kind-icon">
+                attributes<span class="tsd-signature-symbol">:</span>
+                <a href="table.expressionattributes.html" class="tsd-signature-type">ExpressionAttributes</a>
+              </div>
+              <aside class="tsd-sources">
+                <p>
+                  Inherited from <a href="table.baseoptions.html">BaseOptions</a>.<a
+                    href="table.baseoptions.html#attributes"
+                    >attributes</a
+                  >
+                </p>
+                <ul>
+                  <li>
+                    Defined in
+                    <a href="https://github.com/JasonCraftsCode/dynamodb-datamodel/blob/main/src/Table.ts#L719"
+                      >Table.ts:719</a
+                    >
+                  </li>
+                </ul>
+              </aside>
+              <div class="tsd-comment tsd-typography">
+                <div class="lead">
+                  <p>
+                    Expression attributes to use for resolving conditions and updates. Will be used to generate the
+                    ExpressionAttributeNames and ExpressionAttributeValues params in table operations.
+                  </p>
+                </div>
+              </div>
+            </section>
+            <section class="tsd-panel tsd-member tsd-kind-property tsd-parent-kind-interface tsd-is-inherited">
+              <a name="conditions" class="tsd-anchor"></a>
+              <h3><span class="tsd-flag ts-flagOptional">Optional</span> conditions</h3>
+              <div class="tsd-signature tsd-kind-icon">
+                conditions<span class="tsd-signature-symbol">:</span>
+                <a href="../classes/condition.html#resolver" class="tsd-signature-type">Resolver</a
+                ><span class="tsd-signature-symbol">[]</span>
+              </div>
+              <aside class="tsd-sources">
+                <p>
+                  Inherited from <a href="table.baseoptions.html">BaseOptions</a>.<a
+                    href="table.baseoptions.html#conditions"
+                    >conditions</a
+                  >
+                </p>
+                <ul>
+                  <li>
+                    Defined in
+                    <a href="https://github.com/JasonCraftsCode/dynamodb-datamodel/blob/main/src/Table.ts#L725"
+                      >Table.ts:725</a
+                    >
+                  </li>
+                </ul>
+              </aside>
+              <div class="tsd-comment tsd-typography">
+                <div class="lead">
+                  <p>
+                    Array of expression condition resolvers that are joined together with AND, then used as
+                    ConditionExpression or FilterExpression params in table operations.
+                  </p>
+                </div>
+              </div>
+            </section>
+            <section class="tsd-panel tsd-member tsd-kind-property tsd-parent-kind-interface tsd-is-inherited">
+              <a name="context" class="tsd-anchor"></a>
+              <h3><span class="tsd-flag ts-flagOptional">Optional</span> context</h3>
+              <div class="tsd-signature tsd-kind-icon">
+                context<span class="tsd-signature-symbol">:</span> <span class="tsd-signature-type">any</span>
+              </div>
+              <aside class="tsd-sources">
+                <p>
+                  Inherited from <a href="table.baseoptions.html">BaseOptions</a>.<a
+                    href="table.baseoptions.html#context"
+                    >context</a
+                  >
+                </p>
+                <ul>
+                  <li>
+                    Defined in
+                    <a href="https://github.com/JasonCraftsCode/dynamodb-datamodel/blob/main/src/Table.ts#L737"
+                      >Table.ts:737</a
+                    >
+                  </li>
+                </ul>
+              </aside>
+              <div class="tsd-comment tsd-typography">
+                <div class="lead">
+                  <p>User defined context that gets passed through to all Fields.</p>
+                </div>
+              </div>
+            </section>
+            <section class="tsd-panel tsd-member tsd-kind-property tsd-parent-kind-interface tsd-is-inherited">
+              <a name="params" class="tsd-anchor"></a>
+              <h3><span class="tsd-flag ts-flagOptional">Optional</span> params</h3>
+              <div class="tsd-signature tsd-kind-icon">
+                params<span class="tsd-signature-symbol">:</span>
+                <a href="../classes/table.html#optional" class="tsd-signature-type">Optional</a
+                ><span class="tsd-signature-symbol">&lt;</span
+                ><a href="table.getinput.html" class="tsd-signature-type">GetInput</a
+                ><span class="tsd-signature-symbol">&gt;</span>
+              </div>
+              <aside class="tsd-sources">
+                <p>
+                  Inherited from <a href="table.baseoptions.html">BaseOptions</a>.<a
+                    href="table.baseoptions.html#params"
+                    >params</a
+                  >
+                </p>
+                <ul>
+                  <li>
+                    Defined in
+                    <a href="https://github.com/JasonCraftsCode/dynamodb-datamodel/blob/main/src/Table.ts#L731"
+                      >Table.ts:731</a
+                    >
+                  </li>
+                </ul>
+              </aside>
+              <div class="tsd-comment tsd-typography">
+                <div class="lead">
+                  <p>
+                    Params to append on to the params that get passed to dynamodb. This does mean these params can be
+                    used to override any of the values generated by Table, so just be careful on what params you pass.
+                  </p>
+                </div>
+              </div>
+            </section>
+          </section>
+        </div>
+        <div class="col-4 col-menu menu-sticky-wrap menu-highlight">
+          <nav class="tsd-navigation primary">
+            <ul>
+              <li class="globals">
+                <a href="../globals.html"><em>Globals</em></a>
+              </li>
+            </ul>
+          </nav>
+          <nav class="tsd-navigation secondary menu-sticky">
+            <ul class="before-current">
+              <li class="tsd-kind-class">
+                <a href="../classes/condition.html" class="tsd-kind-icon">Condition</a>
+              </li>
+              <li class="tsd-kind-class">
+                <a href="../classes/conditionexpression.html" class="tsd-kind-icon">Condition<wbr />Expression</a>
+              </li>
+              <li class="tsd-kind-class">
+                <a href="../classes/expressionattributes.html" class="tsd-kind-icon">Expression<wbr />Attributes</a>
+              </li>
+              <li class="tsd-kind-class">
+                <a href="../classes/fields.html" class="tsd-kind-icon">Fields</a>
+              </li>
+              <li class="tsd-kind-class">
+                <a href="../classes/index.html" class="tsd-kind-icon">Index</a>
+              </li>
+              <li class="tsd-kind-class">
+                <a href="../classes/keycondition.html" class="tsd-kind-icon">Key<wbr />Condition</a>
+              </li>
+              <li class="tsd-kind-class">
+                <a href="../classes/keyconditionexpression.html" class="tsd-kind-icon"
+                  >Key<wbr />Condition<wbr />Expression</a
+                >
+              </li>
+              <li class="tsd-kind-class">
+                <a href="../classes/model.html" class="tsd-kind-icon">Model</a>
+              </li>
+            </ul>
+            <ul class="current">
+              <li class="current tsd-kind-class">
+                <a href="../classes/table.html" class="tsd-kind-icon">Table</a>
+                <ul>
+                  <li class="current tsd-kind-interface tsd-parent-kind-class">
+                    <a href="table.getoptions.html" class="tsd-kind-icon">Get<wbr />Options</a>
+                    <ul>
+                      <li class="tsd-kind-property tsd-parent-kind-interface tsd-is-inherited">
+                        <a href="table.getoptions.html#attributes" class="tsd-kind-icon">attributes</a>
+                      </li>
+                      <li class="tsd-kind-property tsd-parent-kind-interface tsd-is-inherited">
+                        <a href="table.getoptions.html#conditions" class="tsd-kind-icon">conditions</a>
+                      </li>
+                      <li class="tsd-kind-property tsd-parent-kind-interface tsd-is-inherited">
+                        <a href="table.getoptions.html#context" class="tsd-kind-icon">context</a>
+                      </li>
+                      <li class="tsd-kind-property tsd-parent-kind-interface tsd-is-inherited">
+                        <a href="table.getoptions.html#params" class="tsd-kind-icon">params</a>
+                      </li>
+                    </ul>
+                  </li>
+                </ul>
+              </li>
+            </ul>
+            <ul class="after-current">
+              <li class="tsd-kind-class">
+                <a href="../classes/update.html" class="tsd-kind-icon">Update</a>
+              </li>
+              <li class="tsd-kind-class">
+                <a href="../classes/updateexpression.html" class="tsd-kind-icon">Update<wbr />Expression</a>
+              </li>
+              <li class="tsd-kind-function">
+                <a href="../globals.html#validateindex" class="tsd-kind-icon">validate<wbr />Index</a>
+              </li>
+              <li class="tsd-kind-function">
+                <a href="../globals.html#validateindexes" class="tsd-kind-icon">validate<wbr />Indexes</a>
+              </li>
+              <li class="tsd-kind-function tsd-has-type-parameter">
+                <a href="../globals.html#validatetable" class="tsd-kind-icon">validate<wbr />Table</a>
+              </li>
+            </ul>
+          </nav>
+        </div>
+      </div>
+    </div>
+    <footer class="with-border-bottom">
+      <div class="container">
+        <h2>Legend</h2>
+        <div class="tsd-legend-group">
+          <ul class="tsd-legend">
+            <li class="tsd-kind-module"><span class="tsd-kind-icon">Module</span></li>
+            <li class="tsd-kind-object-literal"><span class="tsd-kind-icon">Object literal</span></li>
+            <li class="tsd-kind-variable"><span class="tsd-kind-icon">Variable</span></li>
+            <li class="tsd-kind-function"><span class="tsd-kind-icon">Function</span></li>
+            <li class="tsd-kind-function tsd-has-type-parameter">
+              <span class="tsd-kind-icon">Function with type parameter</span>
+            </li>
+            <li class="tsd-kind-index-signature"><span class="tsd-kind-icon">Index signature</span></li>
+            <li class="tsd-kind-type-alias"><span class="tsd-kind-icon">Type alias</span></li>
+            <li class="tsd-kind-type-alias tsd-has-type-parameter">
+              <span class="tsd-kind-icon">Type alias with type parameter</span>
+            </li>
+          </ul>
+          <ul class="tsd-legend">
+            <li class="tsd-kind-enum"><span class="tsd-kind-icon">Enumeration</span></li>
+            <li class="tsd-kind-enum-member"><span class="tsd-kind-icon">Enumeration member</span></li>
+            <li class="tsd-kind-property tsd-parent-kind-enum"><span class="tsd-kind-icon">Property</span></li>
+            <li class="tsd-kind-method tsd-parent-kind-enum"><span class="tsd-kind-icon">Method</span></li>
+          </ul>
+          <ul class="tsd-legend">
+            <li class="tsd-kind-interface"><span class="tsd-kind-icon">Interface</span></li>
+            <li class="tsd-kind-interface tsd-has-type-parameter">
+              <span class="tsd-kind-icon">Interface with type parameter</span>
+            </li>
+            <li class="tsd-kind-constructor tsd-parent-kind-interface">
+              <span class="tsd-kind-icon">Constructor</span>
+            </li>
+            <li class="tsd-kind-property tsd-parent-kind-interface"><span class="tsd-kind-icon">Property</span></li>
+            <li class="tsd-kind-method tsd-parent-kind-interface"><span class="tsd-kind-icon">Method</span></li>
+            <li class="tsd-kind-index-signature tsd-parent-kind-interface">
+              <span class="tsd-kind-icon">Index signature</span>
+            </li>
+          </ul>
+          <ul class="tsd-legend">
+            <li class="tsd-kind-class"><span class="tsd-kind-icon">Class</span></li>
+            <li class="tsd-kind-class tsd-has-type-parameter">
+              <span class="tsd-kind-icon">Class with type parameter</span>
+            </li>
+            <li class="tsd-kind-constructor tsd-parent-kind-class"><span class="tsd-kind-icon">Constructor</span></li>
+            <li class="tsd-kind-property tsd-parent-kind-class"><span class="tsd-kind-icon">Property</span></li>
+            <li class="tsd-kind-method tsd-parent-kind-class"><span class="tsd-kind-icon">Method</span></li>
+            <li class="tsd-kind-accessor tsd-parent-kind-class"><span class="tsd-kind-icon">Accessor</span></li>
+            <li class="tsd-kind-index-signature tsd-parent-kind-class">
+              <span class="tsd-kind-icon">Index signature</span>
+            </li>
+          </ul>
+          <ul class="tsd-legend">
+            <li class="tsd-kind-constructor tsd-parent-kind-class tsd-is-inherited">
+              <span class="tsd-kind-icon">Inherited constructor</span>
+            </li>
+            <li class="tsd-kind-property tsd-parent-kind-class tsd-is-inherited">
+              <span class="tsd-kind-icon">Inherited property</span>
+            </li>
+            <li class="tsd-kind-method tsd-parent-kind-class tsd-is-inherited">
+              <span class="tsd-kind-icon">Inherited method</span>
+            </li>
+            <li class="tsd-kind-accessor tsd-parent-kind-class tsd-is-inherited">
+              <span class="tsd-kind-icon">Inherited accessor</span>
+            </li>
+          </ul>
+          <ul class="tsd-legend">
+            <li class="tsd-kind-property tsd-parent-kind-class tsd-is-protected">
+              <span class="tsd-kind-icon">Protected property</span>
+            </li>
+            <li class="tsd-kind-method tsd-parent-kind-class tsd-is-protected">
+              <span class="tsd-kind-icon">Protected method</span>
+            </li>
+            <li class="tsd-kind-accessor tsd-parent-kind-class tsd-is-protected">
+              <span class="tsd-kind-icon">Protected accessor</span>
+            </li>
+          </ul>
+          <ul class="tsd-legend">
+            <li class="tsd-kind-property tsd-parent-kind-class tsd-is-private">
+              <span class="tsd-kind-icon">Private property</span>
+            </li>
+            <li class="tsd-kind-method tsd-parent-kind-class tsd-is-private">
+              <span class="tsd-kind-icon">Private method</span>
+            </li>
+            <li class="tsd-kind-accessor tsd-parent-kind-class tsd-is-private">
+              <span class="tsd-kind-icon">Private accessor</span>
+            </li>
+          </ul>
+          <ul class="tsd-legend">
+            <li class="tsd-kind-property tsd-parent-kind-class tsd-is-static">
+              <span class="tsd-kind-icon">Static property</span>
+            </li>
+            <li class="tsd-kind-call-signature tsd-parent-kind-class tsd-is-static">
+              <span class="tsd-kind-icon">Static method</span>
+            </li>
+          </ul>
+        </div>
+      </div>
+    </footer>
+    <div class="container tsd-generator">
+      <p>Generated using <a href="https://typedoc.org/" target="_blank">TypeDoc</a></p>
+    </div>
+    <div class="overlay"></div>
+    <script src="../assets/js/main.js"></script>
+    <script>
+      if (location.protocol == 'file:') document.write('<script src="../assets/js/search.js"><' + '/script>');
+    </script>
+  </body>
 </html>