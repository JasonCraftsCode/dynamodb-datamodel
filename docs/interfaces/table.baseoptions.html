<!doctype html>
<html class="default no-js">
<head>
	<meta charset="utf-8">
	<meta http-equiv="X-UA-Compatible" content="IE=edge">
	<title>BaseOptions | dynamodb-datamodel - v0.2.3</title>
	<meta name="description" content="">
	<meta name="viewport" content="width=device-width, initial-scale=1">
	<link rel="stylesheet" href="../assets/css/main.css">
</head>
<body>
<header>
	<div class="tsd-page-toolbar">
		<div class="container">
			<div class="table-wrap">
				<div class="table-cell" id="tsd-search" data-index="../assets/js/search.js" data-base="..">
					<div class="field">
						<label for="tsd-search-field" class="tsd-widget search no-caption">Search</label>
						<input id="tsd-search-field" type="text" />
					</div>
					<ul class="results">
						<li class="state loading">Preparing search index...</li>
						<li class="state failure">The search index is not available</li>
					</ul>
					<a href="../index.html" class="title">dynamodb-datamodel - v0.2.3</a>
				</div>
				<div class="table-cell" id="tsd-widgets">
					<div id="tsd-filter">
						<a href="#" class="tsd-widget options no-caption" data-toggle="options">Options</a>
						<div class="tsd-filter-group">
							<div class="tsd-select" id="tsd-filter-visibility">
								<span class="tsd-select-label">All</span>
								<ul class="tsd-select-list">
									<li data-value="public">Public</li>
									<li data-value="protected">Public/Protected</li>
									<li data-value="private" class="selected">All</li>
								</ul>
							</div>
							<input type="checkbox" id="tsd-filter-inherited" checked />
							<label class="tsd-widget" for="tsd-filter-inherited">Inherited</label>
						</div>
					</div>
					<a href="#" class="tsd-widget menu no-caption" data-toggle="menu">Menu</a>
				</div>
			</div>
		</div>
	</div>
	<div class="tsd-page-title">
		<div class="container">
			<ul class="tsd-breadcrumb">
				<li>
					<a href="../globals.html">Globals</a>
				</li>
				<li>
					<a href="../classes/table.html">Table</a>
				</li>
				<li>
					<a href="table.baseoptions.html">BaseOptions</a>
				</li>
			</ul>
			<h1>Interface BaseOptions&lt;T&gt;</h1>
		</div>
	</div>
</header>
<div class="container container-main">
	<div class="row">
		<div class="col-8 col-content">
			<section class="tsd-panel tsd-comment">
				<div class="tsd-comment tsd-typography">
					<div class="lead">
						<p>Base options for all table operations like get, put, delete, update and others.</p>
					</div>
				</div>
			</section>
			<section class="tsd-panel tsd-type-parameters">
				<h3>Type parameters</h3>
				<ul class="tsd-type-parameters">
					<li>
						<h4>T</h4>
					</li>
				</ul>
			</section>
			<section class="tsd-panel tsd-hierarchy">
				<h3>Hierarchy</h3>
				<ul class="tsd-hierarchy">
					<li>
						<span class="target">BaseOptions</span>
						<ul class="tsd-hierarchy">
							<li>
								<a href="table.getoptions.html" class="tsd-signature-type">GetOptions</a>
							</li>
							<li>
								<a href="table.deleteoptions.html" class="tsd-signature-type">DeleteOptions</a>
							</li>
							<li>
								<a href="table.putoptions.html" class="tsd-signature-type">PutOptions</a>
							</li>
							<li>
								<a href="table.updateoptions.html" class="tsd-signature-type">UpdateOptions</a>
							</li>
							<li>
								<a href="table.queryoptions.html" class="tsd-signature-type">QueryOptions</a>
							</li>
							<li>
								<a href="table.scanoptions.html" class="tsd-signature-type">ScanOptions</a>
							</li>
						</ul>
					</li>
				</ul>
			</section>
			<section class="tsd-panel-group tsd-index-group">
				<h2>Index</h2>
				<section class="tsd-panel tsd-index-panel">
					<div class="tsd-index-content">
						<section class="tsd-index-section ">
							<h3>Properties</h3>
							<ul class="tsd-index-list">
								<li class="tsd-kind-property tsd-parent-kind-interface"><a href="table.baseoptions.html#attributes" class="tsd-kind-icon">attributes</a></li>
								<li class="tsd-kind-property tsd-parent-kind-interface"><a href="table.baseoptions.html#conditions" class="tsd-kind-icon">conditions</a></li>
								<li class="tsd-kind-property tsd-parent-kind-interface"><a href="table.baseoptions.html#context" class="tsd-kind-icon">context</a></li>
								<li class="tsd-kind-property tsd-parent-kind-interface"><a href="table.baseoptions.html#params" class="tsd-kind-icon">params</a></li>
							</ul>
						</section>
					</div>
				</section>
			</section>
			<section class="tsd-panel-group tsd-member-group ">
				<h2>Properties</h2>
				<section class="tsd-panel tsd-member tsd-kind-property tsd-parent-kind-interface">
					<a name="attributes" class="tsd-anchor"></a>
					<h3><span class="tsd-flag ts-flagOptional">Optional</span> attributes</h3>
					<div class="tsd-signature tsd-kind-icon">attributes<span class="tsd-signature-symbol">:</span> <a href="table.expressionattributes.html" class="tsd-signature-type">ExpressionAttributes</a></div>
					<aside class="tsd-sources">
						<ul>
<<<<<<< HEAD
							<li>Defined in <a href="https://github.com/JasonCraftsCode/dynamodb-datamodel/blob/main/src/Table.ts#L994">Table.ts:994</a></li>
=======
							<li>Defined in <a href="https://github.com/JasonCraftsCode/dynamodb-datamodel/blob/main/src/Table.ts#L719">Table.ts:719</a></li>
>>>>>>> 55e6784a
						</ul>
					</aside>
					<div class="tsd-comment tsd-typography">
						<div class="lead">
							<p>Expression attributes to use for resolving conditions and updates.  Will be used to generate the
							ExpressionAttributeNames and ExpressionAttributeValues params in table operations.</p>
						</div>
					</div>
				</section>
				<section class="tsd-panel tsd-member tsd-kind-property tsd-parent-kind-interface">
					<a name="conditions" class="tsd-anchor"></a>
					<h3><span class="tsd-flag ts-flagOptional">Optional</span> conditions</h3>
					<div class="tsd-signature tsd-kind-icon">conditions<span class="tsd-signature-symbol">:</span> <a href="../classes/condition.html#resolver" class="tsd-signature-type">Resolver</a><span class="tsd-signature-symbol">[]</span></div>
					<aside class="tsd-sources">
						<ul>
<<<<<<< HEAD
							<li>Defined in <a href="https://github.com/JasonCraftsCode/dynamodb-datamodel/blob/main/src/Table.ts#L1000">Table.ts:1000</a></li>
=======
							<li>Defined in <a href="https://github.com/JasonCraftsCode/dynamodb-datamodel/blob/main/src/Table.ts#L725">Table.ts:725</a></li>
>>>>>>> 55e6784a
						</ul>
					</aside>
					<div class="tsd-comment tsd-typography">
						<div class="lead">
							<p>Array of expression condition resolvers that are joined together with AND, then used as
							ConditionExpression or FilterExpression params in table operations.</p>
						</div>
					</div>
				</section>
				<section class="tsd-panel tsd-member tsd-kind-property tsd-parent-kind-interface">
					<a name="context" class="tsd-anchor"></a>
					<h3><span class="tsd-flag ts-flagOptional">Optional</span> context</h3>
					<div class="tsd-signature tsd-kind-icon">context<span class="tsd-signature-symbol">:</span> <span class="tsd-signature-type">any</span></div>
					<aside class="tsd-sources">
						<ul>
<<<<<<< HEAD
							<li>Defined in <a href="https://github.com/JasonCraftsCode/dynamodb-datamodel/blob/main/src/Table.ts#L1012">Table.ts:1012</a></li>
=======
							<li>Defined in <a href="https://github.com/JasonCraftsCode/dynamodb-datamodel/blob/main/src/Table.ts#L737">Table.ts:737</a></li>
>>>>>>> 55e6784a
						</ul>
					</aside>
					<div class="tsd-comment tsd-typography">
						<div class="lead">
							<p>User defined context that gets passed through to all Fields.</p>
						</div>
					</div>
				</section>
				<section class="tsd-panel tsd-member tsd-kind-property tsd-parent-kind-interface">
					<a name="params" class="tsd-anchor"></a>
					<h3><span class="tsd-flag ts-flagOptional">Optional</span> params</h3>
					<div class="tsd-signature tsd-kind-icon">params<span class="tsd-signature-symbol">:</span> <a href="../classes/table.html#optional" class="tsd-signature-type">Optional</a><span class="tsd-signature-symbol">&lt;</span><span class="tsd-signature-type">T</span><span class="tsd-signature-symbol">&gt;</span></div>
					<aside class="tsd-sources">
						<ul>
<<<<<<< HEAD
							<li>Defined in <a href="https://github.com/JasonCraftsCode/dynamodb-datamodel/blob/main/src/Table.ts#L1006">Table.ts:1006</a></li>
=======
							<li>Defined in <a href="https://github.com/JasonCraftsCode/dynamodb-datamodel/blob/main/src/Table.ts#L731">Table.ts:731</a></li>
>>>>>>> 55e6784a
						</ul>
					</aside>
					<div class="tsd-comment tsd-typography">
						<div class="lead">
							<p>Params to append on to the params that get passed to dynamodb.  This does mean these params can
							be used to override any of the values generated by Table, so just be careful on what params you pass.</p>
						</div>
					</div>
				</section>
			</section>
		</div>
		<div class="col-4 col-menu menu-sticky-wrap menu-highlight">
			<nav class="tsd-navigation primary">
				<ul>
					<li class="globals  ">
						<a href="../globals.html"><em>Globals</em></a>
					</li>
				</ul>
			</nav>
			<nav class="tsd-navigation secondary menu-sticky">
				<ul class="before-current">
					<li class=" tsd-kind-class">
						<a href="../classes/condition.html" class="tsd-kind-icon">Condition</a>
					</li>
					<li class=" tsd-kind-class">
						<a href="../classes/conditionexpression.html" class="tsd-kind-icon">Condition<wbr>Expression</a>
					</li>
					<li class=" tsd-kind-class">
						<a href="../classes/expressionattributes.html" class="tsd-kind-icon">Expression<wbr>Attributes</a>
					</li>
					<li class=" tsd-kind-class">
						<a href="../classes/fields.html" class="tsd-kind-icon">Fields</a>
					</li>
					<li class=" tsd-kind-class">
						<a href="../classes/index.html" class="tsd-kind-icon">Index</a>
					</li>
					<li class=" tsd-kind-class">
						<a href="../classes/keycondition.html" class="tsd-kind-icon">Key<wbr>Condition</a>
					</li>
					<li class=" tsd-kind-class">
						<a href="../classes/keyconditionexpression.html" class="tsd-kind-icon">Key<wbr>Condition<wbr>Expression</a>
					</li>
					<li class=" tsd-kind-class">
						<a href="../classes/model.html" class="tsd-kind-icon">Model</a>
					</li>
				</ul>
				<ul class="current">
					<li class="current tsd-kind-class">
						<a href="../classes/table.html" class="tsd-kind-icon">Table</a>
						<ul>
							<li class="current tsd-kind-interface tsd-parent-kind-class tsd-has-type-parameter">
								<a href="table.baseoptions.html" class="tsd-kind-icon">Base<wbr>Options</a>
								<ul>
									<li class=" tsd-kind-property tsd-parent-kind-interface">
										<a href="table.baseoptions.html#attributes" class="tsd-kind-icon">attributes</a>
									</li>
									<li class=" tsd-kind-property tsd-parent-kind-interface">
										<a href="table.baseoptions.html#conditions" class="tsd-kind-icon">conditions</a>
									</li>
									<li class=" tsd-kind-property tsd-parent-kind-interface">
										<a href="table.baseoptions.html#context" class="tsd-kind-icon">context</a>
									</li>
									<li class=" tsd-kind-property tsd-parent-kind-interface">
										<a href="table.baseoptions.html#params" class="tsd-kind-icon">params</a>
									</li>
								</ul>
							</li>
						</ul>
					</li>
				</ul>
				<ul class="after-current">
					<li class=" tsd-kind-class">
						<a href="../classes/update.html" class="tsd-kind-icon">Update</a>
					</li>
					<li class=" tsd-kind-class">
						<a href="../classes/updateexpression.html" class="tsd-kind-icon">Update<wbr>Expression</a>
					</li>
					<li class=" tsd-kind-function">
						<a href="../globals.html#validateindex" class="tsd-kind-icon">validate<wbr>Index</a>
					</li>
					<li class=" tsd-kind-function">
						<a href="../globals.html#validateindexes" class="tsd-kind-icon">validate<wbr>Indexes</a>
					</li>
					<li class=" tsd-kind-function tsd-has-type-parameter">
						<a href="../globals.html#validatetable" class="tsd-kind-icon">validate<wbr>Table</a>
					</li>
				</ul>
			</nav>
		</div>
	</div>
</div>
<footer class="with-border-bottom">
	<div class="container">
		<h2>Legend</h2>
		<div class="tsd-legend-group">
			<ul class="tsd-legend">
				<li class="tsd-kind-module"><span class="tsd-kind-icon">Module</span></li>
				<li class="tsd-kind-object-literal"><span class="tsd-kind-icon">Object literal</span></li>
				<li class="tsd-kind-variable"><span class="tsd-kind-icon">Variable</span></li>
				<li class="tsd-kind-function"><span class="tsd-kind-icon">Function</span></li>
				<li class="tsd-kind-function tsd-has-type-parameter"><span class="tsd-kind-icon">Function with type parameter</span></li>
				<li class="tsd-kind-index-signature"><span class="tsd-kind-icon">Index signature</span></li>
				<li class="tsd-kind-type-alias"><span class="tsd-kind-icon">Type alias</span></li>
				<li class="tsd-kind-type-alias tsd-has-type-parameter"><span class="tsd-kind-icon">Type alias with type parameter</span></li>
			</ul>
			<ul class="tsd-legend">
				<li class="tsd-kind-enum"><span class="tsd-kind-icon">Enumeration</span></li>
				<li class="tsd-kind-enum-member"><span class="tsd-kind-icon">Enumeration member</span></li>
				<li class="tsd-kind-property tsd-parent-kind-enum"><span class="tsd-kind-icon">Property</span></li>
				<li class="tsd-kind-method tsd-parent-kind-enum"><span class="tsd-kind-icon">Method</span></li>
			</ul>
			<ul class="tsd-legend">
				<li class="tsd-kind-interface"><span class="tsd-kind-icon">Interface</span></li>
				<li class="tsd-kind-interface tsd-has-type-parameter"><span class="tsd-kind-icon">Interface with type parameter</span></li>
				<li class="tsd-kind-constructor tsd-parent-kind-interface"><span class="tsd-kind-icon">Constructor</span></li>
				<li class="tsd-kind-property tsd-parent-kind-interface"><span class="tsd-kind-icon">Property</span></li>
				<li class="tsd-kind-method tsd-parent-kind-interface"><span class="tsd-kind-icon">Method</span></li>
				<li class="tsd-kind-index-signature tsd-parent-kind-interface"><span class="tsd-kind-icon">Index signature</span></li>
			</ul>
			<ul class="tsd-legend">
				<li class="tsd-kind-class"><span class="tsd-kind-icon">Class</span></li>
				<li class="tsd-kind-class tsd-has-type-parameter"><span class="tsd-kind-icon">Class with type parameter</span></li>
				<li class="tsd-kind-constructor tsd-parent-kind-class"><span class="tsd-kind-icon">Constructor</span></li>
				<li class="tsd-kind-property tsd-parent-kind-class"><span class="tsd-kind-icon">Property</span></li>
				<li class="tsd-kind-method tsd-parent-kind-class"><span class="tsd-kind-icon">Method</span></li>
				<li class="tsd-kind-accessor tsd-parent-kind-class"><span class="tsd-kind-icon">Accessor</span></li>
				<li class="tsd-kind-index-signature tsd-parent-kind-class"><span class="tsd-kind-icon">Index signature</span></li>
			</ul>
			<ul class="tsd-legend">
				<li class="tsd-kind-constructor tsd-parent-kind-class tsd-is-inherited"><span class="tsd-kind-icon">Inherited constructor</span></li>
				<li class="tsd-kind-property tsd-parent-kind-class tsd-is-inherited"><span class="tsd-kind-icon">Inherited property</span></li>
				<li class="tsd-kind-method tsd-parent-kind-class tsd-is-inherited"><span class="tsd-kind-icon">Inherited method</span></li>
				<li class="tsd-kind-accessor tsd-parent-kind-class tsd-is-inherited"><span class="tsd-kind-icon">Inherited accessor</span></li>
			</ul>
			<ul class="tsd-legend">
				<li class="tsd-kind-property tsd-parent-kind-class tsd-is-protected"><span class="tsd-kind-icon">Protected property</span></li>
				<li class="tsd-kind-method tsd-parent-kind-class tsd-is-protected"><span class="tsd-kind-icon">Protected method</span></li>
				<li class="tsd-kind-accessor tsd-parent-kind-class tsd-is-protected"><span class="tsd-kind-icon">Protected accessor</span></li>
			</ul>
			<ul class="tsd-legend">
				<li class="tsd-kind-property tsd-parent-kind-class tsd-is-private"><span class="tsd-kind-icon">Private property</span></li>
				<li class="tsd-kind-method tsd-parent-kind-class tsd-is-private"><span class="tsd-kind-icon">Private method</span></li>
				<li class="tsd-kind-accessor tsd-parent-kind-class tsd-is-private"><span class="tsd-kind-icon">Private accessor</span></li>
			</ul>
			<ul class="tsd-legend">
				<li class="tsd-kind-property tsd-parent-kind-class tsd-is-static"><span class="tsd-kind-icon">Static property</span></li>
				<li class="tsd-kind-call-signature tsd-parent-kind-class tsd-is-static"><span class="tsd-kind-icon">Static method</span></li>
			</ul>
		</div>
	</div>
</footer>
<div class="container tsd-generator">
	<p>Generated using <a href="https://typedoc.org/" target="_blank">TypeDoc</a></p>
</div>
<div class="overlay"></div>
<script src="../assets/js/main.js"></script>
<script>if (location.protocol == 'file:') document.write('<script src="../assets/js/search.js"><' + '/script>');</script>
</body>
</html><|MERGE_RESOLUTION|>--- conflicted
+++ resolved
@@ -132,11 +132,7 @@
 					<div class="tsd-signature tsd-kind-icon">attributes<span class="tsd-signature-symbol">:</span> <a href="table.expressionattributes.html" class="tsd-signature-type">ExpressionAttributes</a></div>
 					<aside class="tsd-sources">
 						<ul>
-<<<<<<< HEAD
-							<li>Defined in <a href="https://github.com/JasonCraftsCode/dynamodb-datamodel/blob/main/src/Table.ts#L994">Table.ts:994</a></li>
-=======
 							<li>Defined in <a href="https://github.com/JasonCraftsCode/dynamodb-datamodel/blob/main/src/Table.ts#L719">Table.ts:719</a></li>
->>>>>>> 55e6784a
 						</ul>
 					</aside>
 					<div class="tsd-comment tsd-typography">
@@ -152,11 +148,7 @@
 					<div class="tsd-signature tsd-kind-icon">conditions<span class="tsd-signature-symbol">:</span> <a href="../classes/condition.html#resolver" class="tsd-signature-type">Resolver</a><span class="tsd-signature-symbol">[]</span></div>
 					<aside class="tsd-sources">
 						<ul>
-<<<<<<< HEAD
-							<li>Defined in <a href="https://github.com/JasonCraftsCode/dynamodb-datamodel/blob/main/src/Table.ts#L1000">Table.ts:1000</a></li>
-=======
 							<li>Defined in <a href="https://github.com/JasonCraftsCode/dynamodb-datamodel/blob/main/src/Table.ts#L725">Table.ts:725</a></li>
->>>>>>> 55e6784a
 						</ul>
 					</aside>
 					<div class="tsd-comment tsd-typography">
@@ -172,11 +164,7 @@
 					<div class="tsd-signature tsd-kind-icon">context<span class="tsd-signature-symbol">:</span> <span class="tsd-signature-type">any</span></div>
 					<aside class="tsd-sources">
 						<ul>
-<<<<<<< HEAD
-							<li>Defined in <a href="https://github.com/JasonCraftsCode/dynamodb-datamodel/blob/main/src/Table.ts#L1012">Table.ts:1012</a></li>
-=======
 							<li>Defined in <a href="https://github.com/JasonCraftsCode/dynamodb-datamodel/blob/main/src/Table.ts#L737">Table.ts:737</a></li>
->>>>>>> 55e6784a
 						</ul>
 					</aside>
 					<div class="tsd-comment tsd-typography">
@@ -191,11 +179,7 @@
 					<div class="tsd-signature tsd-kind-icon">params<span class="tsd-signature-symbol">:</span> <a href="../classes/table.html#optional" class="tsd-signature-type">Optional</a><span class="tsd-signature-symbol">&lt;</span><span class="tsd-signature-type">T</span><span class="tsd-signature-symbol">&gt;</span></div>
 					<aside class="tsd-sources">
 						<ul>
-<<<<<<< HEAD
-							<li>Defined in <a href="https://github.com/JasonCraftsCode/dynamodb-datamodel/blob/main/src/Table.ts#L1006">Table.ts:1006</a></li>
-=======
 							<li>Defined in <a href="https://github.com/JasonCraftsCode/dynamodb-datamodel/blob/main/src/Table.ts#L731">Table.ts:731</a></li>
->>>>>>> 55e6784a
 						</ul>
 					</aside>
 					<div class="tsd-comment tsd-typography">
